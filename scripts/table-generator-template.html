<!DOCTYPE HTML>

<html>
<head>

<meta http-equiv="Content-Type" content="text/html; charset=utf-8">

<style type="text/css">
    <!--
    table { outline:3px solid black; border-spacing:0px; font-family:arial, sans serif}
    thead { text-align:center}
    tbody { text-align:right}
    tfoot { text-align:center}
    tr:hover { background-color:yellow}
    td { border:1px solid black}
    td:first-child { text-align:left; white-space:nowrap}
    tbody td:first-child { font-family: monospace; }
    #options td:not(:first-child) {  text-align:left; font-size: x-small;
                                     font-family: monospace; }
    #columnTitles td:first-child { font-family: monospace; font-size: x-small; }
    tbody tr:first-child td { border-top:3px solid black}
    tfoot tr:first-child td { border-top:3px solid black}
    .correctSafe, .correctUnsafe { text-align:center; color:green}
    .wrongSafe, .wrongUnsafe { text-align:center; color:red; font-weight: bold; }
    .unknown { text-align:center; color:orange; font-weight: bold; }
    .error { text-align:center; color:magenta; font-weight: bold; }
    .score { text-align:center; font-size:large; font-weight:bold; }
    a { color: inherit; text-decoration: none; display: block; } 
    a:hover, .clickable:hover { background: lime; cursor: pointer; }

    #contentPaneBackground { height:5000px; width:5000px;
             position:fixed; top:0px; left:0px;
             background-image: url(http://www.house-events.de/schnee.gif);
             background-color:grey; 
             opacity:0.5; display:none }
    #contentPane { height:90%; width:90%; position:fixed; top:5%; left:5%;
             border:solid 10px black; border-radius:15px;
             background-color:white; opacity:1; display:none }

@media print {
    /* don't print tfoot on each page */
    tfoot { display: table-row-group; }
}

	-->
</style>


<script type="text/javascript" src="http://www.sosy-lab.org/lib/jquery-1.7.1.min.js"></script>


<script type="text/javascript">
function debug(logInfo) {
  if(!true) {
    console.log(logInfo);
  }
}

function showContentPane() {
    // add function for cleanup, first unbind any old function
    $('#contentPaneBackground').unbind().click(hideContentPane).show();
    $('#contentPane').keydown(hideContentPane);
    $('#contentPane').show().focus();
<<<<<<< HEAD
}

function hideContentPane(event) {
	// hide the content pane on mouse click outside the content pane
	// or when pressing the "Esc" or "c" key with the content pane focused
    if(event.type == "click" || escKeyPressed(event) || cKeyPressed(event)) {
      $('#contentPaneBackground').hide();
      $('#contentPane').hide().empty();
  }
}

function escKeyPressed(event) {
	return event.keyCode == 27;
}

function cKeyPressed(event) {
	// only "c" is pressed, not in combination with Ctrl-key
	return (event.keyCode == 67 && event.ctrlKey == false);
}

function fKeyPressed(event) {
	// only "f" is pressed, not in combination with Ctrl-key
	return (event.keyCode == 70 && event.ctrlKey == false);
=======
}

function hideContentPane(event) {
	// hide the content pane on mouse click outside the content pane
	// or when pressing the "Esc" or "c" key with the content pane focused
    if(event.keyCode == undefined
		|| event.keyCode == 27 || event.keyCode == 67) {
      $('#contentPaneBackground').hide();
      $('#contentPane').hide().empty();
  }
>>>>>>> b3a27c75
}

var headerArray = [];

function createHeaderArray() {
    if (headerArray.length != 0) { return; } // headerArray already filled

    var tableHead = $("#dataTable > thead")[0];
    for (var i=0; i<tableHead.rows.length; i++) {
        var rowIndices = expandColSpanToNums(tableHead.rows[i]);
        headerArray.push(rowIndices);
    }
}

function expandColSpanToNums(row) {
    var list = [];
    for (var i=0; i<row.cells.length; i++) {
      for (var j=0; j<parseInt(row.cells[i].colSpan); j++) {
        list.push(i);
      }
    }
    return list;
}

$(document).ready(function(){
    createHeaderArray();
});
</script>


<script type="text/javascript">
// this section contains functions for loading urls 
// and showing the content in the contentPane.

function loadContentWrapper(event) {
    var url = $(event.target).attr("href");
    loadContent(url);
    return false;
}

function loadContent(url) {
    var contentPane = $("<pre>").appendTo("#contentPane")
            .css("width", "100%").css("height", "100%")
            .css("margin", "0").css("overflow", "auto");

    $.ajax({
        async: false, // wait for isError
        url: url,
        cache: false,
        dataType: "text",
        beforeSend: function() {
            showContentPane();
            contentPane.html("loading...");
        },
        success: function(text){
            newtext = text.replace(/&/g, "&amp;")
                          .replace(/"/g, "&quot;")
                          .replace(/</g, "&lt;")
                          .replace(/>/g, "&gt;")
                          .replace(/\\n/g, "<br>");
            contentPane.html(newtext);
        },
        error: function() {
            contentPane.html("error while loading content.<br>" +
            "this could be a problem of the 'same-origin-policy' of your browser.<br><br>" + 
            "only firefox seems to be able to access files from local directories<br>" + 
            "and this works only if the file is in the same directory as this website.<br><br>" + 
            "you can try to download the file: <a href=" + url + ">" + url + "</a>");
        },
    });
}

$(document).ready(function(){
    var cellsWithUrls = $('a');
    //console.log(cellsWithUrls);
    cellsWithUrls.each(
        function(index, elem){
            $(elem).click(loadContentWrapper);
        });
});
</script>


<style type="text/css">
    #toggleButtons ul { font-family:arial, sans serif; }
    #toggleButtons ul li { display: inline; }
    #toggleButtons ul li:hover { background-color:yellow; }
</style>


<script type="text/javascript">
// this section contains functions for toggling columns in the table.

function incColspan(col) {
    var span = parseInt(col.attr("colspan"));
    if (span == 0) { col.show(); }
    col.attr("colspan", span + 1);
}

function decColspan(col) {
    var span = col.attr("colspan");
    span = (span == undefined) ? 1 : parseInt(span);
    col.attr("colspan", span - 1);
    if (span == 1) { col.hide(); }
}

// this function shows or hides a column and enlarges or shrinkes the header-columns
// @param index: index of a column in row "columnTitle"
function toggleColumn (button, index) {
    for (var i=0; i<headerArray.length; i++) {
        var cell = $("#dataTable > thead > tr:eq(" + i + ") > td:eq(" + headerArray[i][index] + ")");
        button.checked ? incColspan(cell) : decColspan(cell);
    }
    var childIndex = index+1; // first child is number 1
    var children = $("tbody > tr > td:nth-child(" + childIndex + "), " +
                     "tfoot > tr > td:nth-child(" + childIndex + ")");
    button.checked ? children.show() : children.hide();
}


// we use a cache, because it is difficult to calculate the 
// colspan of headerrows with some hidden columns
var buttonListCache = null;


function createColumnToggleButtons() {
    if (buttonListCache == null) { // if not cached, for details see 5 lines above

        var tableHead = $("#dataTable > thead")[0];
        var columnTitles = $("#columnTitles > td");
        var testNums = headerArray[4];
        var testNum = testNums[1];
        var testName = tableHead.children[3].cells[headerArray[3][1]].textContent + " " + 
                       tableHead.children[4].cells[testNum].textContent;
    
        // TODO can we make next block more OO-like?
        buttonList = '<ul onclick="toggleCompleteColumn(event, this)">' + testName;
        for (var i=1; i<columnTitles.length; i++) { // do not use first column (i!=0)
            if (testNum != testNums[i]) {
                testNum = testNums[i];
                testName = tableHead.children[3].cells[headerArray[3][i]].textContent + " " + 
                           tableHead.children[4].cells[testNum].textContent;
                buttonList += '</ul><ul onclick="toggleCompleteColumn(event, this)">' + testName;
            }
    
            var toggleFunction = 'onclick="toggleColumn(this,' + i + ')"';
    
            var column = columnTitles[i];
            var button = '<input type="checkbox" id="check' + i + '" ' + toggleFunction + ' checked>';
            var label = '<label for="check' + i + '">' + column.textContent + '</label>';
            buttonList += '<li>' + button + label + '</li>';
        }
        buttonList += '</ul>';
        buttonListCache = $(buttonList);
    }

    $('<form id="toggleButtons" onsubmit="return false"></form>')
        .append(buttonListCache)
        .appendTo($("#contentPane"));
    showContentPane();
}

// function to (un)hide a complete test run, with all of its columns at once
function toggleCompleteColumn(event, listOfCheckboxes) {
  if(event.originalTarget == listOfCheckboxes) {

    checkboxes = ($(listOfCheckboxes).find('input'));
    checkedState = !checkboxes[0].checked;

    for(var i = 0; i < checkboxes.length; i++) {
      if(checkboxes[i].checked != checkedState) {
	      id = checkboxes[i].id.replace("check", "");
	      // first uncheck ...
	      checkboxes[i].checked = checkedState;
	      // ... then call the toggle function (the order matters!)
	      toggleColumn(checkboxes[i], parseInt(id));
      }
    }
  }
}

function createRowFilterButtons() {
    var tableHead = $("#dataTable > thead")[0];
    var columnTitles = $("#columnTitles > td");
    var testNums = headerArray[4];
    var testNum = testNums[1];
    var testName = tableHead.children[3].cells[headerArray[3][1]].textContent + " " + 
		    tableHead.children[4].cells[testNum].textContent;

    // TODO can we make next block more OO-like?
    buttonList = '<ul>' + testName;
    for (var i=1; i<columnTitles.length; i++) { // do not use first column (i!=0)
	if (testNum != testNums[i]) {
	    testNum = testNums[i];
	    testName = tableHead.children[3].cells[headerArray[3][i]].textContent + " " + 
			tableHead.children[4].cells[testNum].textContent;
	    buttonList += '</ul><ul>' + testName;
	}

	var toggleFunction = 'onclick="fillRowFilterField(this,' + i + ')"';

	var column = columnTitles[i];
	var button = '<input type="radio" name="filter" id="check' + i + '" ' + toggleFunction + '>';
	var label = '<label for="check' + i + '">' + column.textContent + '</label>';
	buttonList += '<li>' + button + label + '</li>';
    }
    buttonList += '</ul>';
    buttonList += '<select id="rowfilterSelect"><option value="none">none</option></select>';
    buttonList = $(buttonList);

    $('<form id="filterButtons" onsubmit="return false"></form>')
        .append(buttonList)
        .appendTo($("#contentPane"));
    showContentPane();
}

function fillRowFilterField (button, columnIndex) {

    var rowfilter = $('#rowfilterSelect');
    var rowfilterSelect = rowfilter[0];

    // clear all but default option
    for(var i = rowfilterSelect.options.length - 1; i > 0; i--) {
      rowfilterSelect.options.remove(i);
    }

    // determin new options
    var dataRows = $('#dataTable > tbody')[0].rows;
    var options = new Array();
    for(var i = 0; i < dataRows.length; i++) {
      currentValue = dataRows[i].cells[columnIndex].textContent;
      if(jQuery.inArray(currentValue, options) === -1)
	options[options.length] = currentValue;
    }

    // add new options
    for(var i = 0; i < options.length; i++) {
	newOption = document.createElement('option');
	newOption.value = options[i];
	newOption.text = options[i];
	
	rowfilterSelect.options.add(newOption, null);
    }

    rowfilter.unbind().on('change', {column: columnIndex}, filterRows);
}

function filterRows(event) {
  var rowfilterSelect = $('#rowfilterSelect')[0];
  selectedValue = rowfilterSelect.value;
  columnIndex = event.data.column;

  columnName = $('#columnTitles')[0].cells[columnIndex].textContent;

  var dataRows = $('#dataTable > tbody')[0].rows;
  for(var i = 0; i < dataRows.length; i++) {
    $(dataRows[i]).show();
    if(selectedValue != dataRows[i].cells[columnIndex].textContent) {
      $(dataRows[i]).hide();
    }
  
    else if(columnName == 'status' && dataRows[i].cells[columnIndex].className.indexOf('wrong') == 0){
      $(dataRows[i]).hide();
    }
  }
  
  $('#contentPaneBackground').hide();
  $('#contentPane').hide().empty();
}

$(document).ready(function(){
    $('#columnTitles > td:first-child')
        .addClass("clickable")
        .click(function (event) { 
            return createColumnToggleButtons(); });

    $('body').keydown(function (event) {
			    if(fKeyPressed(event))
			      return createRowFilterButtons(); 
			  });
});
</script>


<script type="text/javascript" src="http://www.sosy-lab.org/lib/jquery.jqplot-1.0.0b2_r1012/jquery.jqplot.min.js"></script>
<script type="text/javascript" src="http://www.sosy-lab.org/lib/jquery.jqplot-1.0.0b2_r1012/jqplot.highlighter.min.js"></script>
<script type="text/javascript" src="http://www.sosy-lab.org/lib/jquery.jqplot-1.0.0b2_r1012/jqplot.cursor.min.js"></script>
<script type="text/javascript" src="http://www.sosy-lab.org/lib/jquery.jqplot-1.0.0b2_r1012/jqplot.canvasTextRenderer.min.js"></script>
<script type="text/javascript" src="http://www.sosy-lab.org/lib/jquery.jqplot-1.0.0b2_r1012/jqplot.canvasAxisTickRenderer.min.js"></script>
<script type="text/javascript" src="http://www.sosy-lab.org/lib/jquery.jqplot-1.0.0b2_r1012/jqplot.enhancedLegendRenderer.min.js"></script>
<<<<<<< HEAD
<script type="text/javascript" src="http://www.sosy-lab.org/lib/jquery.jqplot-1.0.0b2_r1012/jqplot.logAxisRenderer.min.js"></script>
=======
>>>>>>> b3a27c75
<link rel="stylesheet" type="text/css" href="http://www.sosy-lab.org/lib/jquery.jqplot-1.0.0b2_r1012/jquery.jqplot.min.css"/>

<style type="text/css">
    .jqplot-title {font-family:arial, sans serif; font-size:large }
    .jqplot-table-legend-swatch {width:20px; height:15px }
    .jqplot-table-legend { border-style:none; outline:none }
    .jqplot-table-legend tbody { border-style:none }
    .jqplot-table-legend tbody tr td { border-top:none; cursor:pointer }
    .jqplot-highlighter-tooltip {font-family:arial, sans serif; font-size:large;
             border:solid 1px black; padding:2px;
             border-radius:8px; border-bottom-left-radius:0px;
             background-color:white; opacity:0.8; }
    #chart { height:100%; width:100% }
    #button-trend { position:absolute; bottom:30px; }
    #button-logScale { position:absolute; bottom:0px; }
</style>

<script type="text/javascript">

// this function collects the indices of columns with title "header"
function getColumnIndicesForHeader(header) {
    var columnIndizes = [];
    var cells = document.getElementById('columnTitles').cells;

    for(i = 0; i < cells.length; i++) {
      var currentHeader = cells[i].textContent;
      if (currentHeader == header) {
        columnIndizes.push(i);
      }
    }

    return columnIndizes;
};

// getTableData returns a list of arrays, 
// each array is of the form: [[file1, value1], [file2, value1], ...]
function getTableData(header, sort) {
    debug("data for: " + header);
    var data = [];

    var indices = getColumnIndicesForHeader(header);
    for (j = 0; j < indices.length; j++) {
      data.push([]);
    }

    var tableBody = $('#dataTable > tbody')[0];

    for(i = 0; i < tableBody.rows.length; i++) {
      var currentRow = tableBody.rows[i];

      if(!$(currentRow).is(":visible")) {
	continue;
      }

      for (j = 0; j < indices.length; j++) {
        var index = indices[j];
        var currentCell = currentRow.cells[index];

        var value;
        if (header === 'status') {
            if (currentCell.className.indexOf('correct') == 0)     value = 1;
            else if (currentCell.className.indexOf('wrong') == 0)  value = 0;
            else                                                  value = -1;
        } else {
          value = parseFloat(currentCell.textContent)
        }
        data[j].push([i, value]);
      }
    }

    data = sort ? sortData(data) : data;    
    return function inner(){ return data;};
};


// this method returns sorted data for showTrend().
function sortData(data) {
    var newData = [];
    for (i = 0; i < data.length; i++) {
        var line = data[i];
        var array = [];

        for (j = 0; j < line.length; j++) {
            if (line[j].length != 2) {debug("ERROR: data is invalid!");}
            array.push(line[j][1]);
        }

        array.sort( function(a, b) { return a - b;} ); // compare numbers!

        var newLine = [];
        for (j = 0; j < line.length; j++) {
            newLine.push([j, array[j]]);
        }

        newData.push(newLine);
    }
    return newData;
}

// if useNums: get numbers for x-direction as [[0," 0"],[1," "],...] with a number in each 5th element
// else:       get filenames as labels for x-direction
function getXTicks(useNums){
    var xTicks = [];
    var maxLength = 40;
    var tableBody = $('#dataTable > tbody')[0];
    if (useNums) { // collect some numbers
      for(i = 0; i < tableBody.rows.length; i++) {
        xTicks.push([i, ((i%5)?" ":" " + i)]);
      }
    } else { // collect names of the files
      for(i = 0; i < tableBody.rows.length; i++) {
        var name = tableBody.rows[i].cells[0].textContent;
        if (name.length > maxLength) { name = name.substring(0, maxLength) + "..."; }
        xTicks.push([i, name]);
      }
    }
    return xTicks;
}


// get labels for y-direction
function getYTicks(header) {
    if (header == "status") {
      return [[-1.5, " "], [-1, "wrong"], [0, "unknown"], [1, "correct"], [1.5, " "]];
    } else {
      return [];
    }
}

// returns label of a test: 'tool+test+date'.
function getLabels(header) {
    debug("labels for: " + header);
    var labels = [];

    var indices = getColumnIndicesForHeader(header);
    var tableHead = $('#dataTable > thead')[0];
    var tool = 0;  // rowindex for tool, date, test
    var date = 3;
    var test = 4;
    for (i = 0; i < indices.length; i++) {
        var index = indices[i];
        labels.push(tableHead.rows[tool].cells[headerArray[tool][index]].textContent + " " +
                    tableHead.rows[date].cells[headerArray[date][index]].textContent + " " +
                    tableHead.rows[test].cells[headerArray[test][index]].textContent);
    }
    return labels;
};


function addLegendActions() {
    var legendButtons = $('tr.jqplot-table-legend');
    var seriesLines = $('canvas.jqplot-series-canvas');

    // assertion
    if (legendButtons.length != seriesLines.length) {
        debug("ERROR: number of series does not match buttons!");
    }

    for (i = 0; i<legendButtons.length; i++) {
      var currentButton = legendButtons[i];
      var currentLine = seriesLines[i];

      currentButton.onclick = function(event) {
        var hideOpacity = 0.3;
        if (this.style.opacity == hideOpacity) {
            this.style.opacity = 1;
        } else {
            this.style.opacity = hideOpacity;
        }
      }

      currentButton.onmouseover = function(line) {
        return function(event){ line.style.zIndex = 5; }
      }(currentLine);

      currentButton.onmouseout = function(line) {
        return function(event){ line.style.zIndex = 0; }
      }(currentLine);
    }
}


function getFormatter(labels, header) {
    return function(str, seriesIndex, pointIndex){
        debug(str, seriesIndex, pointIndex);
        var filename = labels[pointIndex][1];
        if (header == "status") {
            if (str == 1)       str = "correct";
            else if (str == 0)  str = "unknown";
            else                str = "wrong";
        }
        if (filename.indexOf(" ") == 0) { // for showTrend(), all labels start with space.
            filename = "";
        } else {
            filename = filename + "<br>";
        }
        return filename + str;
    };
}


var graphData = {
    header : null,
    isTrend : false,
    isLogScale : false,
};

function toggleTrend() {
    graphData.isTrend = !graphData.isTrend;
    showPlot();
}

function toggleLogScale() {
    graphData.isLogScale = !graphData.isLogScale;
    showPlot();
}


function showPlot() {
    $('#contentPaneBackground').trigger('click'); // cleanup

    debug("show plot of: " + graphData.header);
    var yTicks = getYTicks(graphData.header);
    var xTicks = getXTicks(graphData.isTrend);

    $('#contentPane').append('<div id="chart"></div>',
                   '<button id="button-trend"></button>',
                   '<button id="button-logScale"></button>');

    var button = $('#button-trend')[0];
    button.onclick = function() { toggleTrend(); };
    button.textContent = graphData.isTrend ? 'Show Plot' : 'Show Trend';

    var button = $('#button-logScale')[0];
    button.onclick = function() { toggleLogScale(); };
    button.textContent = graphData.isLogScale ?  'Use linear scale' : 'Use log scale';

    showContentPane();
    $('#contentPaneBackground').click(function(event){
        $('#chart').empty();
    });

        // data array is empty, we use "columnRenderer" option to get data.
        var plot = $.jqplot('chart',[],{
          title: graphData.header,
          legend: {
            show:true,
            placement: 'outsideGrid',
            renderer: $.jqplot.EnhancedLegendRenderer,
            labels: getLabels(graphData.header),
            location: 's',
            rowSpacing: "0px",
            showSwatches: true,
          },
          dataRenderer: getTableData(graphData.header, graphData.isTrend),
          highlighter:{
            show: true,
            sizeAdjust: 10,
            showMarker: true,
            tooltipAxes: 'y',
            tooltipLocation: 'ne',
            tooltipContentEditor: getFormatter(xTicks, graphData.header),
          },
          seriesDefaults:{
            shadow: false,
          },
          cursor:{
            show: false,
            zoom: false,
            showTooltip: false,
          },
          axes:{
            xaxis:{
              ticks: xTicks,
              tickRenderer: $.jqplot.CanvasAxisTickRenderer,
              tickOptions: {
                fontSize: '9px',
                angle: -60,
              }
            },
            yaxis:{
              ticks: yTicks,
              renderer: (graphData.isLogScale && graphData.header !== 'status') ? $.jqplot.LogAxisRenderer : $.jqplot.LinearAxisRenderer,
              pad: 1.2,
              tickOptions:{
                formatString:'%.2f'
              }
            }
          },
        });

    addLegendActions();
};


// this function adds the listeners to the table
$(document).ready(function(){
    var columnTitles = $('#columnTitles > td');
    for (i = 1; i< columnTitles.length; i++) { // do not use first column (i!=0)
      var column = columnTitles[i];
      debug(column);
      column.style.cursor = "pointer";
      column.onclick = function (event) {
          graphData.header = event.target.textContent;
          return showPlot();
      }
    }
});

</script>

<title>{{{title}}}</title>

</head>

<body>

<div id="contentPaneBackground"></div>
<div id="contentPane" tabindex="0"></div>

<table id="dataTable">
<thead>
{{{head}}}
</thead>

<tbody>
{{{body}}}
</tbody>

<tfoot>
{{{foot}}}
</tfoot>
</table>

</body>

</html><|MERGE_RESOLUTION|>--- conflicted
+++ resolved
@@ -50,6 +50,26 @@
 
 
 <script type="text/javascript">
+
+var currentlySelectedCell = null;
+
+// callback that is fired when user clicks on cellsWithUrls (see down below)
+function highlightCell(event) {
+    var target = event.target;
+    if(target.nodeName === 'A') {
+      target = target.parentNode;
+
+      // unhighlight currentlySelectedCell
+      if(currentlySelectedCell != null) {
+	  	currentlySelectedCell.style.borderColor = 'black';
+      }
+
+      // highlight cell that has been just clicked on
+      target.style.borderColor = 'red';
+      currentlySelectedCell = target;
+    }
+}
+
 function debug(logInfo) {
   if(!true) {
     console.log(logInfo);
@@ -61,7 +81,6 @@
     $('#contentPaneBackground').unbind().click(hideContentPane).show();
     $('#contentPane').keydown(hideContentPane);
     $('#contentPane').show().focus();
-<<<<<<< HEAD
 }
 
 function hideContentPane(event) {
@@ -85,18 +104,6 @@
 function fKeyPressed(event) {
 	// only "f" is pressed, not in combination with Ctrl-key
 	return (event.keyCode == 70 && event.ctrlKey == false);
-=======
-}
-
-function hideContentPane(event) {
-	// hide the content pane on mouse click outside the content pane
-	// or when pressing the "Esc" or "c" key with the content pane focused
-    if(event.keyCode == undefined
-		|| event.keyCode == 27 || event.keyCode == 67) {
-      $('#contentPaneBackground').hide();
-      $('#contentPane').hide().empty();
-  }
->>>>>>> b3a27c75
 }
 
 var headerArray = [];
@@ -174,7 +181,7 @@
     //console.log(cellsWithUrls);
     cellsWithUrls.each(
         function(index, elem){
-            $(elem).click(loadContentWrapper);
+            $(elem).click(highlightCell).click(loadContentWrapper);
         });
 });
 </script>
@@ -387,10 +394,7 @@
 <script type="text/javascript" src="http://www.sosy-lab.org/lib/jquery.jqplot-1.0.0b2_r1012/jqplot.canvasTextRenderer.min.js"></script>
 <script type="text/javascript" src="http://www.sosy-lab.org/lib/jquery.jqplot-1.0.0b2_r1012/jqplot.canvasAxisTickRenderer.min.js"></script>
 <script type="text/javascript" src="http://www.sosy-lab.org/lib/jquery.jqplot-1.0.0b2_r1012/jqplot.enhancedLegendRenderer.min.js"></script>
-<<<<<<< HEAD
 <script type="text/javascript" src="http://www.sosy-lab.org/lib/jquery.jqplot-1.0.0b2_r1012/jqplot.logAxisRenderer.min.js"></script>
-=======
->>>>>>> b3a27c75
 <link rel="stylesheet" type="text/css" href="http://www.sosy-lab.org/lib/jquery.jqplot-1.0.0b2_r1012/jquery.jqplot.min.css"/>
 
 <style type="text/css">
@@ -442,7 +446,7 @@
       var currentRow = tableBody.rows[i];
 
       if(!$(currentRow).is(":visible")) {
-	continue;
+          continue;
       }
 
       for (j = 0; j < indices.length; j++) {
@@ -455,7 +459,10 @@
             else if (currentCell.className.indexOf('wrong') == 0)  value = 0;
             else                                                  value = -1;
         } else {
-          value = parseFloat(currentCell.textContent)
+          value = parseFloat(currentCell.textContent);
+          if (value == 0 && graphData.isLogScale) {
+              value = 0.00001; // zero is not part of log-scale
+          }
         }
         data[j].push([i, value]);
       }
@@ -676,7 +683,7 @@
               renderer: (graphData.isLogScale && graphData.header !== 'status') ? $.jqplot.LogAxisRenderer : $.jqplot.LinearAxisRenderer,
               pad: 1.2,
               tickOptions:{
-                formatString:'%.2f'
+                formatString: (graphData.isLogScale ? '%.3f' : '%.2f')
               }
             }
           },
