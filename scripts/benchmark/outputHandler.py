--- conflicted
+++ resolved
@@ -128,11 +128,7 @@
         self.XMLHeader.set(TIMELIMIT, timelimit if timelimit else '-')
         self.XMLHeader.set(CORELIMIT, corelimit if corelimit else '-')
 
-<<<<<<< HEAD
-        if not self.benchmark.config.cloud and not self.benchmark.config.appengine:
-=======
         if sysinfo:
->>>>>>> be2a31db
             # store systemInfo in XML
             self.storeSystemInfo(sysinfo.os, sysinfo.cpuModel,
                                  sysinfo.numberOfCores, sysinfo.maxFrequency,
@@ -204,64 +200,6 @@
         self.allCreatedFiles.append(TXTFileName)
 
 
-<<<<<<< HEAD
-    def getSystemInfo(self):
-        """
-        This function returns some information about the computer.
-        """
-
-        # get info about OS
-        (sysname, name, kernel, version, machine) = os.uname()
-        opSystem = sysname + " " + kernel + " " + machine
-
-        # get info about CPU
-        cpuInfo = dict()
-        maxFrequency = 'unknown'
-        cpuInfoFilename = '/proc/cpuinfo'
-        numberOfCores = 'unknown'
-        if os.path.isfile(cpuInfoFilename) and os.access(cpuInfoFilename, os.R_OK):
-            cpuInfoFile = open(cpuInfoFilename, 'rt')
-            cpuInfoLines = [tuple(line.split(':')) for line in
-                            cpuInfoFile.read()
-                                       .replace('\n\n', '\n').replace('\t', '')
-                                       .strip('\n').split('\n')]
-            cpuInfo = dict(cpuInfoLines)
-            cpuInfoFile.close()
-            numberOfCores = str(len([line for line in cpuInfoLines if line[0] == 'processor']))
-        cpuModel = cpuInfo.get('model name', 'unknown') \
-                          .strip() \
-                          .replace("(R)", "") \
-                          .replace("(TM)", "") \
-                          .replace("(tm)", "")
-        if 'cpu MHz' in cpuInfo:
-            maxFrequency = cpuInfo['cpu MHz'].split('.')[0].strip() + ' MHz'
-
-        # modern cpus may not work with full speed the whole day
-        # read the number from cpufreq and overwrite maxFrequency from above
-        freqInfoFilename = '/sys/devices/system/cpu/cpu0/cpufreq/cpuinfo_max_freq'
-        if os.path.isfile(freqInfoFilename) and os.access(freqInfoFilename, os.R_OK):
-            frequencyInfoFile = open(freqInfoFilename, 'rt')
-            maxFrequency = frequencyInfoFile.read().strip('\n')
-            frequencyInfoFile.close()
-            maxFrequency = str(int(maxFrequency) // 1000) + ' MHz'
-
-        # get info about memory
-        memInfo = dict()
-        memInfoFilename = '/proc/meminfo'
-        if os.path.isfile(memInfoFilename) and os.access(memInfoFilename, os.R_OK):
-            memInfoFile = open(memInfoFilename, 'rt')
-            memInfo = dict(tuple(str.split(': ')) for str in
-                            memInfoFile.read()
-                            .replace('\t', '')
-                            .strip('\n').split('\n'))
-            memInfoFile.close()
-        memTotal = memInfo.get('MemTotal', 'unknown').strip()
-
-        return (opSystem, cpuModel, numberOfCores, maxFrequency, memTotal, name)
-
-
-=======
->>>>>>> be2a31db
     def outputBeforeRunSet(self, runSet):
         """
         The method outputBeforeRunSet() calculates the length of the
@@ -352,11 +290,7 @@
                 " ".join(runSet.propertyFiles))
 
         titleLine = self.createOutputLine("sourcefile", "status", "cpu time",
-<<<<<<< HEAD
-                            "wall time", "host", "energy", self.benchmark.columns, True)
-=======
                             "wall time", "host", ["energy_" + t for t in Util.ENERGY_TYPES], self.benchmark.columns, True)
->>>>>>> be2a31db
 
         runSet.simpleLine = "-" * (len(titleLine))
 
@@ -415,15 +349,10 @@
                     pass
 
         # store information in run
-<<<<<<< HEAD
-        run.resultline = self.createOutputLine(run.sourcefile, run.status,
-                cpuTimeStr, wallTimeStr, run.host, run.energy, run.columns, run.energy)
-=======
         run.resultline = self.createOutputLine(run.identifier, run.status,
                 cpuTimeStr, wallTimeStr, run.values.get('host'), 
                 [run.values.get('energy', {}).get(t, '-') for t in Util.ENERGY_TYPES],
                 run.columns)
->>>>>>> be2a31db
         self.addValuesToRunXML(run, cpuTimeStr, wallTimeStr)
 
         # output in terminal/console
@@ -457,11 +386,7 @@
             OutputHandler.printLock.release()
 
 
-<<<<<<< HEAD
-    def outputAfterRunSet(self, runSet, cpuTime=None, wallTime=None, energy=None):
-=======
     def outputAfterRunSet(self, runSet, cpuTime=None, wallTime=None, energy={}):
->>>>>>> be2a31db
         """
         The method outputAfterRunSet() stores the times of a run set in XML.
         @params cpuTime, wallTime: accumulated times of the run set
@@ -484,11 +409,7 @@
         self.TXTFile.append(self.runSetToTXT(runSet, True, cpuTime, wallTime, energy))
 
 
-<<<<<<< HEAD
-    def runSetToTXT(self, runSet, finished=False, cpuTime=0, wallTime=0, energy=None):
-=======
     def runSetToTXT(self, runSet, finished=False, cpuTime=0, wallTime=0, energy={}):
->>>>>>> be2a31db
         lines = []
 
         # store values of each run
@@ -504,11 +425,7 @@
             cpuTimeStr  = "None" if cpuTime  is None else Util.formatNumber(cpuTime, TIME_PRECISION)
             wallTimeStr = "None" if wallTime is None else Util.formatNumber(wallTime, TIME_PRECISION)
             lines.append(self.createOutputLine(endline, "done", cpuTimeStr,
-<<<<<<< HEAD
-                             wallTimeStr, "-", energy, []))
-=======
                              wallTimeStr, "-", [energy.get(t, '-') for t in Util.ENERGY_TYPES], []))
->>>>>>> be2a31db
 
         return "\n".join(lines) + "\n"
 
@@ -539,32 +456,16 @@
         runElem = run.xml
         for elem in list(runElem):
             runElem.remove(elem)
-<<<<<<< HEAD
-        runElem.append(ET.Element("column", {"title": "status", "value": run.status}))
-        runElem.append(ET.Element("column", {"title": "category", "value": run.category}))
-        runElem.append(ET.Element("column", {"title": "cputime", "value": cpuTimeStr}))
-        runElem.append(ET.Element("column", {"title": "walltime", "value": wallTimeStr}))
-        if run.memUsage is not None:
-            runElem.append(ET.Element("column", {"title": "memUsage", "value": str(run.memUsage)}))
-        if run.host:
-            runElem.append(ET.Element("column", {"title": "host", "value": run.host}))
-        if run.energy is not None:
-            runElem.append(ET.Element("column", {"title": "energy", "value": str(run.energy)}))
-=======
         self.addColumnToXML(runElem, 'status',    run.status)
         self.addColumnToXML(runElem, 'cputime',   cpuTimeStr)
         self.addColumnToXML(runElem, 'walltime',  wallTimeStr)
         self.addColumnToXML(runElem, '@category', run.category) # hidden
         self.addColumnToXML(runElem, '',          run.values)
->>>>>>> be2a31db
 
         for column in run.columns:
             self.addColumnToXML(runElem, column.title, column.value)
 
 
-<<<<<<< HEAD
-    def createOutputLine(self, sourcefile, status, cpuTimeDelta, wallTimeDelta, host, energy, columns, isFirstLine=False):
-=======
     def addValuesToRunSetXML(self, runSet, cpuTime, wallTime, energy):
         """
         This function adds the result values to the XML representation of a runSet.
@@ -604,7 +505,6 @@
 
 
     def createOutputLine(self, sourcefile, status, cpuTimeDelta, wallTimeDelta, host, energies, columns, isFirstLine=False):
->>>>>>> be2a31db
         """
         @param sourcefile: title of a sourcefile
         @param status: status of programm
@@ -615,27 +515,18 @@
         @return: a line for the outputFile
         """
 
-<<<<<<< HEAD
-        lengthOfTime = 11
-=======
         lengthOfTime = 12
         lengthOfEnergy = 18
->>>>>>> be2a31db
         minLengthOfColumns = 8
 
         outputLine = self.formatSourceFileName(sourcefile) + \
                      status.ljust(LEN_OF_STATUS) + \
                      cpuTimeDelta.rjust(lengthOfTime) + \
                      wallTimeDelta.rjust(lengthOfTime) + \
-<<<<<<< HEAD
-                     str(host).rjust(lengthOfTime) + \
-                     str(energy).rjust(lengthOfTime)
-=======
                      str(host).rjust(lengthOfTime)
 
         for energy in energies:
             outputLine += str(energy).rjust(lengthOfEnergy)
->>>>>>> be2a31db
 
         for column in columns:
             columnLength = max(minLengthOfColumns, len(column.title)) + 2
@@ -689,23 +580,14 @@
 
     def __init__(self):
         self.dic = dict((category,0) for category in COLOR_DIC)
-<<<<<<< HEAD
-        self.dic[(result.CATEGORY_WRONG, result.STR_TRUE)] = 0
-=======
         self.dic[(result.CATEGORY_WRONG, result.STATUS_TRUE_PROP)] = 0
->>>>>>> be2a31db
         self.counter = 0
 
     def addResult(self, category, status):
         self.counter += 1
         assert category in self.dic
-<<<<<<< HEAD
-        if category == result.CATEGORY_WRONG and status == result.STR_TRUE:
-            self.dic[(result.CATEGORY_WRONG, result.STR_TRUE)] += 1
-=======
         if category == result.CATEGORY_WRONG and status == result.STATUS_TRUE_PROP:
             self.dic[(result.CATEGORY_WRONG, result.STATUS_TRUE_PROP)] += 1
->>>>>>> be2a31db
         self.dic[category] += 1
 
 
@@ -713,14 +595,8 @@
         Util.printOut('\n'.join(['\nStatistics:' + str(self.counter).rjust(13) + ' Files',
                  '    correct:        ' + str(self.dic[result.CATEGORY_CORRECT]).rjust(4),
                  '    unknown:        ' + str(self.dic[result.CATEGORY_UNKNOWN] + self.dic[result.CATEGORY_ERROR]).rjust(4),
-<<<<<<< HEAD
-                 '    false positives:' + str(self.dic[result.CATEGORY_WRONG] - self.dic[(result.CATEGORY_WRONG, result.STR_TRUE)]).rjust(4) + \
-                 '        (result is false, file is true or has a different false-property)',
-                 '    false negatives:' + str(self.dic[(result.CATEGORY_WRONG, result.STR_TRUE)]).rjust(4) + \
-=======
                  '    false positives:' + str(self.dic[result.CATEGORY_WRONG] - self.dic[(result.CATEGORY_WRONG, result.STATUS_TRUE_PROP)]).rjust(4) + \
                  '        (result is false, file is true or has a different false-property)',
                  '    false negatives:' + str(self.dic[(result.CATEGORY_WRONG, result.STATUS_TRUE_PROP)]).rjust(4) + \
->>>>>>> be2a31db
                  '        (result is true, file is false)',
                  '']))