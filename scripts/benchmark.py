--- conflicted
+++ resolved
@@ -1955,11 +1955,7 @@
 
     global options, OUTPUT_PATH
     (options, args) = parser.parse_args(argv)
-<<<<<<< HEAD
-    OUTPUT_PATH = options.output_path
-=======
     OUTPUT_PATH = os.path.normpath(options.output_path) + os.sep
->>>>>>> 59c81275
     
     if len(args) < 2:
         parser.error("invalid number of arguments")
