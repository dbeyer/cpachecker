# ----------------------------------------------------------------------
# This configuration file enables Bounded Model Checking.
# ----------------------------------------------------------------------

# the loop unrolling bound
cpa.loopstack.maxLoopIterations = 1

<<<<<<< HEAD
# use integer arithmetic
# (otherwise induction is normally too imprecise)
=======
// use integer arithmetic
// (otherwise induction is normally too imprecise)
>>>>>>> 30d65383
cpa.predicate.solver.useIntegers = true

# disable bounding assertions (default is enabled)
#bmc.boundingAssertions = false

# enable induction for safety verification
bmc.induction = true

<<<<<<< HEAD
# config file for invariant generation for induction
bmc.invariantGenerationConfigFile = config/invariantGeneration.properties

# generate invariants in parallel to the BMC analysis (default is false)
#bmc.parallelInvariantGeneration = true


# The rest of the options should not be changed.

# best traversal orer for formula creation
analysis.traversal.order = bfs
analysis.traversal.useReversePostorder = true
analysis.traversal.useCallstack = true

analysis.useBMC = true

# ARGCPA is needed for induction
cpa = cpa.arg.ARGCPA

# FunctionPointerCPA provides handling of function pointers
ARGCPA.cpa = cpa.functionpointer.FunctionPointerCPA

FunctionPointerCPA.cpa = cpa.composite.CompositeCPA

CompositeCPA.cpas = cpa.location.LocationCPA, cpa.callstack.CallstackCPA, cpa.predicate.PredicateCPA, cpa.assumptions.storage.AssumptionStorageCPA, cpa.loopstack.LoopstackCPA

# this automaton defines which locations are the error locations
specification = config/specification/default.spc

# No caching, the formulas are never created twice
cpa.predicate.blk.useCache = false

# No abstractions
cpa.predicate.blk.alwaysAtFunctions = false
cpa.predicate.blk.alwaysAtLoops     = false

# No sat checks during formula creation
cpa.predicate.targetStateSatCheck = false

# Ignore target states during formula creation
cpa.automaton.breakOnTargetState = false
=======
bmc.useInvariantsForInduction = true

// config file for invariant generation for induction
invariantGeneration.config = invariantGeneration.properties

// generate invariants in parallel to the BMC analysis (default is false)
//invariantGeneration.async = true
>>>>>>> 30d65383
<|MERGE_RESOLUTION|>--- conflicted
+++ resolved
@@ -1,73 +1,21 @@
-# ----------------------------------------------------------------------
-# This configuration file enables Bounded Model Checking.
-# ----------------------------------------------------------------------
+// ----------------------------------------------------------------------
+// This configuration file enables Bounded Model Checking
+// and uses induction for proving safety (EXPERIMENTAL).
+// ----------------------------------------------------------------------
 
-# the loop unrolling bound
-cpa.loopstack.maxLoopIterations = 1
+#include bmc.properties
 
-<<<<<<< HEAD
-# use integer arithmetic
-# (otherwise induction is normally too imprecise)
-=======
 // use integer arithmetic
 // (otherwise induction is normally too imprecise)
->>>>>>> 30d65383
 cpa.predicate.solver.useIntegers = true
 
-# disable bounding assertions (default is enabled)
-#bmc.boundingAssertions = false
-
-# enable induction for safety verification
+// enable induction for safety verification
 bmc.induction = true
 
-<<<<<<< HEAD
-# config file for invariant generation for induction
-bmc.invariantGenerationConfigFile = config/invariantGeneration.properties
-
-# generate invariants in parallel to the BMC analysis (default is false)
-#bmc.parallelInvariantGeneration = true
-
-
-# The rest of the options should not be changed.
-
-# best traversal orer for formula creation
-analysis.traversal.order = bfs
-analysis.traversal.useReversePostorder = true
-analysis.traversal.useCallstack = true
-
-analysis.useBMC = true
-
-# ARGCPA is needed for induction
-cpa = cpa.arg.ARGCPA
-
-# FunctionPointerCPA provides handling of function pointers
-ARGCPA.cpa = cpa.functionpointer.FunctionPointerCPA
-
-FunctionPointerCPA.cpa = cpa.composite.CompositeCPA
-
-CompositeCPA.cpas = cpa.location.LocationCPA, cpa.callstack.CallstackCPA, cpa.predicate.PredicateCPA, cpa.assumptions.storage.AssumptionStorageCPA, cpa.loopstack.LoopstackCPA
-
-# this automaton defines which locations are the error locations
-specification = config/specification/default.spc
-
-# No caching, the formulas are never created twice
-cpa.predicate.blk.useCache = false
-
-# No abstractions
-cpa.predicate.blk.alwaysAtFunctions = false
-cpa.predicate.blk.alwaysAtLoops     = false
-
-# No sat checks during formula creation
-cpa.predicate.targetStateSatCheck = false
-
-# Ignore target states during formula creation
-cpa.automaton.breakOnTargetState = false
-=======
 bmc.useInvariantsForInduction = true
 
 // config file for invariant generation for induction
 invariantGeneration.config = invariantGeneration.properties
 
 // generate invariants in parallel to the BMC analysis (default is false)
-//invariantGeneration.async = true
->>>>>>> 30d65383
+//invariantGeneration.async = true