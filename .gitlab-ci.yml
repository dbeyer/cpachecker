--- conflicted
+++ resolved
@@ -12,12 +12,8 @@
   PROJECT_PATH: "sosy-lab/software/cpachecker"
   GH_REF: "github.com/sosy-lab/cpachecker"
   # Version of https://gitlab.com/sosy-lab/software/refaster/ to use
-  REFASTER_REPO_REVISION: 673d65a54133408a2936656271aa67b9aa4035fe
+  REFASTER_REPO_REVISION: 8b7f38e2afedf64b3cfa9592bbb8790b88f58352
   # Needs to be synchronized with Error Prone version in lib/ivy.xml
-<<<<<<< HEAD
-  REFASTER_VERSION: 2.4.0
-
-=======
   REFASTER_VERSION: 2.9.0
   PIP_CACHE_DIR: "${CI_PROJECT_DIR}/.cache/pip"
   npm_config_cache: "${CI_PROJECT_DIR}/.cache/npm"
@@ -34,7 +30,6 @@
     key: "${CI_JOB_NAME}"
     paths:
       - ".cache/npm"
->>>>>>> d0b2630d
 
 .binary_check: &binary_check
   stage: checks
@@ -60,22 +55,22 @@
     - build:jdk-11
   image: ${CI_REGISTRY_IMAGE}/test:jdk-11
 
-configuration-checks:jdk-14:
+configuration-checks:jdk-16:
   <<: *configuration-checks
   dependencies:
     - build-dependencies
-    - build:jdk-14
-  needs:
-    - build-dependencies
-    - build:jdk-14
-  image: ${CI_REGISTRY_IMAGE}/test:jdk-14
+    - build:jdk-16
+  needs:
+    - build-dependencies
+    - build:jdk-16
+  image: ${CI_REGISTRY_IMAGE}/test:jdk-16
 
 
 configuration-documentation:
   <<: *binary_check
   script:
     - "cp doc/ConfigurationOptions.txt doc/ConfigurationOptions.txt.old"
-    - "ant $ANT_PROPS_CHECKS build-documentation"
+    - "ant $ANT_PROPS_CHECKS build-documentation -Ddocumentation.uptodate=false"
     - "diff doc/ConfigurationOptions.txt.old doc/ConfigurationOptions.txt"
   dependencies:
     - build-dependencies
@@ -124,18 +119,17 @@
     - build:jdk-11
   image: ${CI_REGISTRY_IMAGE}/test:jdk-11
 
-python-unit-tests:jdk-14:
+python-unit-tests:jdk-16:
   <<: *python-unit-tests
   dependencies:
     - build-dependencies
-    - build:jdk-14
-  needs:
-    - build-dependencies
-    - build:jdk-14
-  image: ${CI_REGISTRY_IMAGE}/test:jdk-14
-
-<<<<<<< HEAD
-=======
+    - build:jdk-16
+  needs:
+    - build-dependencies
+    - build:jdk-16
+  image: ${CI_REGISTRY_IMAGE}/test:jdk-16
+
+
 javascript-build:
   stage: checks
   dependencies: []
@@ -152,11 +146,11 @@
       -  src/org/sosy_lab/cpachecker/core/counterexample/build
     when: on_failure
   <<: *node-cache
->>>>>>> d0b2630d
 
 javascript-unit-tests:
   stage: checks
   dependencies: []
+  needs: []
   image: ${CI_REGISTRY_IMAGE}/test:node
   before_script:
     - cd src/org/sosy_lab/cpachecker/core/counterexample/
@@ -170,8 +164,6 @@
     paths:
       - src/org/sosy_lab/cpachecker/core/counterexample/unit_testing_report.html
     when: always
-<<<<<<< HEAD
-=======
   <<: *node-cache
 
 javascript-eslint:
@@ -185,7 +177,6 @@
   script:
     - npm run lint
   <<: *node-cache
->>>>>>> d0b2630d
 
 
 build-docker:test:java-node:
@@ -194,7 +185,7 @@
     DOCKERFILE: build/gitlab-ci.Dockerfile.java-node
     IMAGE: /test:java-node
 
-build-docker:test:java-node:
+build-docker:test:node:
   extends: .build-docker
   variables:
     DOCKERFILE: build/gitlab-ci.Dockerfile.node
@@ -204,7 +195,7 @@
   extends: .build-docker
   variables:
     DOCKERFILE: build/Dockerfile.release
-    IMAGE: ":1.9.1"
+    IMAGE: ":2.0"
     EXTRA_ARGS: "--destination $CI_REGISTRY_IMAGE:latest"
 
 
@@ -221,13 +212,8 @@
       # generate example report
     - scripts/cpa.sh -predicateAnalysis test/programs/simple/SSAMap-bug.c
     - cd src/org/sosy_lab/cpachecker/core/counterexample/
-<<<<<<< HEAD
-    - npm install
-    - "./node_modules/protractor/node_modules/webdriver-manager/bin/webdriver-manager update --versions.chrome $(dpkg-query --showformat='${Version}' --show chromium-browser)"
-=======
     - npm ci
     - "npx webdriver-manager update --versions.chrome $(dpkg-query --showformat='${Version}' --show google-chrome-stable)"
->>>>>>> d0b2630d
   script:
     - npm run e2e-test
   cache:
@@ -250,21 +236,18 @@
     - pip install black
   script:
     - black . --check --diff
+  <<: *pip-cache
 
 flake8:
   stage: checks
   dependencies: []
   needs: []
-  image: python
-  before_script:
-<<<<<<< HEAD
-    - pip install 'isort<5' # workaround for https://github.com/gforcada/flake8-isort/issues/88
-    - pip install flake8-awesome
-=======
+  image: python:3.8
+  before_script:
     - "pip install 'flake8<4' flake8-awesome"
->>>>>>> d0b2630d
   script:
     - flake8
+  <<: *pip-cache
 
 
 build-tar:
@@ -286,6 +269,8 @@
 deploy-docker:
   stage: deploy
   dependencies:
+    - build-tar
+  needs:
     - build-tar
   extends: .build-docker
   variables:
@@ -304,7 +289,7 @@
     reports:
       junit: "output/junit/TESTS-TestSuites.xml"
 
-unit-tests:jdk-14:
+unit-tests:jdk-16:
   script: "ant $ANT_PROPS_CHECKS unit-tests"
   artifacts:
     reports:
