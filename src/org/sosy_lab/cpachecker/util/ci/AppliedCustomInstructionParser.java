--- conflicted
+++ resolved
@@ -37,33 +37,16 @@
 import java.util.Set;
 
 import org.sosy_lab.common.Pair;
-<<<<<<< HEAD
-import org.sosy_lab.common.io.Path;
-import org.sosy_lab.cpachecker.cfa.CFA;
-=======
 import org.sosy_lab.common.ShutdownNotifier;
 import org.sosy_lab.common.io.Path;
 import org.sosy_lab.cpachecker.cfa.CFA;
 import org.sosy_lab.cpachecker.cfa.ast.c.CDeclaration;
->>>>>>> 6977c85a
 import org.sosy_lab.cpachecker.cfa.ast.c.CExpression;
 import org.sosy_lab.cpachecker.cfa.ast.c.CExpressionAssignmentStatement;
 import org.sosy_lab.cpachecker.cfa.ast.c.CExpressionStatement;
 import org.sosy_lab.cpachecker.cfa.ast.c.CFunctionCallAssignmentStatement;
 import org.sosy_lab.cpachecker.cfa.ast.c.CFunctionCallStatement;
 import org.sosy_lab.cpachecker.cfa.ast.c.CIdExpressionCollectorVisitor;
-<<<<<<< HEAD
-import org.sosy_lab.cpachecker.cfa.ast.c.CStatement;
-import org.sosy_lab.cpachecker.cfa.model.CFAEdge;
-import org.sosy_lab.cpachecker.cfa.model.CFAEdgeType;
-import org.sosy_lab.cpachecker.cfa.model.CFANode;
-import org.sosy_lab.cpachecker.cfa.model.FunctionEntryNode;
-import org.sosy_lab.cpachecker.cfa.model.MultiEdge;
-import org.sosy_lab.cpachecker.cfa.model.c.CDeclarationEdge;
-import org.sosy_lab.cpachecker.cfa.model.c.CLabelNode;
-import org.sosy_lab.cpachecker.cfa.model.c.CStatementEdge;
-import org.sosy_lab.cpachecker.core.ShutdownNotifier;
-=======
 import org.sosy_lab.cpachecker.cfa.ast.c.CInitializer;
 import org.sosy_lab.cpachecker.cfa.ast.c.CInitializerExpression;
 import org.sosy_lab.cpachecker.cfa.ast.c.CStatement;
@@ -78,7 +61,6 @@
 import org.sosy_lab.cpachecker.cfa.model.c.CLabelNode;
 import org.sosy_lab.cpachecker.cfa.model.c.CReturnStatementEdge;
 import org.sosy_lab.cpachecker.cfa.model.c.CStatementEdge;
->>>>>>> 6977c85a
 import org.sosy_lab.cpachecker.util.CFAUtils;
 import org.sosy_lab.cpachecker.util.globalinfo.CFAInfo;
 import org.sosy_lab.cpachecker.util.globalinfo.GlobalInfo;
@@ -107,11 +89,7 @@
    * @throws AppliedCustomInstructionParsingFailedException
    * @throws InterruptedException
    */
-<<<<<<< HEAD
-  public CustomInstructionApplications parse (Path file)
-=======
   public CustomInstructionApplications parse (final Path file)
->>>>>>> 6977c85a
       throws IOException, AppliedCustomInstructionParsingFailedException, InterruptedException {
 
     Builder<CFANode, AppliedCustomInstruction> map = new ImmutableMap.Builder<>();
@@ -128,12 +106,6 @@
 
       while ((line = br.readLine()) != null) {
         shutdownNotifier.shutdownIfNecessary();
-<<<<<<< HEAD
-
-        if ((line = br.readLine()) == null) {
-          throw new AppliedCustomInstructionParsingFailedException("Wrong format, specification of end nodes not found. Expect that a custom instruction is specified in two lines. First line contains the start node and second line the end nodes.");
-        }
-
         startNode = getCFANode(line, cfaInfo);
 
         try {
@@ -142,16 +114,6 @@
           throw new AppliedCustomInstructionParsingFailedException("Parsing failed because of ShutdownNotifier: " + ex.getMessage());
         }
 
-=======
-        startNode = getCFANode(line, cfaInfo);
-
-        try {
-          aci = ci.inspectAppliedCustomInstruction(startNode);
-        } catch (InterruptedException ex) {
-          throw new AppliedCustomInstructionParsingFailedException("Parsing failed because of ShutdownNotifier: " + ex.getMessage());
-        }
-
->>>>>>> 6977c85a
         map.put(startNode, aci);
       }
     }
@@ -189,11 +151,7 @@
     return builder.build();
   }
 
-<<<<<<< HEAD
-  public CustomInstruction readCustomInstruction(String functionName)
-=======
   protected CustomInstruction readCustomInstruction(final String functionName)
->>>>>>> 6977c85a
       throws InterruptedException, AppliedCustomInstructionParsingFailedException {
     FunctionEntryNode function = cfa.getFunctionHead(functionName);
 
@@ -287,12 +245,8 @@
     return new CustomInstruction(ciStartNode, ciEndNodes, inputVariablesAsList, outputVariablesAsList, shutdownNotifier);
   }
 
-<<<<<<< HEAD
-  private void addNewInputVariables(CFAEdge pLeavingEdge, Set<String> pPredOutputVars, Set<String> pInputVariables) {
-=======
   private void addNewInputVariables(final CFAEdge pLeavingEdge, final Set<String> pPredOutputVars,
       final Set<String> pInputVariables) {
->>>>>>> 6977c85a
     for(String var : getPotentialInputVariables(pLeavingEdge)) {
       if(!pPredOutputVars.contains(var)) {
         pInputVariables.add(var);
@@ -301,45 +255,6 @@
   }
 
   private Collection<String> getPotentialInputVariables(CFAEdge pLeavingEdge) {
-<<<<<<< HEAD
-    if (pLeavingEdge.getEdgeType() == CFAEdgeType.StatementEdge) {
-
-      if (pLeavingEdge instanceof CStatementEdge) {
-        CStatement edgeStmt = ((CStatementEdge) pLeavingEdge).getStatement();
-
-        if (edgeStmt instanceof CExpressionAssignmentStatement) {
-          return CIdExpressionCollectorVisitor.getVariablesOfExpression(((CExpressionAssignmentStatement) edgeStmt)
-              .getRightHandSide());
-        }
-
-        else if (edgeStmt instanceof CExpressionStatement) {
-          return CIdExpressionCollectorVisitor.getVariablesOfExpression(((CExpressionStatement) edgeStmt)
-              .getExpression());
-        }
-
-        else if (edgeStmt instanceof CFunctionCallStatement) {
-          Set<String> edgeInputVariables = new HashSet<>();
-          for (CExpression exp : ((CFunctionCallStatement) edgeStmt).getFunctionCallExpression()
-              .getParameterExpressions()) {
-            edgeInputVariables.addAll(CIdExpressionCollectorVisitor.getVariablesOfExpression(exp));
-          }
-          return edgeInputVariables;
-        }
-        else if (edgeStmt instanceof CFunctionCallAssignmentStatement) {
-          return CIdExpressionCollectorVisitor.getVariablesOfExpression(((CFunctionCallAssignmentStatement) edgeStmt)
-                  .getRightHandSide().getFunctionNameExpression());
-        }
-      }
-    }
-      /**
-       * TODO: für alle Kantentypen: Welche noch?!
-       * - CDeclarationEdge + CDeclaration CVariableDeclaration -> all vars in initializer  become potential input vars
-       * - CReturnStatementEdge: if getExpression isPresent -> all vars in expression  become potential input vars
-       * - CAssumeEdge: all vars in expression  become potential input vars
-       * - CFunctionCallEdge: all vars in getArgumentExpressions become potential input vars
-       */
-    // else
-=======
     if (pLeavingEdge instanceof CStatementEdge) {
       CStatement edgeStmt = ((CStatementEdge) pLeavingEdge).getStatement();
 
@@ -398,19 +313,13 @@
       }
       return inputVars;
     }
->>>>>>> 6977c85a
     return Collections.emptySet();
   }
 
 
 
-<<<<<<< HEAD
-  private Set<String> getOutputVariablesForSuccessorAndAddNewOutputVariables(CFAEdge pLeavingEdge,
-      Set<String> pPredOutputVars, Set<String> pOutputVariables) {
-=======
   private Set<String> getOutputVariablesForSuccessorAndAddNewOutputVariables(final CFAEdge pLeavingEdge,
       final Set<String> pPredOutputVars, final Set<String> pOutputVariables) {
->>>>>>> 6977c85a
     Set<String> edgeOutputVariables = null;
     if (pLeavingEdge instanceof CStatementEdge) {
       CStatement edgeStmt = ((CStatementEdge) pLeavingEdge).getStatement();
@@ -427,15 +336,11 @@
         return pPredOutputVars;
       }
     } else if (pLeavingEdge instanceof CDeclarationEdge) {
-<<<<<<< HEAD
-      // TODO if pLeavingedge  CDeclarationEdge --> getQualifiedVariablename --> edgeOutputVariables variable
-=======
       // TODO: so?
       // if pLeavingedge  CDeclarationEdge --> getQualifiedVariablename --> edgeOutputVariables variable
       edgeOutputVariables = new HashSet<>();
       edgeOutputVariables.add(((CDeclarationEdge) pLeavingEdge).getDeclaration().getQualifiedName());
 
->>>>>>> 6977c85a
     } else {
       return pPredOutputVars;
     }
