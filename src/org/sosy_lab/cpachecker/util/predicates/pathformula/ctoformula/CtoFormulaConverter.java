// This file is part of CPAchecker,
// a tool for configurable software verification:
// https://cpachecker.sosy-lab.org
//
// SPDX-FileCopyrightText: 2007-2020 Dirk Beyer <https://www.sosy-lab.org>
//
// SPDX-License-Identifier: Apache-2.0

package org.sosy_lab.cpachecker.util.predicates.pathformula.ctoformula;

import static com.google.common.base.Preconditions.checkArgument;
import static com.google.common.base.Verify.verify;
import static org.sosy_lab.cpachecker.util.predicates.pathformula.ctoformula.CtoFormulaTypeUtils.areEqualWithMatchingPointerArray;
import static org.sosy_lab.cpachecker.util.predicates.pathformula.ctoformula.CtoFormulaTypeUtils.getRealFieldOwner;

import com.google.common.base.CharMatcher;
import com.google.common.collect.ImmutableMap;
import com.google.common.collect.ImmutableSet;
import com.google.errorprone.annotations.FormatMethod;
import java.io.PrintStream;
import java.util.ArrayList;
import java.util.HashMap;
import java.util.HashSet;
import java.util.List;
import java.util.Map;
import java.util.Optional;
import java.util.Set;
import java.util.function.Predicate;
import java.util.logging.Level;
import org.checkerframework.checker.nullness.qual.Nullable;
import org.sosy_lab.common.ShutdownNotifier;
import org.sosy_lab.common.log.LogManager;
import org.sosy_lab.common.log.LogManagerWithoutDuplicates;
import org.sosy_lab.cpachecker.cfa.ast.AAstNode;
import org.sosy_lab.cpachecker.cfa.ast.c.CAssignment;
import org.sosy_lab.cpachecker.cfa.ast.c.CExpression;
import org.sosy_lab.cpachecker.cfa.ast.c.CExpressionStatement;
import org.sosy_lab.cpachecker.cfa.ast.c.CFieldReference;
import org.sosy_lab.cpachecker.cfa.ast.c.CFloatLiteralExpression;
import org.sosy_lab.cpachecker.cfa.ast.c.CFunctionCall;
import org.sosy_lab.cpachecker.cfa.ast.c.CFunctionCallAssignmentStatement;
import org.sosy_lab.cpachecker.cfa.ast.c.CFunctionCallExpression;
import org.sosy_lab.cpachecker.cfa.ast.c.CFunctionCallStatement;
import org.sosy_lab.cpachecker.cfa.ast.c.CFunctionDeclaration;
import org.sosy_lab.cpachecker.cfa.ast.c.CIdExpression;
import org.sosy_lab.cpachecker.cfa.ast.c.CInitializerList;
import org.sosy_lab.cpachecker.cfa.ast.c.CInitializers;
import org.sosy_lab.cpachecker.cfa.ast.c.CIntegerLiteralExpression;
import org.sosy_lab.cpachecker.cfa.ast.c.CLeftHandSide;
import org.sosy_lab.cpachecker.cfa.ast.c.CParameterDeclaration;
import org.sosy_lab.cpachecker.cfa.ast.c.CRightHandSide;
import org.sosy_lab.cpachecker.cfa.ast.c.CRightHandSideVisitor;
import org.sosy_lab.cpachecker.cfa.ast.c.CSimpleDeclaration;
import org.sosy_lab.cpachecker.cfa.ast.c.CStatement;
import org.sosy_lab.cpachecker.cfa.ast.c.CUnaryExpression;
import org.sosy_lab.cpachecker.cfa.ast.c.CUnaryExpression.UnaryOperator;
import org.sosy_lab.cpachecker.cfa.ast.c.CVariableDeclaration;
import org.sosy_lab.cpachecker.cfa.model.CFAEdge;
import org.sosy_lab.cpachecker.cfa.model.FunctionExitNode;
import org.sosy_lab.cpachecker.cfa.model.c.CAssumeEdge;
import org.sosy_lab.cpachecker.cfa.model.c.CDeclarationEdge;
import org.sosy_lab.cpachecker.cfa.model.c.CFunctionCallEdge;
import org.sosy_lab.cpachecker.cfa.model.c.CFunctionEntryNode;
import org.sosy_lab.cpachecker.cfa.model.c.CFunctionReturnEdge;
import org.sosy_lab.cpachecker.cfa.model.c.CFunctionSummaryEdge;
import org.sosy_lab.cpachecker.cfa.model.c.CReturnStatementEdge;
import org.sosy_lab.cpachecker.cfa.model.c.CStatementEdge;
import org.sosy_lab.cpachecker.cfa.types.MachineModel;
import org.sosy_lab.cpachecker.cfa.types.c.CArrayType;
import org.sosy_lab.cpachecker.cfa.types.c.CBasicType;
import org.sosy_lab.cpachecker.cfa.types.c.CBitFieldType;
import org.sosy_lab.cpachecker.cfa.types.c.CComplexType.ComplexTypeKind;
import org.sosy_lab.cpachecker.cfa.types.c.CCompositeType;
import org.sosy_lab.cpachecker.cfa.types.c.CCompositeType.CCompositeTypeMemberDeclaration;
import org.sosy_lab.cpachecker.cfa.types.c.CElaboratedType;
import org.sosy_lab.cpachecker.cfa.types.c.CEnumType;
import org.sosy_lab.cpachecker.cfa.types.c.CFunctionType;
import org.sosy_lab.cpachecker.cfa.types.c.CNumericTypes;
import org.sosy_lab.cpachecker.cfa.types.c.CPointerType;
import org.sosy_lab.cpachecker.cfa.types.c.CSimpleType;
import org.sosy_lab.cpachecker.cfa.types.c.CType;
import org.sosy_lab.cpachecker.cfa.types.c.CTypes;
import org.sosy_lab.cpachecker.core.AnalysisDirection;
import org.sosy_lab.cpachecker.cpa.value.AbstractExpressionValueVisitor;
import org.sosy_lab.cpachecker.cpa.value.type.NumericValue;
import org.sosy_lab.cpachecker.cpa.value.type.Value;
import org.sosy_lab.cpachecker.exceptions.UnrecognizedCFAEdgeException;
import org.sosy_lab.cpachecker.exceptions.UnrecognizedCodeException;
import org.sosy_lab.cpachecker.exceptions.UnsupportedCodeException;
import org.sosy_lab.cpachecker.util.Triple;
import org.sosy_lab.cpachecker.util.predicates.pathformula.ErrorConditions;
import org.sosy_lab.cpachecker.util.predicates.pathformula.PathFormula;
import org.sosy_lab.cpachecker.util.predicates.pathformula.SSAMap;
import org.sosy_lab.cpachecker.util.predicates.pathformula.SSAMap.SSAMapBuilder;
import org.sosy_lab.cpachecker.util.predicates.pathformula.SSAMapMerger.MergeResult;
import org.sosy_lab.cpachecker.util.predicates.pathformula.pointeraliasing.PointerTargetSet;
import org.sosy_lab.cpachecker.util.predicates.pathformula.pointeraliasing.PointerTargetSetBuilder;
import org.sosy_lab.cpachecker.util.predicates.pathformula.pointeraliasing.PointerTargetSetBuilder.DummyPointerTargetSetBuilder;
import org.sosy_lab.cpachecker.util.predicates.smt.BitvectorFormulaManagerView;
import org.sosy_lab.cpachecker.util.predicates.smt.BooleanFormulaManagerView;
import org.sosy_lab.cpachecker.util.predicates.smt.FormulaManagerView;
import org.sosy_lab.cpachecker.util.predicates.smt.FunctionFormulaManagerView;
import org.sosy_lab.cpachecker.util.variableclassification.VariableClassification;
import org.sosy_lab.cpachecker.util.variableclassification.VariableClassificationBuilder;
import org.sosy_lab.java_smt.api.BitvectorFormula;
import org.sosy_lab.java_smt.api.BooleanFormula;
import org.sosy_lab.java_smt.api.FloatingPointFormula;
import org.sosy_lab.java_smt.api.FloatingPointRoundingMode;
import org.sosy_lab.java_smt.api.Formula;
import org.sosy_lab.java_smt.api.FormulaType;
import org.sosy_lab.java_smt.api.FormulaType.BitvectorType;
import org.sosy_lab.java_smt.api.FormulaType.FloatingPointType;
import org.sosy_lab.java_smt.api.FunctionDeclaration;

/** Class containing all the code that converts C code into a formula. */
public class CtoFormulaConverter {

  // list of functions that are pure (no side-effects from the perspective of this analysis)
  static final ImmutableSet<String> PURE_EXTERNAL_FUNCTIONS =
      ImmutableSet.of(
          "abort",
          "exit",
          "__assert_fail",
          "__VERIFIER_error",
          "free",
          "kfree",
          "fprintf",
          "memcmp",
          "printf",
          "puts",
          "printk",
          "sprintf",
          "swprintf",
          "strcasecmp",
          "strchr",
          "strcmp",
          "strlen",
          "strncmp",
          "strrchr",
          "strstr");

  // set of functions that may not appear in the source code
  // the value of the map entry is the explanation for the user
  private static final ImmutableMap<String, String> UNSUPPORTED_FUNCTIONS =
      ImmutableMap.of(
          "fesetround", "floating-point rounding modes",
          // cf. https://gitlab.com/sosy-lab/software/cpachecker/-/issues/664
          "memcpy", "memcpy",
          "memmove", "memmove",
          "memset", "memset");

  // names for special variables needed to deal with functions
  @Deprecated
  private static final String RETURN_VARIABLE_NAME =
      VariableClassificationBuilder.FUNCTION_RETURN_VARIABLE;

  public static final String PARAM_VARIABLE_NAME = "__param__";

  private static final ImmutableSet<String> SAFE_VAR_ARG_FUNCTIONS =
      ImmutableSet.of("printf", "printk");

  private static final CharMatcher ILLEGAL_VARNAME_CHARACTERS = CharMatcher.anyOf("|\\");

  private final Map<String, Formula> stringLitToFormula = new HashMap<>();
  private int nextStringLitIndex = 0;

  final FormulaEncodingOptions options;
  protected final MachineModel machineModel;
  private final Optional<VariableClassification> variableClassification;
  final CtoFormulaTypeHandler typeHandler;

  protected final FormulaManagerView fmgr;
  protected final BooleanFormulaManagerView bfmgr;
  private final BitvectorFormulaManagerView efmgr;
  final FunctionFormulaManagerView ffmgr;
  protected final LogManagerWithoutDuplicates logger;
  protected final ShutdownNotifier shutdownNotifier;

  protected final AnalysisDirection direction;

  // Index that is used to read from variables that were not assigned yet
  private static final int VARIABLE_UNINITIALIZED = 1;

  // Index to be used for first assignment to a variable (must be higher than
  // VARIABLE_UNINITIALIZED!)
  private static final int VARIABLE_FIRST_ASSIGNMENT = 2;

  private final FunctionDeclaration<?> stringUfDecl;

  protected final Set<CVariableDeclaration> globalDeclarations = new HashSet<>();

  public CtoFormulaConverter(
      FormulaEncodingOptions pOptions,
      FormulaManagerView fmgr,
      MachineModel pMachineModel,
      Optional<VariableClassification> pVariableClassification,
      LogManager logger,
      ShutdownNotifier pShutdownNotifier,
      CtoFormulaTypeHandler pTypeHandler,
      AnalysisDirection pDirection) {

    this.fmgr = fmgr;
    this.options = pOptions;
    this.machineModel = pMachineModel;
    this.variableClassification = pVariableClassification;
    this.typeHandler = pTypeHandler;

    this.bfmgr = fmgr.getBooleanFormulaManager();
    this.efmgr = fmgr.getBitvectorFormulaManager();
    this.ffmgr = fmgr.getFunctionFormulaManager();
    this.logger = new LogManagerWithoutDuplicates(logger);
    this.shutdownNotifier = pShutdownNotifier;

    this.direction = pDirection;

    stringUfDecl =
        ffmgr.declareUF("__string__", typeHandler.getPointerType(), FormulaType.IntegerType);
  }

  @FormatMethod
  void logfOnce(Level level, CFAEdge edge, String msg, Object... args) {
    if (logger.wouldBeLogged(level)) {
      logger.logfOnce(
          level,
          "%s: %s: %s",
          edge.getFileLocation(),
          String.format(msg, args),
          edge.getDescription());
    }
  }

  /**
   * Returns the size in bits of the given type. Always use this method instead of
   * machineModel.getSizeOf, because this method can handle dereference-types.
   *
   * @param pType the type to calculate the size of.
   * @return the size in bits of the given type.
   */
  protected int getBitSizeof(CType pType) {
    return typeHandler.getBitSizeof(pType);
  }

  /**
   * Returns the size in bytes of the given type. Always use this method instead of
   * machineModel.getSizeOf, because this method can handle dereference-types.
   *
   * @param pType the type to calculate the size of.
   * @return the size in bytes of the given type.
   */
  protected int getSizeof(CType pType) {
    return typeHandler.getSizeof(pType);
  }

  protected boolean isRelevantField(final CCompositeType pCompositeType, final String fieldName) {
    if (!variableClassification.isPresent()
        || !options.ignoreIrrelevantVariables()
        || !options.ignoreIrrelevantFields()) {
      return true;
    }
    CCompositeType compositeType = CTypes.withoutVolatile(CTypes.withoutConst(pCompositeType));
    return variableClassification
        .orElseThrow()
        .getRelevantFields()
        .containsEntry(compositeType, fieldName);
  }

  protected boolean isRelevantLeftHandSide(final CLeftHandSide lhs) {
    if (!options.trackFunctionPointers() && CTypes.isFunctionPointer(lhs.getExpressionType())) {
      return false;
    }

    if (options.useHavocAbstraction()) {
      if (!lhs.accept(new IsRelevantWithHavocAbstractionVisitor(this))) {
        return false;
      }
    }

    if (options.ignoreIrrelevantVariables() && variableClassification.isPresent()) {
      return lhs.accept(new IsRelevantLhsVisitor(this));
    } else {
      return true;
    }
  }

  protected final boolean isRelevantVariable(final CSimpleDeclaration var) {
    if (options.useHavocAbstraction()) {
      if (var instanceof CVariableDeclaration) {
        CVariableDeclaration vDecl = (CVariableDeclaration) var;
        if (vDecl.isGlobal()) {
          return false;
        } else if (vDecl.getType() instanceof CPointerType) {
          return false;
        }
      }
    }
    if (options.ignoreIrrelevantVariables() && variableClassification.isPresent()) {
      boolean isRelevantVariable =
          var.getName().equals(RETURN_VARIABLE_NAME)
              || variableClassification
                  .orElseThrow()
                  .getRelevantVariables()
                  .contains(var.getQualifiedName());
      if (options.overflowVariablesAreRelevant()) {
        isRelevantVariable |=
            variableClassification
                .orElseThrow()
                .getIntOverflowVars()
                .contains(var.getQualifiedName());
      }
      return isRelevantVariable;
    }
    return true;
  }

  public final FormulaType<?> getFormulaTypeFromCType(CType type) {
    type = type.getCanonicalType();
    if (type instanceof CSimpleType) {
      CSimpleType simpleType = (CSimpleType) type;
      switch (simpleType.getType()) {
        case FLOAT:
          return FormulaType.getSinglePrecisionFloatingPointType();
        case DOUBLE:
          if (simpleType.isLong()) {
            if (machineModel.getSizeofLongDouble() == machineModel.getSizeofDouble()) {
              // architecture without extended precision format
              return FormulaType.getDoublePrecisionFloatingPointType();
            } else if (machineModel == MachineModel.LINUX32
                || machineModel == MachineModel.LINUX64) {
              // gcc uses the x87 extended precision for long double on x86
              // https://gcc.gnu.org/onlinedocs/gcc/x86-Options.html (search for
              // -m96bit-long-double)
              // https://en.wikipedia.org/wiki/Long_double#Implementations
              // The x87 extended precision has 15+63 bits:
              // https://en.wikipedia.org/wiki/Extended_precision#x86_extended_precision_format
              return FormulaType.getFloatingPointType(15, 63);
            } else {
              throw new AssertionError(
                  "Missing implementation of long double for machine model " + machineModel);
            }
          }
          return FormulaType.getDoublePrecisionFloatingPointType();
        case FLOAT128:
          return FormulaType.getFloatingPointType(15, 112);
        default:
          break;
      }
    }

    int bitSize = typeHandler.getBitSizeof(type);

    return FormulaType.getBitvectorTypeWithSize(bitSize);
  }

  /**
   * This method produces a String representation of an arbitrary expression that can be used as a
   * variable name in a formula. The name is not globally unique.
   *
   * @param e the expression which should be named
   * @return the name of the expression
   */
  static String exprToVarNameUnscoped(AAstNode e) {
    return ILLEGAL_VARNAME_CHARACTERS.replaceFrom(
        CharMatcher.whitespace().removeFrom(e.toASTString()), '_');
  }

  /**
   * This method produces a String representation of an arbitrary expression that can be used as a
   * variable name in a formula. The name is local to the given function.
   *
   * @param e the expression which should be named
   * @return the name of the expression
   */
  static String exprToVarName(AAstNode e, String function) {
    return (function + "::" + exprToVarNameUnscoped(e)).intern();
  }

  /** Produces a fresh new SSA index for an assignment and updates the SSA map. */
  protected int makeFreshIndex(String name, CType type, SSAMapBuilder ssa) {
    int idx = getFreshIndex(name, type, ssa);
    ssa.setIndex(name, type, idx);
    return idx;
  }

  /**
   * Produces a fresh new SSA index for an assignment, but does _not_ update the SSA map. Usually
   * you should use {@link #makeFreshIndex(String, CType, SSAMapBuilder)} instead, because using
   * variables with indices that are not stored in the SSAMap is not a good idea (c.f. the comment
   * inside getIndex()). If you use this method, you need to make sure to update the SSAMap
   * correctly.
   */
  protected int getFreshIndex(String name, CType type, SSAMapBuilder ssa) {
    checkSsaSavedType(name, type, ssa.getType(name));
    int idx = ssa.getFreshIndex(name);
    if (idx <= 0) {
      idx = VARIABLE_FIRST_ASSIGNMENT;
    }
    return idx;
  }

  /**
   * This method returns the index of the given variable in the ssa map, if there is none, it
   * creates one with the value 1.
   *
   * @return the index of the variable
   */
  protected int getIndex(String name, CType type, SSAMapBuilder ssa) {
    checkSsaSavedType(name, type, ssa.getType(name));
    int idx = ssa.getIndex(name);
    if (idx <= 0) {
      logger.log(Level.ALL, "WARNING: Auto-instantiating variable:", name);
      idx = VARIABLE_UNINITIALIZED;

      // It is important to store the index in the variable here.
      // If getIndex() was called with a specific name,
      // this means that name@idx will appear in formulas.
      // Thus we need to make sure that calls to FormulaManagerView.instantiate()
      // will also add indices for this name,
      // which it does exactly if the name is in the SSAMap.
      ssa.setIndex(name, type, idx);
    }

    return idx;
  }

  protected void checkSsaSavedType(String name, CType type, CType t) {

    // Check if types match

    // Assert when a variable already exists, that it has the same type
    // TODO: Un-comment when parser and code-base is stable enough
    //    Variable t;
    //    assert
    //         (t = ssa.getType(name)) == null
    //      || CTypeUtils.equals(t, type)
    //      : "Saving variables with mutliple types is not possible!";
    if (t != null && !areEqualWithMatchingPointerArray(t, type)) {

      if (!getFormulaTypeFromCType(t).equals(getFormulaTypeFromCType(type))) {
        throw new UnsupportedOperationException(
            "Variable "
                + name
                + " used with types of different sizes! "
                + "(Type1: "
                + t
                + ", Type2: "
                + type
                + ")");
      } else {
        logger.logf(
            Level.FINEST,
            "Variable %s was found with multiple types!" + " (Type1: %s, Type2: %s)",
            name,
            t,
            type);
      }
    }
  }

  /**
   * Create the necessary equivalence terms for adjusting the SSA indices of a given symbol (of any
   * type) from oldIndex to newIndex.
   *
   * @param variableName The name of the variable for which the index is adjusted.
   * @param variableType The type of the variable.
   * @param oldIndex The previous SSA index.
   * @param newIndex The new SSA index.
   * @param pts The previous PointerTargetSet.
   * @throws InterruptedException If execution is interrupted.
   */
  public BooleanFormula makeSsaUpdateTerm(
      final String variableName,
      final CType variableType,
      final int oldIndex,
      final int newIndex,
      final PointerTargetSet pts)
      throws InterruptedException {
    checkArgument(oldIndex > 0 && newIndex > oldIndex);

    final FormulaType<?> variableFormulaType = getFormulaTypeFromCType(variableType);
    final Formula oldVariable = fmgr.makeVariable(variableFormulaType, variableName, oldIndex);
    final Formula newVariable = fmgr.makeVariable(variableFormulaType, variableName, newIndex);

    return fmgr.assignment(newVariable, oldVariable);
  }

  /**
   * Create a formula for a given variable, which is assumed to be constant. This method does not
   * handle scoping!
   */
  protected Formula makeConstant(String name, CType type) {
    return fmgr.makeVariableWithoutSSAIndex(getFormulaTypeFromCType(type), name);
  }

  /**
   * Create a formula for a given variable. This method does not handle scoping and the
   * NON_DET_VARIABLE!
   *
   * <p>This method does not update the index of the variable.
   */
  protected Formula makeVariable(String name, CType type, SSAMapBuilder ssa) {
    int useIndex = getIndex(name, type, ssa);
    return fmgr.makeVariable(this.getFormulaTypeFromCType(type), name, useIndex);
  }

  /**
   * Takes a variable name and its type and create the corresponding formula out of it, without
   * adding SSA indices.
   *
   * @param pVarName the name of the variable
   * @param pType the type of the variable
   * @param pContextPTS the PointerTargetSet which should be used for formula generation
   * @param forcePointerDereference (only used in CToFormulaConverterWithPointerAliasing)
   * @return the created formula
   */
  public Formula makeFormulaForUninstantiatedVariable(
      String pVarName, CType pType, PointerTargetSet pContextPTS, boolean forcePointerDereference) {
    // Need to call fmgr.makeVariable directly instead of makeConstant,
    // because otherwise the variable gets marked as "never needs an SSA index"
    return fmgr.makeVariable(getFormulaTypeFromCType(pType), pVarName);
  }

  /**
   * Takes a variable name and its type and create the corresponding formula out of it. The <code>
   * pContextSSA</code> is used to supply this method with the necessary {@link SSAMap} and (if
   * necessary) the {@link PointerTargetSet} can be supplied via <code>pContextPTS</code>.
   *
   * @param pContextSSA the SSAMap indices from which the variable should be created
   * @param pContextPTS the PointerTargetSet which should be used for formula generation
   * @param pVarName the name of the variable
   * @param pType the type of the variable
   * @return the created formula
   */
  public Formula makeFormulaForVariable(
      SSAMap pContextSSA, PointerTargetSet pContextPTS, String pVarName, CType pType) {
    SSAMapBuilder ssa = pContextSSA.builder();
    Formula formula = makeVariable(pVarName, pType, ssa);

    checkArgument(
        ssa.build().equals(pContextSSA),
        "we cannot apply the SSAMap changes to the point where the information would be needed"
            + " possible problems: uninitialized variables could be in more formulas which get"
            + " conjuncted and then we get unsatisfiable formulas as a result");

    return formula;
  }

  /**
   * Create a formula for a given variable with a fresh index for the left-hand side of an
   * assignment. This method does not handle scoping and the NON_DET_VARIABLE!
   */
  protected Formula makeFreshVariable(String name, CType type, SSAMapBuilder ssa) {
    int useIndex;

    if (direction == AnalysisDirection.BACKWARD) {
      useIndex = getIndex(name, type, ssa);
    } else {
      useIndex = makeFreshIndex(name, type, ssa);
    }

    Formula result = fmgr.makeVariable(this.getFormulaTypeFromCType(type), name, useIndex);

    if (direction == AnalysisDirection.BACKWARD) {
      makeFreshIndex(name, type, ssa);
    }

    return result;
  }

  protected Formula makeNondet(
      final String name, final CType type, final SSAMapBuilder ssa, final Constraints constraints) {
    final int index = makeFreshIndex(name, type, ssa);
    Formula newVariable =
        fmgr.makeVariableWithoutSSAIndex(getFormulaTypeFromCType(type), name + "!" + index);

    if (options.addRangeConstraintsForNondet()) {
      addRangeConstraint(newVariable, type, constraints);
    }
    return newVariable;
  }

  Formula makeStringLiteral(String literal) {
    Formula result = stringLitToFormula.get(literal);

    if (result == null) {
      // generate a new string literal. We generate a new UIf
      int n = nextStringLitIndex++;
      result = ffmgr.callUF(stringUfDecl, fmgr.getIntegerFormulaManager().makeNumber(n));
      stringLitToFormula.put(literal, result);
    }

    return result;
  }

  /**
   * Create a formula that reinterprets the raw bit values as a different type Returns {@code null}
   * if this is not implemented for the given types. Both types need to have the same size
   */
  protected @Nullable Formula makeValueReinterpretation(
      final CType pFromType, final CType pToType, Formula formula) {
    CType fromType = handlePointerAndEnumAsInt(pFromType);
    CType toType = handlePointerAndEnumAsInt(pToType);

    FormulaType<?> fromFormulaType = getFormulaTypeFromCType(fromType);
    FormulaType<?> toFormulaType = getFormulaTypeFromCType(toType);

    if (fromFormulaType.isBitvectorType() && toFormulaType.isFloatingPointType()) {
      int sourceSize = ((BitvectorType) fromFormulaType).getSize();
      int targetSize = ((FloatingPointType) toFormulaType).getTotalSize();

      if (sourceSize > targetSize) {
        formula =
            fmgr.getBitvectorFormulaManager()
                .extract((BitvectorFormula) formula, targetSize - 1, 0, false);
      } else if (sourceSize < targetSize) {
        return null; // TODO extend with nondet bits
      }

      verify(
          fmgr.getFormulaType(formula).equals(FormulaType.getBitvectorTypeWithSize(targetSize)),
          "Unexpected result type for %s",
          formula);

      return fmgr.getFloatingPointFormulaManager()
          .fromIeeeBitvector((BitvectorFormula) formula, (FloatingPointType) toFormulaType);

    } else if (fromFormulaType.isFloatingPointType() && toFormulaType.isBitvectorType()) {
      int sourceSize = ((FloatingPointType) fromFormulaType).getTotalSize();
      int targetSize = ((BitvectorType) toFormulaType).getSize();

      formula =
          fmgr.getFloatingPointFormulaManager().toIeeeBitvector((FloatingPointFormula) formula);

      if (sourceSize > targetSize) {
        formula =
            fmgr.getBitvectorFormulaManager()
                .extract((BitvectorFormula) formula, targetSize - 1, 0, false);

      } else if (sourceSize < targetSize) {
        return null; // TODO extend with nondet bits
      }

      verify(
          fmgr.getFormulaType(formula).equals(toFormulaType),
          "Unexpected result type %s for %s",
          fmgr.getFormulaType(formula),
          formula);

      return formula;

    } else {
      return null; // TODO use UF
    }
  }

  /**
   * Used for implicit and explicit type casts between CTypes. Optionally, overflows can be replaced
   * with UFs.
   *
   * @param pFromType the origin Type of the expression.
   * @param pToType the type to cast into.
   * @param formula the formula of the expression.
   * @return the new formula after the cast.
   */
  protected Formula makeCast(
      final CType pFromType,
      final CType pToType,
      Formula formula,
      Constraints constraints,
      CFAEdge edge)
      throws UnrecognizedCodeException {
    Formula result = makeCast0(pFromType, pToType, formula, edge);

    if (options.encodeOverflowsWithUFs()) {
      // handles arithmetic overflows like  "x+y>MAX"  or  "x-y<MIN"  .
      // and also type-based overflows like  "char c = (int)i;"  or  "unsigned int j = (int)i;"  .
      result = encodeOverflowsWithUF(result, pToType, constraints);
    }

    return result;
  }

  /**
   * Replace the formula with a matching ITE-structure that returns an UF (with additional
   * constraints), if the formula causes an overflow, else the formula itself. Example: ITE( MIN_INT
   * <= X <= MAX_INT, X, UF(X) )
   */
  private Formula encodeOverflowsWithUF(
      final Formula value, CType type, final Constraints constraints) {
    type = type.getCanonicalType();
    if (type instanceof CSimpleType && ((CSimpleType) type).getType().isIntegerType()) {
      final CSimpleType sType = (CSimpleType) type;
      final FormulaType<Formula> numberType = fmgr.getFormulaType(value);
      final boolean signed = machineModel.isSigned(sType);

      final Formula lowerBound =
          fmgr.makeNumber(numberType, machineModel.getMinimalIntegerValue(sType));
      final Formula upperBound =
          fmgr.makeNumber(numberType, machineModel.getMaximalIntegerValue(sType));

      BooleanFormula range = fmgr.makeRangeConstraint(value, lowerBound, upperBound, signed);

      // simplify constant formulas like "1<=2" and return the value directly.
      // benefit: divide_by_constant works without UFs
      try {
        range = fmgr.simplify(range);
      } catch (InterruptedException pE) {
        throw propagateInterruptedException(pE);
      }
      if (bfmgr.isTrue(range)) {
        return value;
      }

      // UF-string-format copied from ReplaceBitvectorWithNumeralAndFunctionTheory.getUFDecl
      final String ufName =
          String.format(
              "_%s%s(%d)_",
              "overflow", (signed ? "Signed" : "Unsigned"), machineModel.getSizeofInBits(sType));
      final Formula overflowUF = ffmgr.declareAndCallUF(ufName, numberType, value);
      addRangeConstraint(overflowUF, type, constraints);

      // TODO improvement:
      // Add special handling for a constant number of overflows (N=1 or N=2).
      // This would allow to catch overflows from ADD and SUBTRACT.

      // if (value in [MIN,MAX])   then return (value)  else return UF(value)
      return bfmgr.ifThenElse(range, value, overflowUF);

    } else {
      return value;
    }
  }

  /**
   * Add constraint for the interval of possible values, This method should only be used for a
   * previously declared variable, otherwise the SSA-index is invalid. Example: MIN_INT <= X <=
   * MAX_INT
   */
  private void addRangeConstraint(final Formula variable, CType type, Constraints constraints) {
    type = type.getCanonicalType();
    if (type instanceof CSimpleType && ((CSimpleType) type).getType().isIntegerType()) {
      final CSimpleType sType = (CSimpleType) type;
      final FormulaType<Formula> numberType = fmgr.getFormulaType(variable);
      final boolean signed = machineModel.isSigned(sType);
      final Formula lowerBound =
          fmgr.makeNumber(numberType, machineModel.getMinimalIntegerValue(sType));
      final Formula upperBound =
          fmgr.makeNumber(numberType, machineModel.getMaximalIntegerValue(sType));
      constraints.addConstraint(fmgr.makeRangeConstraint(variable, lowerBound, upperBound, signed));
    }
  }

  /**
   * Used for implicit and explicit type casts between CTypes.
   *
   * @param pFromType the origin Type of the expression.
   * @param pToType the type to cast into.
   * @param formula the formula of the expression.
   * @return the new formula after the cast.
   */
  private Formula makeCast0(
      final CType pFromType, final CType pToType, Formula formula, CFAEdge edge)
      throws UnrecognizedCodeException {
    // UNDEFINED: Casting a numeric value into a value that can't be represented by the target type
    // (either directly or via static_cast)

    CType fromType = pFromType.getCanonicalType();
    CType toType = pToType.getCanonicalType();

    if (fromType.equals(toType)) {
      return formula; // No cast required;
    }

    if (fromType instanceof CFunctionType) {
      // references to functions can be seen as function pointers
      fromType = new CPointerType(false, false, fromType);
    }

    fromType = handlePointerAndEnumAsInt(fromType);
    toType = handlePointerAndEnumAsInt(toType);

    if (isSimple(fromType) && isSimple(toType)) {
      return makeSimpleCast(fromType, toType, formula);
    }

    if (fromType instanceof CPointerType || toType instanceof CPointerType) {
      // Ignore casts between Pointer and right sized types
      if (getFormulaTypeFromCType(toType).equals(getFormulaTypeFromCType(fromType))) {
        return formula;
      }
    }

    if (getBitSizeof(fromType) == getBitSizeof(toType)) {
      // We can most likely just ignore this cast
      logger.logfOnce(Level.WARNING, "Ignoring cast from %s to %s.", fromType, toType);
      return formula;
    } else {
      throw new UnrecognizedCodeException(
          "Cast from " + pFromType + " to " + pToType + " not supported!", edge);
    }
  }

  private CType handlePointerAndEnumAsInt(CType pType) {
    if (pType instanceof CBitFieldType) {
      CBitFieldType type = (CBitFieldType) pType;
      CType innerType = type.getType();
      CType normalizedInnerType = handlePointerAndEnumAsInt(innerType);
      if (innerType == normalizedInnerType) {
        return pType;
      }
      return new CBitFieldType(normalizedInnerType, type.getBitFieldSize());
    }
    if (pType instanceof CPointerType) {
      return machineModel.getPointerEquivalentSimpleType();
    }
    if (pType instanceof CEnumType) {
      return ((CEnumType) pType).getEnumerators().get(0).getType();
    }
    if (pType instanceof CElaboratedType
        && ((CElaboratedType) pType).getKind() == ComplexTypeKind.ENUM) {
      return CNumericTypes.INT;
    }
    return pType;
  }

  protected CExpression makeCastFromArrayToPointerIfNecessary(CExpression exp, CType targetType) {
    if (exp.getExpressionType().getCanonicalType() instanceof CArrayType) {
      targetType = targetType.getCanonicalType();
      if (targetType instanceof CPointerType || targetType instanceof CSimpleType) {
        return makeCastFromArrayToPointer(exp);
      }
    }
    return exp;
  }

  private static CExpression makeCastFromArrayToPointer(CExpression arrayExpression) {
    // array-to-pointer conversion
    CArrayType arrayType = (CArrayType) arrayExpression.getExpressionType().getCanonicalType();
    CPointerType pointerType = arrayType.asPointerType();

    return new CUnaryExpression(
        arrayExpression.getFileLocation(), pointerType, arrayExpression, UnaryOperator.AMPER);
  }

  /**
   * Handles casts between simple types. When the fromType is a signed type a bit-extension will be
   * done, on any other case it will be filled with 0 bits.
   */
  private Formula makeSimpleCast(CType pFromCType, CType pToCType, Formula pFormula) {
    checkSimpleCastArgument(pFromCType);
    checkSimpleCastArgument(pToCType);
    Predicate<CType> isSigned =
        t -> {
          if (t instanceof CSimpleType) {
            return machineModel.isSigned((CSimpleType) t);
          }
          if (t instanceof CBitFieldType) {
            CBitFieldType bitFieldType = (CBitFieldType) t;
            if (bitFieldType.getType() instanceof CSimpleType) {
              return machineModel.isSigned(((CSimpleType) bitFieldType.getType()));
            }
          }
          throw new AssertionError("Not a simple type: " + t);
        };

    final FormulaType<?> fromType = getFormulaTypeFromCType(pFromCType);
    final FormulaType<?> toType = getFormulaTypeFromCType(pToCType);

    final Formula ret;
    if (fromType.equals(toType)) {
      ret = pFormula;

    } else if (fromType.isBitvectorType() && toType.isBitvectorType()) {

      int toSize = ((FormulaType.BitvectorType) toType).getSize();
      int fromSize = ((FormulaType.BitvectorType) fromType).getSize();

      // Cf. C-Standard 6.3.1.2 (1)
      if (pToCType.getCanonicalType().equals(CNumericTypes.BOOL)
          || (pToCType instanceof CBitFieldType
              && ((CBitFieldType) pToCType).getType().equals(CNumericTypes.BOOL))) {
        Formula zeroFromSize = efmgr.makeBitvector(fromSize, 0L);
        Formula zeroToSize = efmgr.makeBitvector(toSize, 0L);
        Formula oneToSize = efmgr.makeBitvector(toSize, 1L);
        ret = bfmgr.ifThenElse(fmgr.makeEqual(zeroFromSize, pFormula), zeroToSize, oneToSize);
      } else {
        if (fromSize > toSize) {
          ret = fmgr.makeExtract(pFormula, toSize - 1, 0, isSigned.test(pFromCType));
        } else if (fromSize < toSize) {
          ret = fmgr.makeExtend(pFormula, (toSize - fromSize), isSigned.test(pFromCType));
        } else {
          ret = pFormula;
        }
      }
    } else if (fromType.isFloatingPointType()) {
      if (toType.isFloatingPointType()) {
        ret = fmgr.getFloatingPointFormulaManager().castTo((FloatingPointFormula) pFormula, toType);
      } else {
        // Cf. C-Standard 6.3.1.4 (1).
        ret =
            fmgr.getFloatingPointFormulaManager()
                .castTo(
                    (FloatingPointFormula) pFormula, toType, FloatingPointRoundingMode.TOWARD_ZERO);
      }

    } else if (toType.isFloatingPointType()) {
      ret =
          fmgr.getFloatingPointFormulaManager()
              .castFrom(
                  pFormula, isSigned.test(pFromCType), (FormulaType.FloatingPointType) toType);

    } else {
      throw new IllegalArgumentException(
          "Cast from "
              + pFromCType
              + " to "
              + pToCType
              + " needs theory conversion between "
              + fromType
              + " and "
              + toType);
    }

    assert fmgr.getFormulaType(ret).equals(toType)
        : "types do not match: " + fmgr.getFormulaType(ret) + " vs " + toType;
    return ret;
  }

  private void checkSimpleCastArgument(CType pType) {
    checkArgument(isSimple(pType), "Cannot make a simple cast from or to %s", pType);
  }

  private boolean isSimple(CType pType) {
    if (pType instanceof CSimpleType) {
      return true;
    }
    if (pType instanceof CBitFieldType) {
      CBitFieldType type = (CBitFieldType) pType;
      if (type.getType() instanceof CSimpleType) {
        return true;
      }
    }
    return false;
  }

  /**
   * If the given expression is a integer literal, and the given type is a floating-point type,
   * convert the literal into a floating-point literal. Otherwise return the expression unchanged.
   */
  protected CExpression convertLiteralToFloatIfNecessary(
      final CExpression pExp, final CType targetType) {
    if (!isFloatingPointType(targetType)) {
      return pExp;
    }
    CExpression e = pExp;

    boolean negative = false;
    if (e instanceof CUnaryExpression
        && ((CUnaryExpression) e).getOperator() == UnaryOperator.MINUS) {
      e = ((CUnaryExpression) e).getOperand();
      negative = true;
    }

    if (e instanceof CIntegerLiteralExpression) {
      NumericValue intValue = new NumericValue(((CIntegerLiteralExpression) e).getValue());
      if (negative) {
        intValue = intValue.negate();
      }
      Value floatValue =
          AbstractExpressionValueVisitor.castCValue(
              intValue, targetType, machineModel, logger, e.getFileLocation());
      return new CFloatLiteralExpression(
          e.getFileLocation(), targetType, floatValue.asNumericValue().bigDecimalValue());
    }

    return pExp;
  }

  private static boolean isFloatingPointType(final CType pType) {
    if (pType instanceof CSimpleType) {
      return ((CSimpleType) pType).getType().isFloatingPointType();
    }
    return false;
  }

  //  @Override
  public PathFormula makeAnd(PathFormula oldFormula, CFAEdge edge, ErrorConditions errorConditions)
      throws UnrecognizedCodeException, UnrecognizedCFAEdgeException, InterruptedException {

    String function =
        (edge.getPredecessor() != null) ? edge.getPredecessor().getFunctionName() : null;

    SSAMapBuilder ssa = oldFormula.getSsa().builder();
    Constraints constraints = new Constraints(bfmgr);
    PointerTargetSetBuilder pts = createPointerTargetSetBuilder(oldFormula.getPointerTargetSet());

    // param-constraints must be added _before_ handling the edge (some lines below),
    // because this edge could write a global value.
    if (edge.getPredecessor() instanceof CFunctionEntryNode) {
      final CFunctionEntryNode entryNode = (CFunctionEntryNode) edge.getPredecessor();
      addParameterConstraints(edge, function, ssa, pts, constraints, errorConditions, entryNode);
      addGlobalAssignmentConstraints(
          edge, function, ssa, pts, constraints, errorConditions, PARAM_VARIABLE_NAME, false);

      if (entryNode.getNumEnteringEdges() == 0) {
        handleEntryFunctionParameters(entryNode, ssa, constraints);
      }
    }

    // handle the edge
    BooleanFormula edgeFormula =
        createFormulaForEdge(edge, function, ssa, pts, constraints, errorConditions);

    // result-constraints must be added _after_ handling the edge (some lines above),
    // because this edge could write a global value.
    if (edge.getSuccessor() instanceof FunctionExitNode) {
      addGlobalAssignmentConstraints(
          edge, function, ssa, pts, constraints, errorConditions, RETURN_VARIABLE_NAME, true);
    }

    edgeFormula = bfmgr.and(edgeFormula, constraints.get());

    SSAMap newSsa = ssa.build();
    PointerTargetSet newPts = pts.build();

    if (bfmgr.isTrue(edgeFormula)
        && (newSsa == oldFormula.getSsa())
        && newPts.equals(oldFormula.getPointerTargetSet())) {
      // formula is just "true" and rest is equal
      // i.e. no writes to SSAMap, no branching and length should stay the same
      return oldFormula;
    }

    BooleanFormula newFormula = bfmgr.and(oldFormula.getFormula(), edgeFormula);
    int newLength = oldFormula.getLength() + 1;

    @SuppressWarnings("deprecation")
    // This is an intended use, CtoFormulaConverter just does not have access to the constructor
    PathFormula result = PathFormula.createManually(newFormula, newSsa, newPts, newLength);
    return result;
  }

  /**
   * Ensure parameters of entry function are added to the SSAMap. Otherwise they would be missing
   * and (un)instantiate would not work correctly, leading to a wrong analysis if their value is
   * relevant. TODO: This would be also necessary when the analysis starts in the middle of a CFA.
   *
   * <p>Also add range constraints for these non-deterministic parameters to strengthen analysis.
   */
  private void handleEntryFunctionParameters(
      final CFunctionEntryNode entryNode, final SSAMapBuilder ssa, final Constraints constraints) {
    for (CParameterDeclaration param : entryNode.getFunctionDefinition().getParameters()) {
      if (ssa.getIndex(param.getQualifiedName()) > 0) { // TODO should add hasIndex to Builder
        // Ignore variables for which we already have something in the SSAMap (and likely in the
        // formula). This occurs for example if this not a "real" program entry function, but just
        // the entry function of a single thread.
        continue;
      }
      // has side-effect of adding to SSAMap!
      final Formula var =
          makeFreshVariable(
              param.getQualifiedName(), CTypes.adjustFunctionOrArrayType(param.getType()), ssa);

      if (options.addRangeConstraintsForNondet()) {
        addRangeConstraint(var, param.getType(), constraints);
      }
    }
  }

  /**
   * Create and add constraints about parameters: param1=tmp_param1, param2=tmp_param2, ... The
   * tmp-variables are also used before the function-entry as "argument-constraints".
   *
   * <p>This function is usually only relevant with options.useParameterVariables().
   */
  private void addParameterConstraints(
      final CFAEdge edge,
      final String function,
      final SSAMapBuilder ssa,
      final PointerTargetSetBuilder pts,
      final Constraints constraints,
      final ErrorConditions errorConditions,
      final CFunctionEntryNode entryNode)
      throws UnrecognizedCodeException, InterruptedException {

    if (options.useParameterVariables()) {
      for (CParameterDeclaration formalParam : entryNode.getFunctionParameters()) {

        // create expressions for each formal param: "f::x" --> "f::x__param__"
        CParameterDeclaration tmpParameterExpression =
            new CParameterDeclaration(
                formalParam.getFileLocation(),
                formalParam.getType(),
                formalParam.getName() + PARAM_VARIABLE_NAME);
        tmpParameterExpression.setQualifiedName(
            formalParam.getQualifiedName() + PARAM_VARIABLE_NAME);

        CIdExpression lhs = new CIdExpression(formalParam.getFileLocation(), formalParam);
        CIdExpression rhs =
            new CIdExpression(formalParam.getFileLocation(), tmpParameterExpression);

        // add assignment to constraints: "f::x" = "f::x__param__"
        BooleanFormula eq =
            makeAssignment(lhs, rhs, edge, function, ssa, pts, constraints, errorConditions);
        constraints.addConstraint(eq);
      }
    }
  }

  /**
   * this function is only executed, if the option useParameterVariablesForGlobals is used,
   * otherwise it does nothing. create and add constraints about a global variable:
   * tmp_1_f==global1, tmp_2_f==global2, ...
   *
   * @param tmpAsLHS if tmpAsLHS: tmp_result1_f := global1 else global1 := tmp_result1_f
   */
  private void addGlobalAssignmentConstraints(
      final CFAEdge edge,
      final String function,
      final SSAMapBuilder ssa,
      final PointerTargetSetBuilder pts,
      final Constraints constraints,
      final ErrorConditions errorConditions,
      final String tmpNamePart,
      final boolean tmpAsLHS)
      throws UnrecognizedCodeException, InterruptedException {

    if (options.useParameterVariablesForGlobals()) {

      // make assignments: tmp_param1_f==global1, tmp_param2_f==global2, ...
      // function-name is important, because otherwise the name is not unique over several
      // function-calls.
      for (final CVariableDeclaration decl : globalDeclarations) {
        final CParameterDeclaration tmpParameter =
            new CParameterDeclaration(
                decl.getFileLocation(), decl.getType(), decl.getName() + tmpNamePart + function);
        tmpParameter.setQualifiedName(decl.getQualifiedName() + tmpNamePart + function);

        final CIdExpression tmp = new CIdExpression(decl.getFileLocation(), tmpParameter);
        final CIdExpression glob = new CIdExpression(decl.getFileLocation(), decl);

        final BooleanFormula eq;
        if (tmpAsLHS) {
          eq =
              makeAssignment(
                  tmp, glob, glob, edge, function, ssa, pts, constraints, errorConditions);
        } else {
          eq =
              makeAssignment(
                  glob, glob, tmp, edge, function, ssa, pts, constraints, errorConditions);
        }
        constraints.addConstraint(eq);
      }
    }
  }

  /**
   * This helper method creates a formula for an CFA edge, given the current function, SSA map and
   * constraints.
   *
   * @param edge the edge for which to create the formula
   * @param function the current scope
   * @param ssa the current SSA map
   * @param constraints the current constraints
   * @return the formula for the edge
   */
  private BooleanFormula createFormulaForEdge(
      final CFAEdge edge,
      final String function,
      final SSAMapBuilder ssa,
      final PointerTargetSetBuilder pts,
      final Constraints constraints,
      final ErrorConditions errorConditions)
      throws UnrecognizedCodeException, UnrecognizedCFAEdgeException, InterruptedException {
    switch (edge.getEdgeType()) {
      case StatementEdge:
        {
          return makeStatement(
              (CStatementEdge) edge, function, ssa, pts, constraints, errorConditions);
        }

      case ReturnStatementEdge:
        {
          CReturnStatementEdge returnEdge = (CReturnStatementEdge) edge;
          return makeReturn(
              returnEdge.asAssignment(),
              returnEdge,
              function,
              ssa,
              pts,
              constraints,
              errorConditions);
        }

      case DeclarationEdge:
        {
          return makeDeclaration(
              (CDeclarationEdge) edge, function, ssa, pts, constraints, errorConditions);
        }

      case AssumeEdge:
        {
          CAssumeEdge assumeEdge = (CAssumeEdge) edge;
          return makePredicate(
              assumeEdge.getExpression(),
              assumeEdge.getTruthAssumption(),
              assumeEdge,
              function,
              ssa,
              pts,
              constraints,
              errorConditions);
        }

      case BlankEdge:
        {
          return bfmgr.makeTrue();
        }

      case FunctionCallEdge:
        {
          return makeFunctionCall(
              (CFunctionCallEdge) edge, function, ssa, pts, constraints, errorConditions);
        }

      case FunctionReturnEdge:
        {
          // get the expression from the summary edge
          CFunctionSummaryEdge ce = ((CFunctionReturnEdge) edge).getSummaryEdge();
          return makeExitFunction(ce, function, ssa, pts, constraints, errorConditions);
        }

      case CallToReturnEdge:
        CFunctionSummaryEdge ce = (CFunctionSummaryEdge) edge;
        return makeExitFunction(ce, function, ssa, pts, constraints, errorConditions);

      default:
        throw new UnrecognizedCFAEdgeException(edge);
    }
  }

  private BooleanFormula makeStatement(
      final CStatementEdge statement,
      final String function,
      final SSAMapBuilder ssa,
      final PointerTargetSetBuilder pts,
      final Constraints constraints,
      final ErrorConditions errorConditions)
      throws UnrecognizedCodeException, InterruptedException {

    CStatement stmt = statement.getStatement();
    if (stmt instanceof CAssignment) {
      CAssignment assignment = (CAssignment) stmt;
      return makeAssignment(
          assignment.getLeftHandSide(),
          assignment.getRightHandSide(),
          statement,
          function,
          ssa,
          pts,
          constraints,
          errorConditions);

    } else {
      if (stmt instanceof CFunctionCallStatement) {
        CRightHandSideVisitor<Formula, UnrecognizedCodeException> ev =
            createCRightHandSideVisitor(
                statement, function, ssa, pts, constraints, errorConditions);
        CFunctionCallStatement callStmt = (CFunctionCallStatement) stmt;
        callStmt.getFunctionCallExpression().accept(ev);

      } else if (!(stmt instanceof CExpressionStatement)) {
        throw new UnrecognizedCodeException("Unknown statement", statement, stmt);
      }

      // side-effect free statement, ignore
      return bfmgr.makeTrue();
    }
  }

  protected BooleanFormula makeDeclaration(
      final CDeclarationEdge edge,
      final String function,
      final SSAMapBuilder ssa,
      final PointerTargetSetBuilder pts,
      final Constraints constraints,
      final ErrorConditions errorConditions)
      throws UnrecognizedCodeException, InterruptedException {

    if (!(edge.getDeclaration() instanceof CVariableDeclaration)) {
      // struct prototype, function declaration, typedef etc.
      logfOnce(Level.FINEST, edge, "Ignoring declaration");
      return bfmgr.makeTrue();
    }

    CVariableDeclaration decl = (CVariableDeclaration) edge.getDeclaration();
    final String varName = decl.getQualifiedName();

    if (!isRelevantVariable(decl)) {
      logger.logfOnce(
          Level.FINEST,
          "%s: Ignoring declaration of unused variable: %s",
          decl.getFileLocation(),
          decl.toASTString());
      return bfmgr.makeTrue();
    }

    checkForLargeArray(edge, decl.getType().getCanonicalType());

    if (options.useParameterVariablesForGlobals() && decl.isGlobal()) {
      globalDeclarations.add(decl);
    }

    // if the var is unsigned, add the constraint that it should
    // be > 0
    //    if (((CSimpleType)spec).isUnsigned()) {
    //    long z = mathsat.api.msat_make_number(msatEnv, "0");
    //    long mvar = buildMsatVariable(var, idx);
    //    long t = mathsat.api.msat_make_gt(msatEnv, mvar, z);
    //    t = mathsat.api.msat_make_and(msatEnv, m1.getTerm(), t);
    //    m1 = new MathsatFormula(t);
    //    }

    // just increment index of variable in SSAMap
    // (a declaration contains an implicit assignment, even without initializer)
    // In case of an existing initializer, we increment the index twice
    // (here and below) so that the index 2 only occurs for uninitialized variables.
    // DO NOT OMIT THIS CALL, even without an initializer!
    if (direction == AnalysisDirection.FORWARD) {
      makeFreshIndex(varName, decl.getType(), ssa);
    }

    // if there is an initializer associated to this variable,
    // take it into account
    BooleanFormula result = bfmgr.makeTrue();

    if (decl.getInitializer() instanceof CInitializerList) {
      // If there is an initializer, all fields/elements not mentioned
      // in the initializer are set to 0 (C standard § 6.7.9 (21)

      long size = machineModel.getSizeof(decl.getType()).longValueExact();
      if (size > 0) {
        Formula var = makeVariable(varName, decl.getType(), ssa);
        CType elementCType = decl.getType();
        FormulaType<?> elementFormulaType = getFormulaTypeFromCType(elementCType);
        Formula zero = fmgr.makeNumber(elementFormulaType, 0L);
        result = bfmgr.and(result, fmgr.assignment(var, zero));
      }
    }

    for (CAssignment assignment : CInitializers.convertToAssignments(decl, edge)) {
      result =
          bfmgr.and(
              result,
              makeAssignment(
                  assignment.getLeftHandSide(),
                  assignment.getRightHandSide(),
                  edge,
                  function,
                  ssa,
                  pts,
                  constraints,
                  errorConditions));
    }

    return result;
  }

  /**
   * Check whether a large array is declared and abort analysis in this case. This is a heuristic
   * for SV-COMP to avoid wasting a lot of time for programs we probably cannot handle anyway or
   * returning a wrong answer.
   */
  protected void checkForLargeArray(final CDeclarationEdge declarationEdge, CType declarationType)
      throws UnsupportedCodeException {
    if (!options.shouldAbortOnLargeArrays() || !(declarationType instanceof CArrayType)) {
      return;
    }
    CArrayType arrayType = (CArrayType) declarationType;
    CType elementType = arrayType.getType();

    if (elementType instanceof CSimpleType
        && ((CSimpleType) elementType).getType().isFloatingPointType()) {
      if (arrayType.getLengthAsInt().orElse(0) > 100) {
        throw new UnsupportedCodeException("large floating-point array", declarationEdge);
      }
    }

    if (elementType instanceof CSimpleType
        && ((CSimpleType) elementType).getType() == CBasicType.INT) {
      if (arrayType.getLengthAsInt().orElse(0) >= 10000) {
        throw new UnsupportedCodeException("large integer array", declarationEdge);
      }
    }
  }

  protected BooleanFormula makeExitFunction(
      final CFunctionSummaryEdge ce,
      final String calledFunction,
      final SSAMapBuilder ssa,
      final PointerTargetSetBuilder pts,
      final Constraints constraints,
      final ErrorConditions errorConditions)
      throws UnrecognizedCodeException, InterruptedException {

    addGlobalAssignmentConstraints(
        ce, calledFunction, ssa, pts, constraints, errorConditions, RETURN_VARIABLE_NAME, false);

    CFunctionCall retExp = ce.getExpression();
    if (retExp instanceof CFunctionCallStatement) {
      // this should be a void return, just do nothing...
      return bfmgr.makeTrue();

    } else if (retExp instanceof CFunctionCallAssignmentStatement) {
      CFunctionCallAssignmentStatement exp = (CFunctionCallAssignmentStatement) retExp;
      CFunctionCallExpression funcCallExp = exp.getRightHandSide();

      String callerFunction = ce.getSuccessor().getFunctionName();
      final Optional<CVariableDeclaration> returnVariableDeclaration =
          ce.getFunctionEntry().getReturnVariable();
      if (!returnVariableDeclaration.isPresent()) {
        throw new UnrecognizedCodeException("Void function used in assignment", ce, retExp);
      }
      final CIdExpression rhs =
          new CIdExpression(funcCallExp.getFileLocation(), returnVariableDeclaration.orElseThrow());

      return makeAssignment(
          exp.getLeftHandSide(), rhs, ce, callerFunction, ssa, pts, constraints, errorConditions);
    } else {
      throw new UnrecognizedCodeException("Unknown function exit expression", ce, retExp);
    }
  }

  protected CType getReturnType(CFunctionCallExpression funcCallExp, CFAEdge edge)
      throws UnrecognizedCodeException {
    // NOTE: When funCallExp.getExpressionType() does always return the return type of the function
    // we don't
    // need this function. However I'm not sure because there can be implicit casts. Just to be
    // safe.
    CType retType;
    CFunctionDeclaration funcDecl = funcCallExp.getDeclaration();
    if (funcDecl == null) {
      // Check if we have a function pointer here.
      CExpression functionNameExpression = funcCallExp.getFunctionNameExpression();
      CType expressionType = functionNameExpression.getExpressionType().getCanonicalType();
      if (expressionType instanceof CFunctionType) {
        CFunctionType funcPtrType = (CFunctionType) expressionType;
        retType = funcPtrType.getReturnType();
      } else if (CTypes.isFunctionPointer(expressionType)) {
        CFunctionType funcPtrType =
            (CFunctionType) ((CPointerType) expressionType).getType().getCanonicalType();
        retType = funcPtrType.getReturnType();
      } else {
        throw new UnrecognizedCodeException(
            "Cannot handle function pointer call with unknown type " + expressionType,
            edge,
            funcCallExp);
      }
      assert retType != null;
    } else {
      retType = funcDecl.getType().getReturnType();
    }

    CType expType = funcCallExp.getExpressionType();
    if (!expType.getCanonicalType().equals(retType.getCanonicalType())) {
      // Bit ignore for now because we sometimes just get ElaboratedType instead of CompositeType
      String functionName =
          funcDecl != null
              ? funcDecl.getName()
              : funcCallExp.getFunctionNameExpression().toASTString();
      logfOnce(
          Level.WARNING,
          edge,
          "Return type of function %s is %s, but result is used as type %s",
          functionName,
          retType,
          expType);
    }
    return expType;
  }

  protected BooleanFormula makeFunctionCall(
      final CFunctionCallEdge edge,
      final String callerFunction,
      final SSAMapBuilder ssa,
      final PointerTargetSetBuilder pts,
      final Constraints constraints,
      final ErrorConditions errorConditions)
      throws UnrecognizedCodeException, InterruptedException {

    List<CExpression> actualParams = edge.getArguments();

    CFunctionEntryNode fn = edge.getSuccessor();
    List<CParameterDeclaration> formalParams = fn.getFunctionParameters();

    if (fn.getFunctionDefinition().getType().takesVarArgs()) {
      if (formalParams.size() > actualParams.size()) {
        throw new UnrecognizedCodeException(
            "Number of parameters on function call does " + "not match function definition", edge);
      }

      if (!SAFE_VAR_ARG_FUNCTIONS.contains(fn.getFunctionName())) {
        logfOnce(
            Level.WARNING,
            edge,
            "Ignoring parameters passed as varargs to function %s",
            fn.getFunctionName());
      }

    } else {
      if (formalParams.size() != actualParams.size()) {
        throw new UnrecognizedCodeException(
            "Number of parameters on function call does " + "not match function definition", edge);
      }
    }

    int i = 0;
    BooleanFormula result = bfmgr.makeTrue();
    for (CParameterDeclaration formalParam : formalParams) {
      CExpression paramExpression = actualParams.get(i++);
      CIdExpression lhs = new CIdExpression(paramExpression.getFileLocation(), formalParam);
      final CIdExpression paramLHS;
      if (options.useParameterVariables()) {
        // make assignments: tmp_param1==arg1, tmp_param2==arg2, ...
        CParameterDeclaration tmpParameter =
            new CParameterDeclaration(
                formalParam.getFileLocation(),
                formalParam.getType(),
                formalParam.getName() + PARAM_VARIABLE_NAME);
        tmpParameter.setQualifiedName(formalParam.getQualifiedName() + PARAM_VARIABLE_NAME);
        paramLHS = new CIdExpression(paramExpression.getFileLocation(), tmpParameter);
      } else {
        paramLHS = lhs;
      }

      BooleanFormula eq =
          makeAssignment(
              paramLHS,
              lhs,
              paramExpression,
              edge,
              callerFunction,
              ssa,
              pts,
              constraints,
              errorConditions);
      result = bfmgr.and(result, eq);
    }

    addGlobalAssignmentConstraints(
        edge,
        fn.getFunctionName(),
        ssa,
        pts,
        constraints,
        errorConditions,
        PARAM_VARIABLE_NAME,
        true);

    return result;
  }

  protected BooleanFormula makeReturn(
      final Optional<CAssignment> assignment,
      final CReturnStatementEdge edge,
      final String function,
      final SSAMapBuilder ssa,
      final PointerTargetSetBuilder pts,
      final Constraints constraints,
      final ErrorConditions errorConditions)
      throws UnrecognizedCodeException, InterruptedException {
    if (!assignment.isPresent()) {
      // this is a return from a void function, do nothing
      return bfmgr.makeTrue();
    } else {

      return makeAssignment(
          assignment.orElseThrow().getLeftHandSide(),
          assignment.orElseThrow().getRightHandSide(),
          edge,
          function,
          ssa,
          pts,
          constraints,
          errorConditions);
    }
  }

  /**
   * Creates formula for the given assignment.
   *
   * @param lhs the left-hand-side of the assignment
   * @param rhs the right-hand-side of the assignment
   * @return the assignment formula
   */
  private BooleanFormula makeAssignment(
      final CLeftHandSide lhs,
      CRightHandSide rhs,
      final CFAEdge edge,
      final String function,
      final SSAMapBuilder ssa,
      final PointerTargetSetBuilder pts,
      final Constraints constraints,
      final ErrorConditions errorConditions)
      throws UnrecognizedCodeException, InterruptedException {
    // lhs is used twice, also as lhsForChecking!
    return makeAssignment(lhs, lhs, rhs, edge, function, ssa, pts, constraints, errorConditions);
  }

  /**
   * Creates formula for the given assignment.
   *
   * @param lhs the left-hand-side of the assignment
   * @param lhsForChecking a left-hand-side of the assignment (for most cases: lhs ==
   *     lhsForChecking), that is used to check, if the assignment is important. If the assignment
   *     is not important, we return TRUE.
   * @param rhs the right-hand-side of the assignment
   * @return the assignment formula
   * @throws InterruptedException may be thrown in subclasses
   */
  protected BooleanFormula makeAssignment(
      final CLeftHandSide lhs,
      final CLeftHandSide lhsForChecking,
      CRightHandSide rhs,
      final CFAEdge edge,
      final String function,
      final SSAMapBuilder ssa,
      final PointerTargetSetBuilder pts,
      final Constraints constraints,
      final ErrorConditions errorConditions)
      throws UnrecognizedCodeException, InterruptedException {

    if (!isRelevantLeftHandSide(lhsForChecking)) {
      // Optimization for unused variables and fields
      return bfmgr.makeTrue();
    }

    CType lhsType = lhs.getExpressionType().getCanonicalType();

    if (lhsType instanceof CArrayType) {
      // Probably a (string) initializer, ignore assignments to arrays
      // as they cannot behandled precisely anyway.
      return bfmgr.makeTrue();
    }

    if (rhs instanceof CExpression) {
      rhs = makeCastFromArrayToPointerIfNecessary((CExpression) rhs, lhsType);
    }

    Formula l = null, r = null;
    if (direction == AnalysisDirection.BACKWARD) {
      l = buildLvalueTerm(lhs, edge, function, ssa, pts, constraints, errorConditions);
      r = buildTerm(rhs, edge, function, ssa, pts, constraints, errorConditions);
    } else {
      r = buildTerm(rhs, edge, function, ssa, pts, constraints, errorConditions);
      l = buildLvalueTerm(lhs, edge, function, ssa, pts, constraints, errorConditions);
    }

    r = makeCast(rhs.getExpressionType(), lhsType, r, constraints, edge);

    return fmgr.assignment(l, r);
  }

  /**
   * Convert a simple C expression to a formula consistent with the current state of the {@code
   * pFormula}.
   *
   * @param pFormula Current {@link PathFormula}.
   * @param expr Expression to convert.
   * @param edge Reference edge, used for log messages only.
   * @return Created formula.
   */
  public final Formula buildTermFromPathFormula(
      PathFormula pFormula, CIdExpression expr, CFAEdge edge) throws UnrecognizedCodeException {

    String functionName = edge.getPredecessor().getFunctionName();
    Constraints constraints = new Constraints(bfmgr);
    return buildTerm(
        expr,
        edge,
        functionName,
        pFormula.getSsa().builder(),
        createPointerTargetSetBuilder(pFormula.getPointerTargetSet()),
        constraints,
        ErrorConditions.dummyInstance(bfmgr));
  }

  protected Formula buildTerm(
      CRightHandSide exp,
      CFAEdge edge,
      String function,
      SSAMapBuilder ssa,
      PointerTargetSetBuilder pts,
      Constraints constraints,
      ErrorConditions errorConditions)
      throws UnrecognizedCodeException {
    return exp.accept(
        createCRightHandSideVisitor(edge, function, ssa, pts, constraints, errorConditions));
  }

  protected Formula buildLvalueTerm(
      CLeftHandSide exp,
      CFAEdge edge,
      String function,
      SSAMapBuilder ssa,
      PointerTargetSetBuilder pts,
      Constraints constraints,
      ErrorConditions errorConditions)
      throws UnrecognizedCodeException {
    return exp.accept(
        new LvalueVisitor(this, edge, function, ssa, pts, constraints, errorConditions));
  }

  <T extends Formula> T ifTrueThenOneElseZero(FormulaType<T> type, BooleanFormula pCond) {
    T one = fmgr.makeNumber(type, 1);
    T zero = fmgr.makeNumber(type, 0);
    return bfmgr.ifThenElse(pCond, one, zero);
  }

  protected final <T extends Formula> BooleanFormula toBooleanFormula(T pF) {
    // If this is not a predicate, make it a predicate by adding a "!= 0"
    assert !fmgr.getFormulaType(pF).isBooleanType();

    T zero = fmgr.makeNumber(fmgr.getFormulaType(pF), 0);

    Optional<Triple<BooleanFormula, T, T>> split;
    try {
      split = fmgr.splitIfThenElse(pF);
    } catch (UnsupportedOperationException e) {
      logger.logOnce(Level.INFO, "Solver does not support ITE splitting: " + e.getMessage());
      split = Optional.empty();
    }
    if (split.isPresent()) {
      Triple<BooleanFormula, T, T> parts = split.orElseThrow();

      T one = fmgr.makeNumber(fmgr.getFormulaType(pF), 1);
      if (parts.getSecond().equals(one) && parts.getThird().equals(zero)) {
        return parts.getFirst();
      } else if (parts.getSecond().equals(zero) && parts.getThird().equals(one)) {
        return bfmgr.not(parts.getFirst());
      }
    }
    return bfmgr.not(fmgr.makeEqual(pF, zero));
  }

  /**
   * Create a formula that represents a predicate, e.g., a condition of an assume edge.
   *
   * @throws InterruptedException may be thrown in subclasses
   */
  protected BooleanFormula makePredicate(
      CExpression exp,
      boolean isTrue,
      CFAEdge edge,
      String function,
      SSAMapBuilder ssa,
      PointerTargetSetBuilder pts,
      Constraints constraints,
      ErrorConditions errorConditions)
      throws UnrecognizedCodeException, InterruptedException {

    Formula f =
        exp.accept(
            createCRightHandSideVisitor(edge, function, ssa, pts, constraints, errorConditions));
    BooleanFormula result = toBooleanFormula(f);

    if (!isTrue) {
      result = bfmgr.not(result);
    }
    return result;
  }

  public final BooleanFormula makePredicate(
      CExpression exp, CFAEdge edge, String function, SSAMapBuilder ssa, boolean truthAssumption)
      throws UnrecognizedCodeException, InterruptedException {
    PointerTargetSetBuilder pts =
        createPointerTargetSetBuilder(PointerTargetSet.emptyPointerTargetSet());
    Constraints constraints = new Constraints(bfmgr);
    ErrorConditions errorConditions = ErrorConditions.dummyInstance(bfmgr);
    BooleanFormula f =
<<<<<<< HEAD
        makePredicate(exp, truthAssumption, edge, function, ssa, pts, constraints, errorConditions);
=======
        makePredicate(exp, true, edge, function, ssa, pts, constraints, errorConditions);
>>>>>>> 16b6e781
    return bfmgr.and(f, constraints.get());
  }

  public final BooleanFormula makePredicate(
      CExpression exp, CFAEdge edge, String function, SSAMapBuilder ssa)
      throws UnrecognizedCodeException, InterruptedException {
    return makePredicate(exp, edge, function, ssa, true);
  }

  /**
   * Parameters not used in {@link CtoFormulaConverter}, may be in subclasses they are.
   *
   * @param pts the pointer target set to use initially
   */
  protected PointerTargetSetBuilder createPointerTargetSetBuilder(PointerTargetSet pts) {
    return DummyPointerTargetSetBuilder.INSTANCE;
  }

  /**
   * Parameters not used in {@link CtoFormulaConverter}, may be in subclasses they are.
   *
   * @param pts1 the first PointerTargetset
   * @param pts2 the second PointerTargetset
   * @param ssa the SSAMap to use
   * @throws InterruptedException may be thrown in subclasses
   */
  public MergeResult<PointerTargetSet> mergePointerTargetSets(
      final PointerTargetSet pts1, final PointerTargetSet pts2, final SSAMapBuilder ssa)
      throws InterruptedException {
    return MergeResult.trivial(pts1, bfmgr);
  }

  /**
   * Parameters not used in {@link CtoFormulaConverter}, may be in subclasses they are.
   *
   * @param pEdge the edge to be visited
   * @param pFunction the current function name
   * @param ssa the current SSAMapBuilder
   * @param pts the current PointerTargetSet
   * @param constraints the constraints needed during visiting
   * @param errorConditions the error conditions
   */
  protected CRightHandSideVisitor<Formula, UnrecognizedCodeException> createCRightHandSideVisitor(
      CFAEdge pEdge,
      String pFunction,
      SSAMapBuilder ssa,
      PointerTargetSetBuilder pts,
      Constraints constraints,
      ErrorConditions errorConditions) {
    return new ExpressionToFormulaVisitor(this, fmgr, pEdge, pFunction, ssa, constraints);
  }

  /** Creates a Formula which accesses the given bits. */
  private BitvectorFormula accessField(
      Triple<Integer, Integer, Boolean> msb_Lsb_signed, BitvectorFormula f) {
    return fmgr.makeExtract(
        f, msb_Lsb_signed.getFirst(), msb_Lsb_signed.getSecond(), msb_Lsb_signed.getThird());
  }

  /** Creates a Formula which accesses the given Field */
  BitvectorFormula accessField(CFieldReference fExp, Formula f) throws UnrecognizedCodeException {
    assert options.handleFieldAccess() : "Fieldaccess if only allowed with handleFieldAccess";
    assert f instanceof BitvectorFormula : "Fields need to be represented with bitvectors";
    // Get the underlaying structure
    Triple<Integer, Integer, Boolean> msb_Lsb_signed = getFieldOffsetMsbLsb(fExp);
    return accessField(msb_Lsb_signed, (BitvectorFormula) f);
  }

  /**
   * Return the bitvector for a struct with the bits for one field replaced by another bitvector, or
   * left out completely.
   *
   * @param fExp The field of the struct to replace.
   * @param pLVar The full struct.
   * @param pRightVariable The replacement bitvector, or nothing.
   * @return If pRightVariable is present, a formula of the same size as pLVar, but with some bits
   *     replaced. If pRightVariable is not present, a formula that is smaller then pLVar (with the
   *     field bits missing).
   */
  Formula replaceField(CFieldReference fExp, Formula pLVar, Optional<Formula> pRightVariable)
      throws UnrecognizedCodeException {
    assert options.handleFieldAccess() : "Fieldaccess if only allowed with handleFieldAccess";

    Triple<Integer, Integer, Boolean> msb_Lsb = getFieldOffsetMsbLsb(fExp);

    int size = efmgr.getLength((BitvectorFormula) pLVar);
    assert size > msb_Lsb.getFirst() : "pLVar is too small";
    assert 0 <= msb_Lsb.getSecond() && msb_Lsb.getFirst() >= msb_Lsb.getSecond()
        : "msb_Lsb is invalid";

    // create a list with three formulas:
    // - prefix of struct (before the field)
    // - the replaced field
    // - suffix of struct (after the field)
    List<Formula> parts = new ArrayList<>(3);

    if (msb_Lsb.getFirst() + 1 < size) {
      parts.add(fmgr.makeExtract(pLVar, size - 1, msb_Lsb.getFirst() + 1, msb_Lsb.getThird()));
    }

    if (pRightVariable.isPresent()) {
      assert efmgr.getLength((BitvectorFormula) pRightVariable.orElseThrow())
              == msb_Lsb.getFirst() + 1 - msb_Lsb.getSecond()
          : "The new formula has not the right size";
      parts.add(pRightVariable.orElseThrow());
    }

    if (msb_Lsb.getSecond() > 0) {
      parts.add(fmgr.makeExtract(pLVar, msb_Lsb.getSecond() - 1, 0, msb_Lsb.getThird()));
    }

    if (parts.isEmpty()) {
      // struct with no other fields, return empty bitvector
      return efmgr.makeBitvector(0, 0);
    }
    return fmgr.makeConcat(parts);
  }

  /** Returns the offset of the given CFieldReference within the structure in bits. */
  private Triple<Integer, Integer, Boolean> getFieldOffsetMsbLsb(CFieldReference fExp)
      throws UnrecognizedCodeException {
    CExpression fieldRef = getRealFieldOwner(fExp);
    CCompositeType structType = (CCompositeType) fieldRef.getExpressionType().getCanonicalType();

    // f is now the structure, access it:

    int offset;
    switch (structType.getKind()) {
      case UNION:
        offset = 0;
        break;
      case STRUCT:
        offset = getBitFieldOffset(structType, fExp.getFieldName());
        break;
      default:
        throw new UnrecognizedCodeException("Unexpected field access", fExp);
    }

    CType type = fExp.getExpressionType();
    int fieldSize = getBitSizeof(type);

    // Crude hack for unions with zero-sized array fields produced by LDV
    // (ldv-consumption/32_7a_cilled_true_linux-3.8-rc1-32_7a-fs--ceph--ceph.ko-ldv_main7_sequence_infinite_withcheck_stateful.cil.out.c)
    if (fieldSize == 0 && structType.getKind() == ComplexTypeKind.UNION) {
      fieldSize = getBitSizeof(fieldRef.getExpressionType());
    }

    // we assume that only CSimpleTypes can be unsigned
    boolean signed = !(type instanceof CSimpleType) || machineModel.isSigned((CSimpleType) type);

    int lsb = offset;
    int msb = offset + fieldSize - 1;
    assert lsb >= 0;
    assert msb >= lsb;
    Triple<Integer, Integer, Boolean> msb_Lsb = Triple.of(msb, lsb, signed);
    return msb_Lsb;
  }

  /**
   * Returns the offset of the given field in the given struct in bits.
   *
   * <p>This function does not handle UNIONs or ENUMs!
   */
  private int getBitFieldOffset(CCompositeType structType, String fieldName) {
    int off = 0;
    for (CCompositeTypeMemberDeclaration member : structType.getMembers()) {
      if (member.getName().equals(fieldName)) {
        return off;
      }

      off += getBitSizeof(member.getType());
    }

    throw new AssertionError("field " + fieldName + " was not found in " + structType);
  }

  /** We call this method for unsupported Expressions and just make a new Variable. */
  Formula makeVariableUnsafe(
      CExpression exp, String function, SSAMapBuilder ssa, boolean makeFresh) {

    if (makeFresh) {
      logger.logOnce(
          Level.WARNING,
          "Program contains array, or pointer (multiple level of indirection), or field (enable"
              + " handleFieldAccess and handleFieldAliasing) access; analysis is imprecise in case"
              + " of aliasing.");
    }
    logger.logfOnce(
        Level.FINEST,
        "%s: Unhandled expression treated as free variable: %s",
        exp.getFileLocation(),
        exp.toASTString());

    String var = exprToVarName(exp, function);
    if (makeFresh) {
      return makeFreshVariable(var, exp.getExpressionType(), ssa);
    } else {
      return makeVariable(var, exp.getExpressionType(), ssa);
    }
  }

  String isUnsupportedFunction(String functionName) {
    String result = null;
    if (UNSUPPORTED_FUNCTIONS.containsKey(functionName)) {
      result = UNSUPPORTED_FUNCTIONS.get(functionName);
    } else if (functionName.startsWith("__atomic_")) {
      result = "atomic operations";
    }

    if (result != null && options.isAllowedUnsupportedFunction(functionName)) {
      logger.logfOnce(
          Level.WARNING,
          "Program contains calls to unsupported function %s, result may be wrong.",
          functionName);
      return null;
    }

    return result;
  }

  /**
   * Throwing two checked exception from a visitor is not possible directly, thus we have trouble
   * handling InterruptedExceptions in visitors. This method allows them to be thrown without the
   * compiler complaining. This is safe because the public methods of this package specify
   * InterruptedException to be thrown, so callers need to handle it anyway.
   */
  @SuppressWarnings("unchecked")
  public static <T extends Throwable> RuntimeException propagateInterruptedException(
      InterruptedException e) throws T {
    throw (T) e;
  }

  /**
   * Prints some information about the RegionManager.
   *
   * @param out - output stream
   */
  public void printStatistics(PrintStream out) {}
}<|MERGE_RESOLUTION|>--- conflicted
+++ resolved
@@ -1777,11 +1777,7 @@
     Constraints constraints = new Constraints(bfmgr);
     ErrorConditions errorConditions = ErrorConditions.dummyInstance(bfmgr);
     BooleanFormula f =
-<<<<<<< HEAD
         makePredicate(exp, truthAssumption, edge, function, ssa, pts, constraints, errorConditions);
-=======
-        makePredicate(exp, true, edge, function, ssa, pts, constraints, errorConditions);
->>>>>>> 16b6e781
     return bfmgr.and(f, constraints.get());
   }
 
