/*
 *  CPAchecker is a tool for configurable software verification.
 *  This file is part of CPAchecker.
 *
 *  Copyright (C) 2007-2014  Dirk Beyer
 *  All rights reserved.
 *
 *  Licensed under the Apache License, Version 2.0 (the "License");
 *  you may not use this file except in compliance with the License.
 *  You may obtain a copy of the License at
 *
 *      http://www.apache.org/licenses/LICENSE-2.0
 *
 *  Unless required by applicable law or agreed to in writing, software
 *  distributed under the License is distributed on an "AS IS" BASIS,
 *  WITHOUT WARRANTIES OR CONDITIONS OF ANY KIND, either express or implied.
 *  See the License for the specific language governing permissions and
 *  limitations under the License.
 *
 *
 *  CPAchecker web page:
 *    http://cpachecker.sosy-lab.org
 */
package org.sosy_lab.cpachecker.util.predicates.pathformula;

import java.io.Serializable;
import java.util.AbstractMap.SimpleImmutableEntry;
import java.util.ArrayList;
import java.util.List;
import java.util.Map;
import java.util.SortedMap;
import java.util.SortedSet;

import org.sosy_lab.common.Pair;
import org.sosy_lab.common.Triple;
import org.sosy_lab.common.collect.Collections3;
import org.sosy_lab.common.collect.PathCopyingPersistentTreeMap;
import org.sosy_lab.common.collect.PersistentSortedMap;
import org.sosy_lab.common.collect.PersistentSortedMaps;
import org.sosy_lab.common.collect.PersistentSortedMaps.MergeConflictHandler;
import org.sosy_lab.cpachecker.cfa.types.c.CComplexType;
import org.sosy_lab.cpachecker.cfa.types.c.CComplexType.ComplexTypeKind;
import org.sosy_lab.cpachecker.cfa.types.c.CElaboratedType;
import org.sosy_lab.cpachecker.cfa.types.c.CFunctionType;
import org.sosy_lab.cpachecker.cfa.types.c.CPointerType;
import org.sosy_lab.cpachecker.cfa.types.c.CType;
import org.sosy_lab.cpachecker.cfa.types.c.CTypes;

import com.google.common.base.Equivalence;
import com.google.common.base.Joiner;
import com.google.common.base.Preconditions;
import com.google.common.collect.ImmutableList;

/**
 * Maps a variable name to its latest "SSA index", that should be used when
 * referring to that variable.
 */
public class SSAMap implements Serializable {

  private static final long serialVersionUID = 7618801653203679876L;

  // Default value for the default value :p
  public static final int DEFAULT_DEFAULT_IDX = -1;

  // Default difference for two SSA-indizes of the same name.
  public static final int DEFAULT_INCREMENT   =  1;

  private final int defaultValue;

  private static MergeConflictHandler<String, CType> TYPE_CONFLICT_CHECKER = new MergeConflictHandler<String, CType>() {
    @Override
    public CType resolveConflict(String name, CType type1, CType type2) {
      Preconditions.checkArgument(
          type1 instanceof CFunctionType || type2 instanceof CFunctionType
          || (isEnumPointerType(type1) && isEnumPointerType(type2))
          || type1.equals(type2)
          , "Cannot change type of variable %s in SSAMap from %s to %s", name, type1, type2);

      return type1;
    }

    private boolean isEnumPointerType(CType type) {
      if (type instanceof CPointerType) {
        type = ((CPointerType) type).getType();
        return (type instanceof CComplexType) && ((CComplexType)type).getKind() == ComplexTypeKind.ENUM
            || (type instanceof CElaboratedType) && ((CElaboratedType)type).getKind() == ComplexTypeKind.ENUM;
      }
      return false;
    }
  };

  /**
   * Builder for SSAMaps. Its state starts with an existing SSAMap, but may be
   * changed later. It supports read access, but it is not recommended to use
   * instances of this class except for the short period of time
   * while creating a new SSAMap.
   *
   * This class is not thread-safe.
   */
  public static class SSAMapBuilder {

    private SSAMap ssa;
    private PersistentSortedMap<String, Integer> vars; // Do not update without updating varsHashCode!
    private PersistentSortedMap<String, Integer> latestUsedVars; // might contain a bigger index than 'vars'
    // TODO possible optimisation: latestUsedVars only stores values, if they do not exist in vars
    private PersistentSortedMap<String, CType> varTypes;

    // Instead of computing vars.hashCode(),
    // we calculate the hashCode ourselves incrementally
    // (this is possible because a Map's hashCode is clearly defined).
    private int varsHashCode;

    private SSAMapBuilder(SSAMap ssa) {
      this.ssa = ssa;
      this.vars = ssa.vars;
      this.latestUsedVars = ssa.latestUsedVars;
      this.varTypes = ssa.varTypes;
      this.varsHashCode = ssa.varsHashCode;
    }

    public int getIndex(String variable) {
      return SSAMap.getIndex(variable, vars, ssa.defaultValue).getSecond();
    }

    public int getFreshIndex(String variable) {
      return SSAMap.getFreshIndex(variable, latestUsedVars, ssa.defaultValue);
    }

    public CType getType(String name) {
      return varTypes.get(name);
    }

    public SSAMapBuilder setIndex(String name, CType type, int idx) {
      Preconditions.checkArgument(idx > 0, "Indices need to be positive for this SSAMap implementation:", name, type, idx);
      int oldIdx = getIndex(name);
      Preconditions.checkArgument(idx >= oldIdx, "SSAMap updates need to be strictly monotone:", name, type, idx);

      type = type.getCanonicalType();
      CType oldType = varTypes.get(name);
      if (oldType != null) {
        TYPE_CONFLICT_CHECKER.resolveConflict(name, type, oldType);
      } else {
        varTypes = varTypes.putAndCopy(name, type);
      }

      if (idx > oldIdx || idx == ssa.defaultValue) {
        vars = vars.putAndCopy(name, idx);
        latestUsedVars = latestUsedVars.putAndCopy(name, idx);
        if (oldIdx != ssa.defaultValue) {
          varsHashCode -= mapEntryHashCode(name, oldIdx);
        }
        varsHashCode += mapEntryHashCode(name, idx);
      }

      return this;
    }

<<<<<<< HEAD
    /**
     * Set a new index (7) for an old index (3),
     * so that getIndex() returns the old index (3) and getFreshIndex() returns a higher index (8).
     * Warning: do not use out of order!
     */
    public void setLatestUsedIndex(String name, CType type, int idx) {
      Preconditions.checkArgument(idx > 0, "Indices need to be positive for this SSAMap implementation:", name, type, idx);
      int oldIdx = getIndex(name);
      Preconditions.checkArgument(idx >= oldIdx, "SSAMap updates need to be strictly monotone:", name, type, idx, "vs", oldIdx);

      type = type.getCanonicalType();
      CType oldType = varTypes.get(name);
      if (oldType != null) {
        TYPE_CONFLICT_CHECKER.resolveConflict(name, type, oldType);
      } else {
        varTypes = varTypes.putAndCopy(name, type);
      }

      if (idx > oldIdx) {
        latestUsedVars = latestUsedVars.putAndCopy(name, idx);
      }
    }

    public void deleteVariable(String variable) {
=======
    public SSAMapBuilder deleteVariable(String variable) {
>>>>>>> 4bc52b4f
      int index = getIndex(variable);
      if (index != ssa.defaultValue) {
        vars = vars.removeAndCopy(variable);
        latestUsedVars = latestUsedVars.removeAndCopy(variable);
        varsHashCode -= mapEntryHashCode(variable, index);

        varTypes = varTypes.removeAndCopy(variable);
      }

      return this;
    }

    public SortedSet<String> allVariables() {
      return varTypes.keySet();
    }

    public SortedSet<Map.Entry<String, CType>> allVariablesWithTypes() {
      return varTypes.entrySet();
    }

    public SortedMap<String, CType> allVariablesWithPrefix(String prefix) {
      return Collections3.subMapWithPrefix(varTypes, prefix);
    }

    /**
     * Returns an immutable SSAMap with all the changes made to the builder.
     */
    public SSAMap build() {
      if (vars == ssa.vars && latestUsedVars == ssa.latestUsedVars) {
        return ssa;
      }

      ssa = new SSAMap(vars, latestUsedVars, varsHashCode, varTypes);
      return ssa;
    }

    /**
     * Not-null safe copy of {@link SimpleImmutableEntry#hashCode()}
     * for Object-to-int maps.
     */
    private static int mapEntryHashCode(Object key, int value) {
      return key.hashCode() ^ value;
    }
  }

  private static final SSAMap EMPTY_SSA_MAP = new SSAMap(
      PathCopyingPersistentTreeMap.<String, Integer>of(),
      PathCopyingPersistentTreeMap.<String, Integer>of(),
      0,
      PathCopyingPersistentTreeMap.<String, CType>of());

  /**
   * Returns an empty immutable SSAMap.
   */
  public static SSAMap emptySSAMap() {
    return EMPTY_SSA_MAP;
  }

  public SSAMap withDefault(final int defaultValue) {
    return new SSAMap(this.vars, this.latestUsedVars, this.varsHashCode, this.varTypes, defaultValue);
  }

  /**
   * Creates an unmodifiable SSAMap that contains all indices from two SSAMaps.
   * If there are conflicting indices, the maximum of both is used.
   * Further returns a list with all variables for which different indices
   * were found, together with the two conflicting indices.
   */
  public static Pair<SSAMap, List<Triple<String, Integer, Integer>>> merge(SSAMap s1, SSAMap s2) {
    // This method uses some optimizations to avoid work when parts of both SSAMaps
    // are equal. These checks use == instead of equals() because it is much faster
    // and we create sets lazily (so when they are not identical, they are
    // probably not equal, too).
    // We don't bother checking the vars set for emptiness, because this will
    // probably never be the case on a merge.

    PersistentSortedMap<String, Integer> vars;
    PersistentSortedMap<String, Integer> latestUsedVars;
    List<Triple<String, Integer, Integer>> differences;
    if (s1.vars == s2.vars && s1.latestUsedVars == s2.latestUsedVars) {
      differences = ImmutableList.of();
      // both are absolutely identical
      return Pair.of(s1, differences);

    } else {
      differences = new ArrayList<>();
      vars = PersistentSortedMaps.merge(s1.vars, s2.vars, Equivalence.equals(),
          PersistentSortedMaps.<String, Integer>getMaximumMergeConflictHandler(), differences);
      latestUsedVars = PersistentSortedMaps.merge(s1.vars, s2.vars, Equivalence.equals(),
          PersistentSortedMaps.<String, Integer>getMaximumMergeConflictHandler(), null);
    }

    PersistentSortedMap<String, CType> varTypes = PersistentSortedMaps.merge(
        s1.varTypes, s2.varTypes,
        CTypes.canonicalTypeEquivalence(),
        TYPE_CONFLICT_CHECKER,
        null);

    return Pair.of(new SSAMap(vars, latestUsedVars, 0, varTypes), differences);
  }

  private final PersistentSortedMap<String, Integer> vars;
  private final PersistentSortedMap<String, Integer> latestUsedVars;
  private final PersistentSortedMap<String, CType> varTypes;

  // Cache hashCode of potentially big map
  private final int varsHashCode;

  private SSAMap(PersistentSortedMap<String, Integer> vars,
                 PersistentSortedMap<String, Integer> latestUsedVars,
                 int varsHashCode,
                 PersistentSortedMap<String, CType> varTypes,
                 int defaultSSAIdx) {
    this.vars = vars;
    this.latestUsedVars = latestUsedVars;
    this.varTypes = varTypes;

    if (varsHashCode == 0) {
      this.varsHashCode = vars.hashCode();
    } else {
      this.varsHashCode = varsHashCode;
      assert varsHashCode == vars.hashCode();
    }

    defaultValue = defaultSSAIdx;
  }

  private SSAMap(PersistentSortedMap<String, Integer> vars,
                 PersistentSortedMap<String, Integer> latestUsedVars,
                 int varsHashCode,
                 PersistentSortedMap<String, CType> varTypes) {
    this(vars, latestUsedVars, varsHashCode, varTypes, DEFAULT_DEFAULT_IDX);
  }

  /**
   * Returns a SSAMapBuilder that is initialized with the current SSAMap.
   */
  public SSAMapBuilder builder() {
    return new SSAMapBuilder(this);
  }

  static Pair<Boolean, Integer> getIndex(String variable, Map<String, Integer> vars, int defaultValue) {
    Integer value = vars.get(variable);
    if (value == null) {
      return Pair.of(false, defaultValue);
    }
    return Pair.of(true, value);
  }

  private static int getFreshIndex(String variable, Map<String, Integer> latestUsedVars, int defaultValue) {
    Integer value = latestUsedVars.get(variable);
    if (value == null) {
      value = defaultValue;
    }
    return value + DEFAULT_INCREMENT; // increment for a new index
  }

  /**
   * @return index of the variable in the map,
   * or the [defaultValue].
   */
  public int getIndex(String variable) {
    return getIndex(variable, vars, defaultValue).getSecond();
  }

  public Pair<Boolean, Integer> getMetaIndex(String variable) {
    return getIndex(variable, vars, defaultValue);
  }

  public int getLastUsedIndex(String variable) {
    return getIndex(variable, latestUsedVars, defaultValue).getSecond();
  }

  public boolean containsVariable(String variable) {
    return vars.containsKey(variable);
  }

  public CType getType(String name) {
    return varTypes.get(name);
  }

  public SortedSet<String> allVariables() {
    return vars.keySet();
  }

  @Deprecated // unsafe usage combined with vars, if lastUsedVars was updated
  public SortedSet<Map.Entry<String, CType>> allVariablesWithTypes() {
    return varTypes.entrySet();
  }

  private static final Joiner joiner = Joiner.on(" ");

  @Override
  public String toString() {
    return joiner.join(vars.entrySet());
  }

  @Override
  public int hashCode() {
    return varsHashCode;
  }

  @Override
  public boolean equals(Object obj) {
    if (this == obj) {
      return true;
    } else if (!(obj instanceof SSAMap)) {
      return false;
    } else {
      SSAMap other = (SSAMap)obj;
      // Do a few cheap checks before the expensive ones.
      return varsHashCode == other.varsHashCode
          && vars.equals(other.vars)
          && latestUsedVars.equals(other.latestUsedVars);
    }
  }
}<|MERGE_RESOLUTION|>--- conflicted
+++ resolved
@@ -155,13 +155,12 @@
       return this;
     }
 
-<<<<<<< HEAD
     /**
      * Set a new index (7) for an old index (3),
      * so that getIndex() returns the old index (3) and getFreshIndex() returns a higher index (8).
      * Warning: do not use out of order!
      */
-    public void setLatestUsedIndex(String name, CType type, int idx) {
+    public SSAMapBuilder setLatestUsedIndex(String name, CType type, int idx) {
       Preconditions.checkArgument(idx > 0, "Indices need to be positive for this SSAMap implementation:", name, type, idx);
       int oldIdx = getIndex(name);
       Preconditions.checkArgument(idx >= oldIdx, "SSAMap updates need to be strictly monotone:", name, type, idx, "vs", oldIdx);
@@ -177,12 +176,11 @@
       if (idx > oldIdx) {
         latestUsedVars = latestUsedVars.putAndCopy(name, idx);
       }
-    }
-
-    public void deleteVariable(String variable) {
-=======
+
+      return this;
+    }
+
     public SSAMapBuilder deleteVariable(String variable) {
->>>>>>> 4bc52b4f
       int index = getIndex(variable);
       if (index != ssa.defaultValue) {
         vars = vars.removeAndCopy(variable);
