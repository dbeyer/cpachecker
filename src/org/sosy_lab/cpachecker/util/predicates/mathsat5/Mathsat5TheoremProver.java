/*
 *  CPAchecker is a tool for configurable software verification.
 *  This file is part of CPAchecker.
 *
 *  Copyright (C) 2007-2012  Dirk Beyer
 *  All rights reserved.
 *
 *  Licensed under the Apache License, Version 2.0 (the "License");
 *  you may not use this file except in compliance with the License.
 *  You may obtain a copy of the License at
 *
 *      http://www.apache.org/licenses/LICENSE-2.0
 *
 *  Unless required by applicable law or agreed to in writing, software
 *  distributed under the License is distributed on an "AS IS" BASIS,
 *  WITHOUT WARRANTIES OR CONDITIONS OF ANY KIND, either express or implied.
 *  See the License for the specific language governing permissions and
 *  limitations under the License.
 *
 *
 *  CPAchecker web page:
 *    http://cpachecker.sosy-lab.org
 */
package org.sosy_lab.cpachecker.util.predicates.mathsat5;

import static com.google.common.base.Preconditions.checkNotNull;
import static org.sosy_lab.cpachecker.util.predicates.mathsat5.Mathsat5FormulaManager.getTerm;
import static org.sosy_lab.cpachecker.util.predicates.mathsat5.Mathsat5NativeApi.*;

import java.util.Collection;

import org.sosy_lab.common.NestedTimer;
import org.sosy_lab.common.Timer;
import org.sosy_lab.cpachecker.core.ShutdownNotifier;
import org.sosy_lab.cpachecker.util.predicates.AbstractionManager.RegionCreator;
<<<<<<< HEAD
import org.sosy_lab.cpachecker.util.predicates.Model;
import org.sosy_lab.cpachecker.util.predicates.interfaces.Formula;
import org.sosy_lab.cpachecker.util.predicates.interfaces.Region;
import org.sosy_lab.cpachecker.util.predicates.interfaces.TheoremProver;

import com.google.common.base.Preconditions;

public class Mathsat5TheoremProver implements TheoremProver {

  private static final boolean USE_SHARED_ENV = true;

  private final Mathsat5FormulaManager mgr;
  private long curEnv;

  public Mathsat5TheoremProver(Mathsat5FormulaManager pMgr) {
    mgr = pMgr;
    curEnv = 0;
  }

  @Override
  public boolean isUnsat() {
    int res = msat_solve(curEnv);
    assert (res != MSAT_UNKNOWN);
    return res == MSAT_UNSAT;
  }

  @Override
  public Model getModel() throws SolverException {
    Preconditions.checkState(curEnv != 0);

    return Mathsat5Model.createMathsatModel(curEnv, mgr, USE_SHARED_ENV);
  }

  @Override
  public void pop() {
    Preconditions.checkState(curEnv != 0);
    msat_pop_backtrack_point(curEnv);
=======
import org.sosy_lab.cpachecker.util.predicates.interfaces.BooleanFormula;
import org.sosy_lab.cpachecker.util.predicates.interfaces.ProverEnvironment;
import org.sosy_lab.cpachecker.util.predicates.interfaces.Region;
import org.sosy_lab.cpachecker.util.predicates.interfaces.RegionManager.RegionBuilder;

import com.google.common.base.Preconditions;

public class Mathsat5TheoremProver extends Mathsat5AbstractProver implements ProverEnvironment {

  private static final boolean USE_SHARED_ENV = true;

  public Mathsat5TheoremProver(Mathsat5FormulaManager pMgr,
      boolean generateModels) {
    super(pMgr, createConfig(pMgr, generateModels), USE_SHARED_ENV, true);
  }

  private static long createConfig(Mathsat5FormulaManager mgr, boolean generateModels) {
    long cfg = msat_create_config();
    if (generateModels) {
      msat_set_option_checked(cfg, "model_generation", "true");
    }
    return cfg;
>>>>>>> 30d65383
  }

  @Override
  public void push(Formula f) {
    Preconditions.checkState(curEnv != 0);
    msat_push_backtrack_point(curEnv);
    msat_assert_formula(curEnv, getTerm(f));
  }

  @Override
<<<<<<< HEAD
  public void init() {
    Preconditions.checkState(curEnv == 0);

    long cfg = msat_create_config();
    msat_set_option(cfg, "model_generation", "true");
    curEnv = mgr.createEnvironment(cfg, USE_SHARED_ENV, true);
  }

  @Override
  public void reset() {
    Preconditions.checkState(curEnv != 0);
    msat_destroy_env(curEnv);
    curEnv = 0;
  }

  @Override
  public AllSatResult allSat(Formula f, Collection<Formula> important,
      RegionCreator rmgr, Timer solveTime, NestedTimer enumTime) {
=======
  public AllSatResult allSat(Collection<BooleanFormula> important,
      RegionCreator rmgr, Timer solveTime, NestedTimer enumTime) throws InterruptedException {
>>>>>>> 30d65383
    checkNotNull(rmgr);
    checkNotNull(solveTime);
    checkNotNull(enumTime);

    if (important.isEmpty()) {
      throw new RuntimeException("Error occurred during Mathsat allsat: all-sat should not be called with empty 'important'-Collection");
    }

    long allsatEnv = mgr.createEnvironment(msat_create_config(), USE_SHARED_ENV, true);
    long formula = getTerm(f);

    long[] imp = new long[important.size()];
    int i = 0;
    for (Formula impF : important) {

      imp[i++] = getTerm(impF);

    }

    MathsatAllSatCallback callback = new MathsatAllSatCallback(rmgr, solveTime, enumTime, allsatEnv);
    solveTime.start();
<<<<<<< HEAD
    msat_assert_formula(allsatEnv, formula);

    int numModels = msat_all_sat(allsatEnv, imp, callback);

    if (solveTime.isRunning()) {
      solveTime.stop();
    } else {
      enumTime.stopOuter();
=======
    int numModels;
    try {
      numModels = msat_all_sat(curEnv, imp, callback);
    } finally {
      if (solveTime.isRunning()) {
        solveTime.stop();
      } else {
        enumTime.stopOuter();
      }
>>>>>>> 30d65383
    }

    if (numModels == -1) {
      throw new RuntimeException("Error occurred during Mathsat allsat: " + msat_last_error_message(allsatEnv));

    } else if (numModels == -2) {
      // infinite models
      callback.setInfiniteNumberOfModels();
    } else {
      assert numModels == callback.count;
    }
    msat_destroy_env(allsatEnv);

    return callback;
  }

  /**
   * callback used to build the predicate abstraction of a formula
   */
  static class MathsatAllSatCallback implements Mathsat5NativeApi.AllSatModelCallback, TheoremProver.AllSatResult {

    private final ShutdownNotifier shutdownNotifier;
    private final RegionCreator rmgr;
    private final RegionBuilder builder;

    private final Timer solveTime;
    private final NestedTimer enumTime;
    private Timer regionTime = null;

    private int count = 0;

<<<<<<< HEAD
    private Region formula;
    private final Deque<Region> cubes = new ArrayDeque<Region>();
=======
    private Region formula = null;
>>>>>>> 30d65383
    private long env;

    public MathsatAllSatCallback(RegionCreator rmgr, Timer pSolveTime, NestedTimer pEnumTime, long env) {
      this.rmgr = rmgr;
<<<<<<< HEAD
      this.formula = rmgr.makeFalse();
=======
      this.prover = prover;
>>>>>>> 30d65383
      this.solveTime = pSolveTime;
      this.enumTime = pEnumTime;
      this.env = env;
      this.shutdownNotifier = prover.mgr.getShutdownNotifier();
      builder = rmgr.newRegionBuilder(shutdownNotifier);
    }

    public void setInfiniteNumberOfModels() {
      count = Integer.MAX_VALUE;
      formula = rmgr.makeTrue();
    }

    @Override
    public int getCount() {
      return count;
    }

    @Override
    public Region getResult() throws InterruptedException {
      if (formula == null) {
        enumTime.startBoth();
        try {
          formula = builder.getResult();
          builder.close();
        } finally {
          enumTime.stopBoth();
        }
      }
      return formula;
    }

<<<<<<< HEAD
    private void buildBalancedOr() {
      cubes.add(formula);
      while (cubes.size() > 1) {
        Region b1 = cubes.remove();
        Region b2 = cubes.remove();
        cubes.add(rmgr.makeOr(b1, b2));
      }
      assert (cubes.size() == 1);
      formula = cubes.remove();
    }

=======
>>>>>>> 30d65383
    @Override
    public void callback(long[] model) throws InterruptedException {
      if (count == 0) {
        solveTime.stop();
        enumTime.startOuter();
        regionTime = enumTime.getInnerTimer();
      }

      shutdownNotifier.shutdownIfNecessary();

      regionTime.start();

      // the abstraction is created simply by taking the disjunction
      // of all the models found by msat_all_sat, and storing them
      // in a BDD
      // first, let's create the BDD corresponding to the model
<<<<<<< HEAD
      Deque<Region> curCube = new ArrayDeque<Region>(model.length + 1);
      Region m = rmgr.makeTrue();
=======
      builder.startNewConjunction();
>>>>>>> 30d65383
      for (long t : model) {
        if (msat_term_is_not(env, t)) {
          t = msat_term_get_arg(t, 0);
<<<<<<< HEAD
          v = rmgr.getPredicate(new Mathsat5Formula(t));
          v = rmgr.makeNot(v);
        } else {
          v = rmgr.getPredicate(new Mathsat5Formula(t));
=======

          builder.addNegativeRegion(rmgr.getPredicate(prover.mgr.encapsulateBooleanFormula(t)));
        } else {
          builder.addPositiveRegion(rmgr.getPredicate(prover.mgr.encapsulateBooleanFormula(t)));
>>>>>>> 30d65383
        }
      }
      builder.finishConjunction();

      count++;

      regionTime.stop();
    }
  }
}<|MERGE_RESOLUTION|>--- conflicted
+++ resolved
@@ -24,7 +24,7 @@
 package org.sosy_lab.cpachecker.util.predicates.mathsat5;
 
 import static com.google.common.base.Preconditions.checkNotNull;
-import static org.sosy_lab.cpachecker.util.predicates.mathsat5.Mathsat5FormulaManager.getTerm;
+import static org.sosy_lab.cpachecker.util.predicates.mathsat5.Mathsat5FormulaManager.getMsatTerm;
 import static org.sosy_lab.cpachecker.util.predicates.mathsat5.Mathsat5NativeApi.*;
 
 import java.util.Collection;
@@ -33,45 +33,6 @@
 import org.sosy_lab.common.Timer;
 import org.sosy_lab.cpachecker.core.ShutdownNotifier;
 import org.sosy_lab.cpachecker.util.predicates.AbstractionManager.RegionCreator;
-<<<<<<< HEAD
-import org.sosy_lab.cpachecker.util.predicates.Model;
-import org.sosy_lab.cpachecker.util.predicates.interfaces.Formula;
-import org.sosy_lab.cpachecker.util.predicates.interfaces.Region;
-import org.sosy_lab.cpachecker.util.predicates.interfaces.TheoremProver;
-
-import com.google.common.base.Preconditions;
-
-public class Mathsat5TheoremProver implements TheoremProver {
-
-  private static final boolean USE_SHARED_ENV = true;
-
-  private final Mathsat5FormulaManager mgr;
-  private long curEnv;
-
-  public Mathsat5TheoremProver(Mathsat5FormulaManager pMgr) {
-    mgr = pMgr;
-    curEnv = 0;
-  }
-
-  @Override
-  public boolean isUnsat() {
-    int res = msat_solve(curEnv);
-    assert (res != MSAT_UNKNOWN);
-    return res == MSAT_UNSAT;
-  }
-
-  @Override
-  public Model getModel() throws SolverException {
-    Preconditions.checkState(curEnv != 0);
-
-    return Mathsat5Model.createMathsatModel(curEnv, mgr, USE_SHARED_ENV);
-  }
-
-  @Override
-  public void pop() {
-    Preconditions.checkState(curEnv != 0);
-    msat_pop_backtrack_point(curEnv);
-=======
 import org.sosy_lab.cpachecker.util.predicates.interfaces.BooleanFormula;
 import org.sosy_lab.cpachecker.util.predicates.interfaces.ProverEnvironment;
 import org.sosy_lab.cpachecker.util.predicates.interfaces.Region;
@@ -94,71 +55,37 @@
       msat_set_option_checked(cfg, "model_generation", "true");
     }
     return cfg;
->>>>>>> 30d65383
   }
 
   @Override
-  public void push(Formula f) {
+  public void push(BooleanFormula f) {
     Preconditions.checkState(curEnv != 0);
     msat_push_backtrack_point(curEnv);
-    msat_assert_formula(curEnv, getTerm(f));
+    msat_assert_formula(curEnv, getMsatTerm(f));
   }
 
   @Override
-<<<<<<< HEAD
-  public void init() {
-    Preconditions.checkState(curEnv == 0);
-
-    long cfg = msat_create_config();
-    msat_set_option(cfg, "model_generation", "true");
-    curEnv = mgr.createEnvironment(cfg, USE_SHARED_ENV, true);
-  }
-
-  @Override
-  public void reset() {
-    Preconditions.checkState(curEnv != 0);
-    msat_destroy_env(curEnv);
-    curEnv = 0;
-  }
-
-  @Override
-  public AllSatResult allSat(Formula f, Collection<Formula> important,
-      RegionCreator rmgr, Timer solveTime, NestedTimer enumTime) {
-=======
   public AllSatResult allSat(Collection<BooleanFormula> important,
       RegionCreator rmgr, Timer solveTime, NestedTimer enumTime) throws InterruptedException {
->>>>>>> 30d65383
     checkNotNull(rmgr);
     checkNotNull(solveTime);
     checkNotNull(enumTime);
+    Preconditions.checkState(curEnv != 0);
 
     if (important.isEmpty()) {
       throw new RuntimeException("Error occurred during Mathsat allsat: all-sat should not be called with empty 'important'-Collection");
     }
 
-    long allsatEnv = mgr.createEnvironment(msat_create_config(), USE_SHARED_ENV, true);
-    long formula = getTerm(f);
-
     long[] imp = new long[important.size()];
     int i = 0;
-    for (Formula impF : important) {
-
-      imp[i++] = getTerm(impF);
-
-    }
-
-    MathsatAllSatCallback callback = new MathsatAllSatCallback(rmgr, solveTime, enumTime, allsatEnv);
+    for (BooleanFormula impF : important) {
+
+      imp[i++] = getMsatTerm(impF);
+
+    }
+
+    MathsatAllSatCallback callback = new MathsatAllSatCallback(this, rmgr, solveTime, enumTime, curEnv);
     solveTime.start();
-<<<<<<< HEAD
-    msat_assert_formula(allsatEnv, formula);
-
-    int numModels = msat_all_sat(allsatEnv, imp, callback);
-
-    if (solveTime.isRunning()) {
-      solveTime.stop();
-    } else {
-      enumTime.stopOuter();
-=======
     int numModels;
     try {
       numModels = msat_all_sat(curEnv, imp, callback);
@@ -168,11 +95,10 @@
       } else {
         enumTime.stopOuter();
       }
->>>>>>> 30d65383
     }
 
     if (numModels == -1) {
-      throw new RuntimeException("Error occurred during Mathsat allsat: " + msat_last_error_message(allsatEnv));
+      throw new RuntimeException("Error occurred during Mathsat allsat: " + msat_last_error_message(curEnv));
 
     } else if (numModels == -2) {
       // infinite models
@@ -180,7 +106,6 @@
     } else {
       assert numModels == callback.count;
     }
-    msat_destroy_env(allsatEnv);
 
     return callback;
   }
@@ -188,7 +113,7 @@
   /**
    * callback used to build the predicate abstraction of a formula
    */
-  static class MathsatAllSatCallback implements Mathsat5NativeApi.AllSatModelCallback, TheoremProver.AllSatResult {
+  static class MathsatAllSatCallback implements Mathsat5NativeApi.AllSatModelCallback, AllSatResult {
 
     private final ShutdownNotifier shutdownNotifier;
     private final RegionCreator rmgr;
@@ -200,21 +125,14 @@
 
     private int count = 0;
 
-<<<<<<< HEAD
-    private Region formula;
-    private final Deque<Region> cubes = new ArrayDeque<Region>();
-=======
     private Region formula = null;
->>>>>>> 30d65383
     private long env;
 
-    public MathsatAllSatCallback(RegionCreator rmgr, Timer pSolveTime, NestedTimer pEnumTime, long env) {
+    private Mathsat5TheoremProver prover;
+
+    public MathsatAllSatCallback(Mathsat5TheoremProver prover, RegionCreator rmgr, Timer pSolveTime, NestedTimer pEnumTime, long env) {
       this.rmgr = rmgr;
-<<<<<<< HEAD
-      this.formula = rmgr.makeFalse();
-=======
       this.prover = prover;
->>>>>>> 30d65383
       this.solveTime = pSolveTime;
       this.enumTime = pEnumTime;
       this.env = env;
@@ -246,20 +164,6 @@
       return formula;
     }
 
-<<<<<<< HEAD
-    private void buildBalancedOr() {
-      cubes.add(formula);
-      while (cubes.size() > 1) {
-        Region b1 = cubes.remove();
-        Region b2 = cubes.remove();
-        cubes.add(rmgr.makeOr(b1, b2));
-      }
-      assert (cubes.size() == 1);
-      formula = cubes.remove();
-    }
-
-=======
->>>>>>> 30d65383
     @Override
     public void callback(long[] model) throws InterruptedException {
       if (count == 0) {
@@ -276,26 +180,14 @@
       // of all the models found by msat_all_sat, and storing them
       // in a BDD
       // first, let's create the BDD corresponding to the model
-<<<<<<< HEAD
-      Deque<Region> curCube = new ArrayDeque<Region>(model.length + 1);
-      Region m = rmgr.makeTrue();
-=======
       builder.startNewConjunction();
->>>>>>> 30d65383
       for (long t : model) {
         if (msat_term_is_not(env, t)) {
           t = msat_term_get_arg(t, 0);
-<<<<<<< HEAD
-          v = rmgr.getPredicate(new Mathsat5Formula(t));
-          v = rmgr.makeNot(v);
-        } else {
-          v = rmgr.getPredicate(new Mathsat5Formula(t));
-=======
 
           builder.addNegativeRegion(rmgr.getPredicate(prover.mgr.encapsulateBooleanFormula(t)));
         } else {
           builder.addPositiveRegion(rmgr.getPredicate(prover.mgr.encapsulateBooleanFormula(t)));
->>>>>>> 30d65383
         }
       }
       builder.finishConjunction();
