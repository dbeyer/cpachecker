--- conflicted
+++ resolved
@@ -262,40 +262,12 @@
           approximations,
           "for encoding program semantics.");
     }
-<<<<<<< HEAD
-
-    bitvectorFormulaManager = new BitvectorFormulaManagerView(wrappingHandler, rawBitvectorFormulaManager, manager.getBooleanFormulaManager());
-    floatingPointFormulaManager =
-        new FloatingPointFormulaManagerView(
-            wrappingHandler, rawFloatingPointFormulaManager, manager.getUFManager());
-    integerFormulaManager =
-        new IntegerFormulaManagerView(wrappingHandler, manager.getIntegerFormulaManager());
-
-    try {
-      quantifiedFormulaManager =
-          new QuantifiedFormulaManagerView(
-              wrappingHandler,
-              manager.getQuantifiedFormulaManager(),
-              booleanFormulaManager,
-              integerFormulaManager);
-    } catch (UnsupportedOperationException e) {
-      // do nothing, solver does not support quantification
-    }
-
-    try {
-      arrayFormulaManager =
-          new ArrayFormulaManagerView(wrappingHandler, manager.getArrayFormulaManager());
-    } catch (UnsupportedOperationException e) {
-      // do nothing, solver does not support arrays
-    }
 
     try {
       slFormulaManager = new SLFormulaManagerView(wrappingHandler, manager.getSLFormulaManager());
     } catch (UnsupportedOperationException e) {
       // do nothing, solver does not support separation logic
     }
-=======
->>>>>>> cf983482
   }
 
   /**
@@ -1060,11 +1032,14 @@
 
   public SLFormulaManagerView getSLFormulaManager() {
     if (slFormulaManager == null) {
-<<<<<<< HEAD
+      slFormulaManager = new SLFormulaManagerView(wrappingHandler, manager.getSLFormulaManager());
+    }
+    return slFormulaManager;
+  }
+
+  public SLFormulaManagerView getSLFormulaManager() {
+    if (slFormulaManager == null) {
       throw new UnsupportedOperationException("Solver does not support separation logic.");
-=======
-      slFormulaManager = new SLFormulaManagerView(wrappingHandler, manager.getSLFormulaManager());
->>>>>>> cf983482
     }
     return slFormulaManager;
   }
