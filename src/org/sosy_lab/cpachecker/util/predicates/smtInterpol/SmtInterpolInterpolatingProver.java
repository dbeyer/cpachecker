--- conflicted
+++ resolved
@@ -101,32 +101,6 @@
       termNamesOfA.add(termName);
     }
 
-<<<<<<< HEAD
-    @Override
-    public void init() {
-      env = mgr.createEnvironment();
-      env.push(1);
-      assertedFormulas = new ArrayList<String>();
-      annotatedTerms = new HashMap<String, Term>();
-    }
-
-    @Override
-    public Term addFormula(Formula f) {
-      Preconditions.checkNotNull(env);
-      Term t = ((SmtInterpolFormula)f).getTerm();
-
-      String termName = prefix + counter++;
-      Term annotatedTerm = env.annotate(t, new Annotation(":named", termName));
-      env.assertTerm(annotatedTerm);
-      assertedFormulas.add(termName);
-      annotatedTerms.put(termName, t);
-      return annotatedTerm;
-    }
-
-    @Override
-    public boolean isUnsat() {
-      return env.checkSat() == LBool.UNSAT;
-=======
     // calc difference: termNamesOfB := assertedFormulas - termNamesOfA
     List<String> termNamesOfB = new ArrayList<>();
     for (String assertedFormulaName : assertedFormulas) {
@@ -154,7 +128,6 @@
     Term termA = groupOfA[0];
     if (groupOfA.length > 1) {
       termA = env.term("and", groupOfA);
->>>>>>> 21982e81
     }
     assert groupOfB.length != 0;
     Term termB = groupOfB[0];
@@ -162,20 +135,9 @@
       termB = env.term("and", groupOfB);
     }
 
-<<<<<<< HEAD
-    @Override
-    public void reset() {
-      Preconditions.checkNotNull(env);
-      env.pop(1);
-      assertedFormulas = null;
-      annotatedTerms = null;
-      env = null;
-    }
-=======
     // get interpolant of groups
     Term[] itp = env.getInterpolants(new Term[] {termA, termB});
     assert itp.length == 1; // 2 groups -> 1 interpolant
->>>>>>> 21982e81
 
     BooleanFormula f = mgr.encapsulate(BooleanFormula.class, itp[0]);
 
