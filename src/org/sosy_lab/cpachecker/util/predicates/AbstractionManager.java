--- conflicted
+++ resolved
@@ -24,11 +24,11 @@
 package org.sosy_lab.cpachecker.util.predicates;
 
 import java.util.ArrayDeque;
-import java.util.Collection;
 import java.util.Deque;
 import java.util.HashMap;
 import java.util.HashSet;
 import java.util.Map;
+import java.util.Set;
 import java.util.logging.Level;
 
 import org.sosy_lab.common.AbstractMBean;
@@ -38,12 +38,6 @@
 import org.sosy_lab.common.configuration.InvalidConfigurationException;
 import org.sosy_lab.common.configuration.Option;
 import org.sosy_lab.common.configuration.Options;
-<<<<<<< HEAD
-import org.sosy_lab.cpachecker.util.predicates.interfaces.Formula;
-import org.sosy_lab.cpachecker.util.predicates.interfaces.FormulaManager;
-import org.sosy_lab.cpachecker.util.predicates.interfaces.Region;
-import org.sosy_lab.cpachecker.util.predicates.interfaces.RegionManager;
-=======
 import org.sosy_lab.cpachecker.core.ShutdownNotifier;
 import org.sosy_lab.cpachecker.util.predicates.interfaces.BooleanFormula;
 import org.sosy_lab.cpachecker.util.predicates.interfaces.Region;
@@ -51,9 +45,11 @@
 import org.sosy_lab.cpachecker.util.predicates.interfaces.RegionManager.RegionBuilder;
 import org.sosy_lab.cpachecker.util.predicates.interfaces.view.BooleanFormulaManagerView;
 import org.sosy_lab.cpachecker.util.predicates.interfaces.view.FormulaManagerView;
->>>>>>> 30d65383
-
+
+import com.google.common.base.Function;
+import com.google.common.base.Functions;
 import com.google.common.base.Joiner;
+import com.google.common.collect.Maps;
 
 /**
  * This class stores a mapping between abstract regions and the corresponding
@@ -61,23 +57,28 @@
  * symbolic "worlds".
  * It is also responsible for the creation of {@link AbstractionPredicate}s.
  */
-@Options(prefix="cpa.predicate")
+@Options(prefix = "cpa.predicate")
 public final class AbstractionManager {
 
   public static interface AbstractionPredicatesMXBean {
+
     int getNumberOfPredicates();
+
     String getPredicates();
   }
 
   private class AbstractionPredicatesMBean extends AbstractMBean implements AbstractionPredicatesMXBean {
+
     public AbstractionPredicatesMBean() {
       super("org.sosy_lab.cpachecker:type=predicate,name=AbstractionPredicates", logger);
       register();
     }
+
     @Override
     public int getNumberOfPredicates() {
       return numberOfPredicates;
     }
+
     @Override
     public String getPredicates() {
       // TODO this may run into a ConcurrentModificationException
@@ -89,30 +90,32 @@
 
   private final LogManager logger;
   private final RegionManager rmgr;
-  private final FormulaManager fmgr;
+  private final FormulaManagerView fmgr;
 
   // Here we keep the mapping abstract predicate variable -> predicate
-  private final Map<Region, AbstractionPredicate> absVarToPredicate;
+  private final Map<Region, AbstractionPredicate> absVarToPredicate = Maps.newHashMap();
   // and the mapping symbolic variable -> predicate
-  private final Map<Formula, AbstractionPredicate> symbVarToPredicate;
-
-  @Option(name="abs.useCache", description="use caching of region to formula conversions")
+  private final Map<BooleanFormula, AbstractionPredicate> symbVarToPredicate = Maps.newHashMap();
+  // and the mapping atom -> predicate
+  private final Map<BooleanFormula, AbstractionPredicate> atomToPredicate = Maps.newHashMap();
+
+  @Option(name = "abs.useCache", description = "use caching of region to formula conversions")
   private boolean useCache = true;
 
-  private final Map<Region, Formula> toConcreteCache;
-
-  public AbstractionManager(RegionManager pRmgr, FormulaManager pFmgr,
+  private final Map<Region, BooleanFormula> toConcreteCache;
+
+  private BooleanFormulaManagerView bfmgr;
+
+  public AbstractionManager(RegionManager pRmgr, FormulaManagerView pFmgr,
       Configuration config, LogManager pLogger) throws InvalidConfigurationException {
     config.inject(this, AbstractionManager.class);
     logger = pLogger;
     rmgr = pRmgr;
     fmgr = pFmgr;
-
-    absVarToPredicate = new HashMap<Region, AbstractionPredicate>();
-    symbVarToPredicate = new HashMap<Formula, AbstractionPredicate>();
+    bfmgr = pFmgr.getBooleanFormulaManager();
 
     if (useCache) {
-      toConcreteCache = new HashMap<Region, Formula>();
+      toConcreteCache = new HashMap<>();
     } else {
       toConcreteCache = null;
     }
@@ -120,23 +123,27 @@
     new AbstractionPredicatesMBean(); // don't store it, we wouldn't know when to unregister anyway
   }
 
+  public int getNumberOfPredicates() {
+    return numberOfPredicates;
+  }
+
   /**
    * creates a Predicate from the Boolean symbolic variable (var) and
    * the atom that defines it
    */
-  public AbstractionPredicate makePredicate(Formula atom) {
-    Formula var = fmgr.createPredicateVariable(atom);
-    AbstractionPredicate result = symbVarToPredicate.get(var);
+  public AbstractionPredicate makePredicate(BooleanFormula atom) {
+    AbstractionPredicate result = atomToPredicate.get(atom);
     if (result == null) {
+      BooleanFormula symbVar = fmgr.createPredicateVariable("PRED"+numberOfPredicates++);
       Region absVar = rmgr.createPredicate();
 
       logger.log(Level.FINEST, "Created predicate", absVar,
-          "from variable", var, "and atom", atom);
-      numberOfPredicates++;
-
-      result = new AbstractionPredicate(absVar, var, atom);
-      symbVarToPredicate.put(var, result);
+          "from variable", symbVar, "and atom", atom);
+
+      result = new AbstractionPredicate(absVar, symbVar, atom);
+      symbVarToPredicate.put(symbVar, result);
       absVarToPredicate.put(absVar, result);
+      atomToPredicate.put(atom, result);
     }
     return result;
   }
@@ -145,7 +152,7 @@
    * creates a Predicate that represents "false"
    */
   public AbstractionPredicate makeFalsePredicate() {
-    return makePredicate(fmgr.makeFalse());
+    return makePredicate(bfmgr.makeBoolean(false));
   }
 
   /**
@@ -153,11 +160,10 @@
    * @param var A symbolic formula representing the variable. The same formula has to been passed to makePredicate earlier.
    * @return a Predicate
    */
-  private AbstractionPredicate getPredicate(Formula var) {
+  private AbstractionPredicate getPredicate(BooleanFormula var) {
     AbstractionPredicate result = symbVarToPredicate.get(var);
-    if (result == null) {
-      throw new IllegalArgumentException(var + " seems not to be a formula corresponding to a single predicate variable.");
-    }
+    if (result == null) { throw new IllegalArgumentException(var
+        + " seems not to be a formula corresponding to a single predicate variable."); }
     return result;
   }
 
@@ -166,18 +172,22 @@
    * its concrete representation (which is a symbolic formula corresponding
    * to the BDD, in which each predicate is replaced with its definition)
    */
-  public Formula toConcrete(Region af) {
-
-    Map<Region, Formula> cache;
+  public BooleanFormula toConcrete(Region af) {
+    if (rmgr instanceof SymbolicRegionManager) {
+      // optimization shortcut
+      return ((SymbolicRegionManager)rmgr).toFormula(af);
+    }
+
+    Map<Region, BooleanFormula> cache;
     if (useCache) {
       cache = toConcreteCache;
     } else {
-      cache = new HashMap<Region, Formula>();
-    }
-    Deque<Region> toProcess = new ArrayDeque<Region>();
-
-    cache.put(rmgr.makeTrue(), fmgr.makeTrue());
-    cache.put(rmgr.makeFalse(), fmgr.makeFalse());
+      cache = new HashMap<>();
+    }
+    Deque<Region> toProcess = new ArrayDeque<>();
+
+    cache.put(rmgr.makeTrue(), bfmgr.makeBoolean(true));
+    cache.put(rmgr.makeFalse(), bfmgr.makeBoolean(false));
 
     toProcess.push(af);
     while (!toProcess.isEmpty()) {
@@ -187,8 +197,8 @@
         continue;
       }
       boolean childrenDone = true;
-      Formula m1 = null;
-      Formula m2 = null;
+      BooleanFormula m1 = null;
+      BooleanFormula m2 = null;
 
       Triple<Region, Region, Region> parts = rmgr.getIfThenElse(n);
       Region c1 = parts.getSecond();
@@ -214,14 +224,40 @@
 
         AbstractionPredicate pred = absVarToPredicate.get(var);
         assert pred != null;
-        Formula atom = pred.getSymbolicAtom();
-
-        Formula ite = fmgr.makeIfThenElse(atom, m1, m2);
-        cache.put(n, ite);
-      }
-    }
-
-    Formula result = cache.get(af);
+        BooleanFormula atom = pred.getSymbolicAtom();
+
+        if (bfmgr.isTrue(m1)) {
+          if (bfmgr.isFalse(m2)) {
+            // ITE(atom, true, false) <==> atom
+            cache.put(n, atom);
+          } else {
+            // ITE(atom, true, m2) <==> (atom || m2)
+            cache.put(n, bfmgr.or(atom, m2));
+          }
+        } else if (bfmgr.isFalse(m1)) {
+          if (bfmgr.isTrue(m2)) {
+            // ITE(atom, false, true) <==> !atom
+            cache.put(n, bfmgr.not(atom));
+          } else {
+            // ITE(atom, false, m2) <==> (!atom && m2)
+            cache.put(n, bfmgr.and(bfmgr.not(atom), m2));
+          }
+        } else {
+          if (bfmgr.isTrue(m2)) {
+            // ITE(atom, m1, true) <==> (!atom || m1)
+            cache.put(n, bfmgr.or(bfmgr.not(atom), m1));
+          } else if (bfmgr.isFalse(m2)) {
+            // ITE(atom, m1, false) <==> (atom && m1)
+            cache.put(n, bfmgr.and(atom, m1));
+          } else {
+            // ITE(atom, m1, m2)
+            cache.put(n, bfmgr.ifThenElse(atom, m1, m2));
+          }
+        }
+      }
+    }
+
+    BooleanFormula result = cache.get(af);
     assert result != null;
 
     return result;
@@ -238,10 +274,15 @@
     return rmgr.entails(f1, f2);
   }
 
-  public Collection<AbstractionPredicate> extractPredicates(Region af) {
-    Collection<AbstractionPredicate> vars = new HashSet<AbstractionPredicate>();
-
-    Deque<Region> toProcess = new ArrayDeque<Region>();
+  /**
+   * Return the set of predicates that occur in a a region.
+   * In some cases, this method also returns the predicate 'false'
+   * in the set.
+   */
+  public Set<AbstractionPredicate> extractPredicates(Region af) {
+    Set<AbstractionPredicate> vars = new HashSet<>();
+
+    Deque<Region> toProcess = new ArrayDeque<>();
     toProcess.push(af);
     while (!toProcess.isEmpty()) {
       Region n = toProcess.pop();
@@ -260,20 +301,24 @@
         pred = absVarToPredicate.get(var);
         assert pred != null;
 
-        Region c1 = parts.getSecond();
-        if (c1 != null) {
-          toProcess.push(c1);
-        }
-
-        Region c2 = parts.getThird();
-        if (c2 != null) {
-          toProcess.push(c2);
-        }
+        toProcess.push(parts.getSecond());
+        toProcess.push(parts.getThird());
       }
 
       vars.add(pred);
     }
+
     return vars;
+  }
+
+  public Region buildRegionFromFormula(BooleanFormula pF) {
+    return rmgr.fromFormula(pF, fmgr,
+        Functions.compose(new Function<AbstractionPredicate, Region>() {
+          @Override
+          public Region apply(AbstractionPredicate pInput) {
+            return pInput.getAbstractVariable();
+          }
+        }, Functions.forMap(atomToPredicate)));
   }
 
   public RegionCreator getRegionCreator() {
@@ -330,6 +375,27 @@
     }
 
     /**
+     * Creates a region representing an equality (bi-implication) of the two argument
+     * @param f1 an AbstractFormula
+     * @param f2 an AbstractFormula
+     * @return (f1 <=> f2)
+     */
+    public Region makeEqual(Region f1, Region f2) {
+      return rmgr.makeEqual(f1, f2);
+    }
+
+    /**
+     * Creates a region representing an if then else construct of the three arguments
+     * @param f1 an AbstractFormula
+     * @param f2 an AbstractFormula
+     * @param f3 an AbstractFormula
+     * @return (if f1 then f2 else f3)
+     */
+    public Region makeIte(Region f1, Region f2, Region f3) {
+      return rmgr.makeIte(f1, f2, f3);
+    }
+
+    /**
      * Creates a region representing an existential quantification of the two argument
      * @param f1 an AbstractFormula
      * @param f2 an AbstractFormula
@@ -339,7 +405,7 @@
       return rmgr.makeExists(f1, f2);
     }
 
-    public Region getPredicate(Formula var) {
+    public Region getPredicate(BooleanFormula var) {
       return AbstractionManager.this.getPredicate(var).getAbstractVariable();
     }
   }
