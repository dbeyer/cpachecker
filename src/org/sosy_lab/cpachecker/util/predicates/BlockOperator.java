--- conflicted
+++ resolved
@@ -24,6 +24,8 @@
 package org.sosy_lab.cpachecker.util.predicates;
 
 import static com.google.common.base.Preconditions.checkState;
+
+import com.google.common.collect.ImmutableSet;
 
 import org.sosy_lab.common.configuration.Option;
 import org.sosy_lab.common.configuration.Options;
@@ -32,14 +34,7 @@
 import org.sosy_lab.cpachecker.cfa.model.CFAEdge;
 import org.sosy_lab.cpachecker.cfa.model.CFANode;
 import org.sosy_lab.cpachecker.cfa.model.FunctionEntryNode;
-<<<<<<< HEAD
-import org.sosy_lab.cpachecker.cfa.model.ShadowCFAEdgeFactory.ShadowCFANode;
-import org.sosy_lab.cpachecker.cfa.model.c.CDeclarationEdge;
-=======
->>>>>>> a5beede5
 import org.sosy_lab.cpachecker.util.CFAUtils;
-
-import com.google.common.collect.ImmutableSet;
 
 /**
  * This class implements the blk operator from the paper
@@ -122,11 +117,11 @@
 //    if (predLoc instanceof ShadowCFANode && !(succLoc instanceof ShadowCFANode)) {
 //      return true;
 //    } else
-    if (predLoc instanceof ShadowCFANode ) {
+    /*if (predLoc instanceof ShadowCFANode ) {
       // This would lead to repeated, expensive, abstraction computation
       //      (locations get repeated when weaving)
       return false;
-    }
+    }*/
 
     if (alwaysAndOnlyAtExplicitNodes) {
       assert (explicitAbstractionNodes != null);
