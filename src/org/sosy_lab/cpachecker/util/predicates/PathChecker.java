--- conflicted
+++ resolved
@@ -23,73 +23,44 @@
  */
 package org.sosy_lab.cpachecker.util.predicates;
 
-import static com.google.common.base.Preconditions.checkArgument;
+import static com.google.common.base.Predicates.notNull;
+import static com.google.common.collect.FluentIterable.from;
 
-import com.google.common.base.Joiner;
-import com.google.common.collect.ImmutableList;
-import com.google.common.collect.ImmutableMap;
-import com.google.common.collect.Ordering;
+import java.util.ArrayList;
+import java.util.List;
+import java.util.logging.Level;
 
-import org.sosy_lab.common.Appenders.AbstractAppender;
 import org.sosy_lab.common.ShutdownNotifier;
 import org.sosy_lab.common.configuration.Configuration;
-import org.sosy_lab.common.configuration.FileOption;
 import org.sosy_lab.common.configuration.InvalidConfigurationException;
-import org.sosy_lab.common.configuration.Option;
-import org.sosy_lab.common.configuration.Options;
-import org.sosy_lab.common.io.PathTemplate;
 import org.sosy_lab.common.log.LogManager;
 import org.sosy_lab.cpachecker.cfa.model.CFAEdge;
+import org.sosy_lab.cpachecker.cfa.model.CFAEdgeType;
+import org.sosy_lab.cpachecker.cfa.model.MultiEdge;
 import org.sosy_lab.cpachecker.cfa.types.MachineModel;
 import org.sosy_lab.cpachecker.core.counterexample.CFAPathWithAssumptions;
-import org.sosy_lab.cpachecker.core.counterexample.CounterexampleInfo;
+import org.sosy_lab.cpachecker.core.counterexample.RichModel;
 import org.sosy_lab.cpachecker.cpa.arg.ARGPath;
-import org.sosy_lab.cpachecker.cpa.arg.ARGPath.PathIterator;
-import org.sosy_lab.cpachecker.cpa.arg.ARGState;
-import org.sosy_lab.cpachecker.cpa.arg.ARGUtils;
 import org.sosy_lab.cpachecker.exceptions.CPATransferException;
 import org.sosy_lab.cpachecker.util.Pair;
 import org.sosy_lab.cpachecker.util.predicates.interpolation.CounterexampleTraceInfo;
 import org.sosy_lab.cpachecker.util.predicates.pathformula.PathFormula;
 import org.sosy_lab.cpachecker.util.predicates.pathformula.PathFormulaManager;
 import org.sosy_lab.cpachecker.util.predicates.pathformula.SSAMap;
-import org.sosy_lab.cpachecker.util.predicates.smt.BooleanFormulaManagerView;
-import org.sosy_lab.cpachecker.util.predicates.smt.FormulaManagerView;
 import org.sosy_lab.cpachecker.util.predicates.smt.Solver;
+import org.sosy_lab.solver.AssignableTerm;
 import org.sosy_lab.solver.SolverException;
 import org.sosy_lab.solver.api.BooleanFormula;
-import org.sosy_lab.solver.api.Model.ValueAssignment;
 import org.sosy_lab.solver.api.ProverEnvironment;
-import org.sosy_lab.solver.api.SolverContext.ProverOptions;
 
-<<<<<<< HEAD
-import java.io.IOException;
-import java.util.ArrayList;
-import java.util.List;
-import java.util.Map;
-import java.util.Set;
-import java.util.logging.Level;
-=======
 import com.google.common.collect.ImmutableList;
 import com.google.common.collect.ImmutableMultimap;
 import com.google.common.collect.Multimap;
->>>>>>> aaaa126a
 
 /**
  * This class can check feasibility of a simple path using an SMT solver.
  */
-@Options(prefix="counterexample.export", deprecatedPrefix="cpa.predicate")
 public class PathChecker {
-
-  @Option(secure=true, name="formula", deprecatedName="dumpCounterexampleFormula",
-      description="where to dump the counterexample formula in case a specification violation is found")
-  @FileOption(FileOption.Type.OUTPUT_FILE)
-  private PathTemplate dumpCounterexampleFormula = PathTemplate.ofFormatString("Counterexample.%d.smt2");
-
-  @Option(secure=true, name="model", deprecatedName="dumpCounterexampleModel",
-      description="where to dump the counterexample model in case a specification violation is found")
-  @FileOption(FileOption.Type.OUTPUT_FILE)
-  private PathTemplate dumpCounterexampleModel = PathTemplate.ofFormatString("Counterexample.%d.assignment.txt");
 
   private final LogManager logger;
   private final PathFormulaManager pmgr;
@@ -102,160 +73,21 @@
       MachineModel pMachineModel,
       PathFormulaManager pPmgr,
       Solver pSolver) throws InvalidConfigurationException {
-    this(pConfig, pLogger, pPmgr, pSolver, new AssignmentToPathAllocator(pConfig, pShutdownNotifier, pLogger, pMachineModel));
+    this(pLogger, pPmgr, pSolver, new AssignmentToPathAllocator(pConfig, pShutdownNotifier, pLogger, pMachineModel));
   }
 
   public PathChecker(
-      Configuration pConfig,
       LogManager pLogger,
       PathFormulaManager pPmgr,
       Solver pSolver,
-      AssignmentToPathAllocator pAssignmentToPathAllocator) throws InvalidConfigurationException {
+      AssignmentToPathAllocator pAssignmentToPathAllocator) {
     this.logger = pLogger;
     this.pmgr = pPmgr;
     this.solver = pSolver;
     this.assignmentToPathAllocator = pAssignmentToPathAllocator;
-    pConfig.inject(this);
   }
 
-  public CounterexampleInfo handleFeasibleCounterexample(final ARGPath allStatesTrace,
-      CounterexampleTraceInfo counterexample, boolean branchingOccurred)
-          throws InterruptedException {
-    checkArgument(!counterexample.isSpurious());
-
-    ARGPath targetPath;
-    if (branchingOccurred) {
-      Map<Integer, Boolean> preds = counterexample.getBranchingPredicates();
-      if (preds.isEmpty()) {
-        logger.log(Level.WARNING, "No information about ARG branches available!");
-        return createImpreciseCounterexample(allStatesTrace, counterexample);
-      }
-
-      // find correct path
-      try {
-        ARGState root = allStatesTrace.getFirstState();
-        ARGState target = allStatesTrace.getLastState();
-        Set<ARGState> pathElements = ARGUtils.getAllStatesOnPathsTo(target);
-
-        targetPath = ARGUtils.getPathFromBranchingInformation(root, target, pathElements, preds);
-
-      } catch (IllegalArgumentException e) {
-        logger.logUserException(Level.WARNING, e, null);
-        logger.log(Level.WARNING, "The error path and the satisfying assignment may be imprecise!");
-
-        return createImpreciseCounterexample(allStatesTrace, counterexample);
-      }
-
-    } else {
-      targetPath = allStatesTrace;
-    }
-
-    return createCounterexample(targetPath, counterexample, branchingOccurred);
-  }
-
-  /**
-   * Create a {@link CounterexampleInfo} object for a given counterexample.
-   * If the path has branching it will be checked again with an SMT solver to extract a model
-   * that is as precise and simple as possible.
-   * If the double-check fails, an imprecise result is returned.
-   *
-   * @param precisePath The precise ARGPath that represents the counterexample.
-   * @param pInfo More information about the counterexample
-   * @param pathHasBranching Whether there are branches in the ARG for this path
-   * @return a {@link CounterexampleInfo} instance
-   */
-  public CounterexampleInfo createCounterexample(
-      final ARGPath precisePath,
-      final CounterexampleTraceInfo pInfo,
-      final boolean pathHasBranching)
-      throws InterruptedException {
-
-    CFAPathWithAssumptions pathWithAssignments;
-    CounterexampleTraceInfo preciseInfo;
-    try {
-      if (pathHasBranching) {
-        Pair<CounterexampleTraceInfo, CFAPathWithAssumptions> replayedPathResult =
-            checkPath(precisePath);
-
-        if (replayedPathResult.getFirst().isSpurious()) {
-          logger.log(Level.WARNING, "Inconsistent replayed error path!");
-          logger.log(Level.WARNING, "The satisfying assignment may be imprecise!");
-          return createImpreciseCounterexample(precisePath, pInfo);
-
-        } else {
-          preciseInfo = replayedPathResult.getFirst();
-          pathWithAssignments = replayedPathResult.getSecond();
-        }
-
-<<<<<<< HEAD
-      } else {
-        preciseInfo = pInfo;
-        List<SSAMap> ssamaps = createPrecisePathFormula(precisePath).getSecond();
-        pathWithAssignments =
-            assignmentToPathAllocator.allocateAssignmentsToPath(
-                precisePath, pInfo.getModel(), ssamaps);
-=======
-        return CounterexampleTraceInfo.feasible(ImmutableList.of(f), model, ImmutableMultimap.<Integer, Integer>of());
->>>>>>> aaaa126a
-      }
-
-    } catch (SolverException | CPATransferException e) {
-      // path is now suddenly a problem
-      logger.logUserException(Level.WARNING, e, "Could not replay error path to get a more precise model");
-      logger.log(Level.WARNING, "The satisfying assignment may be imprecise!");
-      return createImpreciseCounterexample(precisePath, pInfo);
-    }
-
-    CounterexampleInfo cex = CounterexampleInfo.feasiblePrecise(precisePath, pathWithAssignments);
-    addCounterexampleFormula(preciseInfo, cex);
-    addCounterexampleModel(preciseInfo, cex);
-    return cex;
-  }
-
-  /**
-   * Create a {@link CounterexampleInfo} object for a given counterexample.
-   * Use this method if a precise {@link ARGPath} for the counterexample could not be constructed.
-   *
-   * @param imprecisePath Some ARGPath that is related to the counterexample.
-   * @param pInfo More information about the counterexample
-   * @return a {@link CounterexampleInfo} instance
-   */
-  private CounterexampleInfo createImpreciseCounterexample(
-      final ARGPath imprecisePath, final CounterexampleTraceInfo pInfo) {
-    CounterexampleInfo cex =
-        CounterexampleInfo.feasibleImprecise(imprecisePath);
-    addCounterexampleFormula(pInfo, cex);
-    addCounterexampleModel(pInfo, cex);
-    return cex;
-  }
-
-  private void addCounterexampleModel(
-      CounterexampleTraceInfo cexInfo, CounterexampleInfo counterexample) {
-    final ImmutableList<ValueAssignment> model =
-        Ordering.usingToString().immutableSortedCopy(cexInfo.getModel());
-
-    counterexample.addFurtherInformation(
-        new AbstractAppender() {
-          @Override
-          public void appendTo(Appendable out) throws IOException {
-            Joiner.on('\n').appendTo(out, model);
-          }
-        },
-        dumpCounterexampleModel);
-  }
-
-  private void addCounterexampleFormula(
-      CounterexampleTraceInfo cexInfo, CounterexampleInfo counterexample) {
-    FormulaManagerView fmgr = solver.getFormulaManager();
-    BooleanFormulaManagerView bfmgr = fmgr.getBooleanFormulaManager();
-
-    BooleanFormula f = bfmgr.and(cexInfo.getCounterExampleFormulas());
-    if (!bfmgr.isTrue(f)) {
-      counterexample.addFurtherInformation(fmgr.dumpFormula(f), dumpCounterexampleFormula);
-    }
-  }
-
-  private Pair<CounterexampleTraceInfo, CFAPathWithAssumptions> checkPath(ARGPath pPath)
+  public CounterexampleTraceInfo checkPath(ARGPath pPath)
       throws SolverException, CPATransferException, InterruptedException {
 
     Pair<PathFormula, List<SSAMap>> result = createPrecisePathFormula(pPath);
@@ -266,31 +98,25 @@
 
     BooleanFormula f = pathFormula.getFormula();
 
-    try (ProverEnvironment thmProver = solver.newProverEnvironment(ProverOptions.GENERATE_MODELS)) {
+    try (ProverEnvironment thmProver = solver.newProverEnvironmentWithModelGeneration()) {
       thmProver.push(f);
       if (thmProver.isUnsat()) {
-        return Pair.of(CounterexampleTraceInfo.infeasibleNoItp(), null);
+        return CounterexampleTraceInfo.infeasibleNoItp();
       } else {
-        List<ValueAssignment> model = getModel(thmProver);
-        CFAPathWithAssumptions pathWithAssignments =
-            assignmentToPathAllocator.allocateAssignmentsToPath(pPath, model, ssaMaps);
+        RichModel model = getModel(thmProver);
 
-        return Pair.of(
-            CounterexampleTraceInfo.feasible(
-                ImmutableList.of(f), model, ImmutableMap.<Integer, Boolean>of()),
-            pathWithAssignments);
+        Pair<CFAPathWithAssumptions, Multimap<CFAEdge, AssignableTerm>> pathAndTerms
+            = extractVariableAssignment(pPath, ssaMaps, model);
+
+        CFAPathWithAssumptions pathWithAssignments = pathAndTerms.getFirst();
+
+        model = model.withAssignmentInformation(pathWithAssignments);
+
+        return CounterexampleTraceInfo.feasible(ImmutableList.of(f), model, ImmutableMultimap.<Integer, Integer>of());
       }
     }
   }
 
-  /**
-   * Calculate the precise PathFormula and SSAMaps for the given path.
-   * Multi-edges will be resolved. The resulting list of SSAMaps
-   * need not be the same size as the given path.
-   *
-   * @param pPath calculate the precise list of SSAMaps for this path.
-   * @return the PathFormula and the precise list of SSAMaps for the given path.
-   */
   private Pair<PathFormula, List<SSAMap>> createPrecisePathFormula(ARGPath pPath)
       throws CPATransferException, InterruptedException {
 
@@ -298,26 +124,49 @@
 
     PathFormula pathFormula = pmgr.makeEmptyPathFormula();
 
-    PathIterator pathIt = pPath.fullPathIterator();
+    for (CFAEdge edge : from(pPath.getInnerEdges()).filter(notNull())) {
 
-    while (pathIt.hasNext()) {
-      CFAEdge edge = pathIt.getOutgoingEdge();
-      pathIt.advance();
-
-      pathFormula = pmgr.makeAnd(pathFormula, edge);
-      ssaMaps.add(pathFormula.getSsa());
+      if (edge.getEdgeType() == CFAEdgeType.MultiEdge) {
+        for (CFAEdge singleEdge : (MultiEdge) edge) {
+          pathFormula = pmgr.makeAnd(pathFormula, singleEdge);
+          ssaMaps.add(pathFormula.getSsa());
+        }
+      } else {
+        pathFormula = pmgr.makeAnd(pathFormula, edge);
+        ssaMaps.add(pathFormula.getSsa());
+      }
     }
 
     return Pair.of(pathFormula, ssaMaps);
   }
 
-  private List<ValueAssignment> getModel(ProverEnvironment thmProver) {
+  /**
+   * Calculate the precise SSAMaps for the given path.
+   * Multi-edges will be resolved. The resulting list of SSAMaps
+   * need not be the same size as the given path.
+   *
+   * @param pPath calculate the precise list of SSAMaps for this path.
+   * @return the precise list of SSAMaps for the given path.
+   */
+  public List<SSAMap> calculatePreciseSSAMaps(ARGPath pPath)
+      throws CPATransferException, InterruptedException {
+
+    return createPrecisePathFormula(pPath).getSecond();
+  }
+
+  public Pair<CFAPathWithAssumptions, Multimap<CFAEdge, AssignableTerm>> extractVariableAssignment(ARGPath pPath,
+      List<SSAMap> pSsaMaps, RichModel pModel) throws InterruptedException {
+
+    return assignmentToPathAllocator.allocateAssignmentsToPath(pPath, pModel, pSsaMaps);
+  }
+
+  private RichModel getModel(ProverEnvironment thmProver) {
     try {
-      return thmProver.getModelAssignments();
+      return RichModel.of(thmProver.getModel());
     } catch (SolverException e) {
       logger.log(Level.WARNING, "Solver could not produce model, variable assignment of error path can not be dumped.");
       logger.logDebugException(e);
-      return ImmutableList.of();
+      return RichModel.empty();
     }
   }
 }