// This file is part of CPAchecker,
// a tool for configurable software verification:
// https://cpachecker.sosy-lab.org
//
// SPDX-FileCopyrightText: 2007-2020 Dirk Beyer <https://www.sosy-lab.org>
//
// SPDX-License-Identifier: Apache-2.0

package org.sosy_lab.cpachecker.util.cwriter;

import static com.google.common.base.Preconditions.checkState;

import com.google.common.collect.HashMultimap;
import com.google.common.collect.ImmutableList;
import com.google.common.collect.ImmutableMap;
import com.google.common.collect.ImmutableSet;
import com.google.common.collect.Iterables;
import com.google.common.collect.Maps;
import com.google.common.collect.Multimap;
import java.io.IOException;
import java.util.ArrayDeque;
import java.util.ArrayList;
import java.util.Collection;
import java.util.Deque;
import java.util.HashSet;
import java.util.LinkedHashSet;
import java.util.List;
import java.util.Map;
import java.util.Map.Entry;
import java.util.Set;
import java.util.StringJoiner;
import java.util.logging.Level;
import org.checkerframework.checker.nullness.qual.Nullable;
import org.sosy_lab.common.configuration.Configuration;
import org.sosy_lab.common.configuration.InvalidConfigurationException;
import org.sosy_lab.common.log.LogManager;
import org.sosy_lab.cpachecker.cfa.ast.AExpression;
import org.sosy_lab.cpachecker.cfa.ast.c.CBinaryExpressionBuilder;
import org.sosy_lab.cpachecker.cfa.ast.c.CDeclaration;
import org.sosy_lab.cpachecker.cfa.ast.c.CExpression;
import org.sosy_lab.cpachecker.cfa.ast.c.CFunctionCall;
import org.sosy_lab.cpachecker.cfa.ast.c.CFunctionCallAssignmentStatement;
import org.sosy_lab.cpachecker.cfa.ast.c.CFunctionCallStatement;
import org.sosy_lab.cpachecker.cfa.ast.c.CFunctionDeclaration;
import org.sosy_lab.cpachecker.cfa.ast.c.CInitializerExpression;
import org.sosy_lab.cpachecker.cfa.ast.c.CParameterDeclaration;
import org.sosy_lab.cpachecker.cfa.ast.c.CVariableDeclaration;
import org.sosy_lab.cpachecker.cfa.model.CFAEdge;
import org.sosy_lab.cpachecker.cfa.model.CFAEdgeType;
import org.sosy_lab.cpachecker.cfa.model.CFANode;
import org.sosy_lab.cpachecker.cfa.model.FunctionExitNode;
import org.sosy_lab.cpachecker.cfa.model.c.CAssumeEdge;
import org.sosy_lab.cpachecker.cfa.model.c.CDeclarationEdge;
import org.sosy_lab.cpachecker.cfa.model.c.CFunctionCallEdge;
import org.sosy_lab.cpachecker.cfa.model.c.CFunctionEntryNode;
import org.sosy_lab.cpachecker.cfa.model.c.CFunctionReturnEdge;
import org.sosy_lab.cpachecker.cfa.model.c.CFunctionSummaryEdge;
import org.sosy_lab.cpachecker.cfa.model.c.CReturnStatementEdge;
import org.sosy_lab.cpachecker.cfa.model.c.CStatementEdge;
import org.sosy_lab.cpachecker.cfa.types.MachineModel;
import org.sosy_lab.cpachecker.cfa.types.c.CArrayType;
import org.sosy_lab.cpachecker.cfa.types.c.CType;
import org.sosy_lab.cpachecker.cfa.types.c.CVoidType;
import org.sosy_lab.cpachecker.core.interfaces.AbstractState;
import org.sosy_lab.cpachecker.core.interfaces.AbstractStateWithAssumptions;
import org.sosy_lab.cpachecker.cpa.arg.ARGState;
import org.sosy_lab.cpachecker.cpa.location.LocationState;
import org.sosy_lab.cpachecker.exceptions.CPAException;
import org.sosy_lab.cpachecker.exceptions.UnrecognizedCodeException;
import org.sosy_lab.cpachecker.util.AbstractStates;
import org.sosy_lab.cpachecker.util.CFAUtils;
import org.sosy_lab.cpachecker.util.Pair;
import org.sosy_lab.cpachecker.util.cwriter.Statement.CompoundStatement;
import org.sosy_lab.cpachecker.util.cwriter.Statement.FunctionDefinition;
import org.sosy_lab.cpachecker.util.cwriter.Statement.InlinedFunction;
import org.sosy_lab.cpachecker.util.cwriter.Statement.SimpleStatement;

public class ARGToCTranslator {
  private static final String ASSERTFAIL = "__assert_fail";
  private static final String DEFAULTRETURN = "default return";
  private static final String TMPVARPREFIX = "__tmp_";

  private final static AbstractState BOTTOM = new AbstractState() {
  };

  private static class ARGEdge {
    private final ARGState parent;
    private final ARGState child;
    private final CFAEdge cfaEdge;
    private final CompoundStatement currentBlock;

    public ARGEdge(ARGState pParent, ARGState pChild, CFAEdge pCfaEdge, CompoundStatement pCurrentBlock) {
      parent = pParent;
      child = pChild;
      cfaEdge = pCfaEdge;
      currentBlock = pCurrentBlock;
    }

    public ARGState getParentElement() {
      return parent;
    }

    public ARGState getChildElement() {
      return child;
    }

    public CFAEdge getCfaEdge() {
      return cfaEdge;
    }

    public CompoundStatement getCurrentBlock() {
      return currentBlock;
    }
  }

  public enum TargetTreatment {
    NONE,
    RUNTIMEVERIFICATION,
    ASSERTFALSE,
    FRAMACPRAGMA,
    VERIFIERERROR
  }

  public enum BlockTreatmentAtFunctionEnd {
    CLOSEFUNCTIONBLOCK,
    ADDNEWBLOCK,
    KEEPBLOCK
  }

  private TranslatorConfig config;

  private final LogManager logger;
  private final CBinaryExpressionBuilder cBinaryExpressionBuilder;
  private final List<String> globalDefinitionsList = new ArrayList<>();
  private final Set<ARGState> discoveredElements = new HashSet<>();
  private final Set<ARGState> mergeElements = new HashSet<>();
  private FunctionDefinition mainFunction;
  private String mainReturnVar;
  private boolean isVoidMain;
  private boolean deleteAssertFail;
  // private static Collection<AbstractState> reached;

  private @Nullable Set<ARGState> addPragmaAfter;
  private Map<ARGState, List<CDeclaration>> copyValuesForGoto;

  public ARGToCTranslator(LogManager pLogger, Configuration pConfig, MachineModel pMachineModel)
      throws InvalidConfigurationException {
    config = new TranslatorConfig(pConfig);
    logger = pLogger;
    deleteAssertFail = config.getTargetStrategy() == TargetTreatment.FRAMACPRAGMA;
    cBinaryExpressionBuilder = new CBinaryExpressionBuilder(pMachineModel, pLogger);
  }

  public boolean addsIncludeDirectives() {
    return config.doIncludeHeader() || config.getTargetStrategy() == TargetTreatment.ASSERTFALSE;
  }

  public String translateARG(ARGState argRoot, boolean hasGotoDecProblem)
      throws CPAException, IOException {

    return translateARG(argRoot, null, hasGotoDecProblem);
  }

  public String translateARG(
      ARGState argRoot, @Nullable Set<ARGState> pAddPragma, boolean hasGotoDecProblem)
      throws CPAException, IOException {

    addPragmaAfter = pAddPragma == null ? ImmutableSet.of() : pAddPragma;

    if (hasGotoDecProblem) {
      copyValuesForGoto = identifyDeclarationProblems(argRoot);
    } else {
      copyValuesForGoto = ImmutableMap.of();
    }
    translate(argRoot);

    return generateCCode();
  }



  private String generateCCode() throws IOException {
    StringBuilder buffer = new StringBuilder();

    try (StatementWriter writer = StatementWriter.getWriter(buffer, config)) {
      for (String globalDef : globalDefinitionsList) {
        writer.write(globalDef);
      }
      mainFunction.accept(writer);
    }

    return buffer.toString();
  }

  private void translate(ARGState rootElement) throws CPAException {
    // waitlist for the edges to be processed
    Deque<ARGEdge> waitlist = new ArrayDeque<>(); //TODO: used to be sorted list and I don't know why yet ;-)

    startMainFunction(rootElement);
    getRelevantChildrenOfElement(rootElement, waitlist, mainFunction.getFunctionBody());

    while (!waitlist.isEmpty()) {
      ARGEdge nextEdge = waitlist.pop();
      handleEdge(nextEdge, waitlist);
    }
  }

  private void startMainFunction(ARGState firstFunctionElement) {
    CFunctionEntryNode functionStartNode = (CFunctionEntryNode) AbstractStates.extractStateByType(firstFunctionElement, LocationState.class).getLocationNode();
    String lFunctionHeader =
        functionStartNode.getFunctionDefinition().toQualifiedASTString().replace(";", "");
    mainFunction = new FunctionDefinition(lFunctionHeader, new CompoundStatement());
    CType returnType = functionStartNode.getFunctionDefinition().getType().getReturnType();
    isVoidMain = returnType instanceof CVoidType;
    if (!isVoidMain) {
      mainReturnVar = "__return_main";
      if (returnType instanceof CArrayType) {
        globalDefinitionsList.add(
            ((CArrayType) returnType).toQualifiedASTString(mainReturnVar) + ";");
      } else {
      globalDefinitionsList.add(returnType.toASTString(mainReturnVar) + ";");
    }
  }
  }

  private void getRelevantChildrenOfElement(ARGState currentElement, Deque<ARGEdge> waitlist, CompoundStatement currentBlock) {
    discoveredElements.add(currentElement);
    // generate label for element and add to current block if needed
    generateLabel(currentElement, currentBlock);

    // find the next elements to add to the waitlist
    Collection<ARGState> childrenOfElement = currentElement.getChildren();

    if (childrenOfElement.isEmpty()) {
      // if there is no child of the element, maybe it was covered by other?
      if(currentElement.isCovered()) {
        // it was indeed covered; jump to element it was covered by
        if (copyValuesForGoto.containsKey(currentElement.getCoveringState())) {
          addTmpAssignments(
              currentBlock,
              copyValuesForGoto.get(currentElement.getCoveringState()),
              currentElement.getCoveringState().getStateId(),
              false);
        }
        currentBlock.addStatement(
            new SimpleStatement(
                "goto label_" + currentElement.getCoveringState().getStateId() + ";"));
      } else {
        // check whether we have a return statement for the main method before (only when main is non-void)
        CFANode loc = AbstractStates.extractLocation(currentElement);
        if (!isVoidMain
            && currentElement.getWrappedState() != BOTTOM
            && loc.getNumLeavingEdges() == 0
            && loc.getEnteringEdge(0).getEdgeType() == CFAEdgeType.ReturnStatementEdge) {
          currentBlock.addStatement(
              new SimpleStatement("return " + "__return_" + currentElement.getStateId() + ";"));
        } else {
          if (isVoidMain) {
            currentBlock.addStatement(new SimpleStatement("return;"));
          } else {
            currentBlock.addStatement(new SimpleStatement("return " + mainReturnVar + ";"));
          }
        }
      }
    } else if (childrenOfElement.size() == 1) {
      // get the next ARG element, create a new edge using the same stack and add it to the waitlist
      ARGState child = Iterables.getOnlyElement(childrenOfElement);
      CFAEdge edgeToChild = currentElement.getEdgeToChild(child);

      if (edgeToChild instanceof CAssumeEdge) {
        // due to some reason the other edge is not considered
        // if part
        CAssumeEdge assumeEdge = (CAssumeEdge) edgeToChild;
        // create a new block starting with this condition
        boolean truthAssumption = getRealTruthAssumption(assumeEdge);

        String cond;
        if (truthAssumption == assumeEdge.getTruthAssumption()) {
          cond = "if (" + assumeEdge.getExpression().toQualifiedASTString() + ")";
        } else {
          cond = "if (!(" + assumeEdge.getExpression().toQualifiedASTString() + "))";
        }

        // the provided CFA edge 'edgeToChild' may represent the else-assumption instead of the
        // 'if',
        // but both originate from the same condition.
        CompoundStatement newBlock = addIfStatement(currentBlock, cond, edgeToChild);

        if (truthAssumption) {
        ARGEdge e = new ARGEdge(currentElement, child, edgeToChild, newBlock);
          pushToWaitlist(
              waitlist,
              e.getParentElement(),
              e.getChildElement(),
              e.getCfaEdge(),
              e.getCurrentBlock());
        } else {
          pushToWaitlist(
              waitlist,
              currentElement,
              new ARGState(BOTTOM, null),
              edgeToChild.getPredecessor().getLeavingEdge(0) == edgeToChild
                  ? edgeToChild.getPredecessor().getLeavingEdge(1)
                  : edgeToChild.getPredecessor().getLeavingEdge(0),
              newBlock);
        }

        // else part
        // the provided CFA edge 'edgeToChild' may represent the if-assumption instead of the
        // 'else',
        // but both originate from the same condition.
        newBlock = addIfStatement(currentBlock, "else ", edgeToChild);

        if (truthAssumption) {
          pushToWaitlist(
              waitlist,
              currentElement,
              new ARGState(BOTTOM, null),
            edgeToChild.getPredecessor().getLeavingEdge(0) == edgeToChild
                ? edgeToChild.getPredecessor().getLeavingEdge(1)
                : edgeToChild.getPredecessor().getLeavingEdge(0),
            newBlock);
        } else {
          ARGEdge e = new ARGEdge(currentElement, child, edgeToChild, newBlock);
          pushToWaitlist(
              waitlist,
              e.getParentElement(),
              e.getChildElement(),
              e.getCfaEdge(),
              e.getCurrentBlock());
        }

      } else {
        pushToWaitlist(waitlist, currentElement, child, edgeToChild, currentBlock);
      }
    } else if (childrenOfElement.size() == 2
        && childrenOfElement
            .stream()
            .allMatch(x -> (currentElement.getEdgeToChild(x) instanceof CAssumeEdge))) {

      // collect edges of condition branch
      List<ARGEdge> result = new ArrayList<>(2);
      int ind = 0;
      boolean previousTruthAssumption = false;
      String elseCond = null;
      for (ARGState child : childrenOfElement) {
        CFAEdge edgeToChild = currentElement.getEdgeToChild(child);
        assert edgeToChild instanceof CAssumeEdge
            : "something wrong: branch in ARG without condition: " + edgeToChild;
        CAssumeEdge assumeEdge = (CAssumeEdge)edgeToChild;
        boolean truthAssumption = getRealTruthAssumption(assumeEdge);

        String cond = "";

        if (truthAssumption) {
          if (truthAssumption == assumeEdge.getTruthAssumption()) {
            cond = "if (" + assumeEdge.getExpression().toQualifiedASTString() + ")";
        } else {
            cond = "if (!(" + assumeEdge.getExpression().toQualifiedASTString() + "))";
        }
          } else {
          cond = "else ";
          }

        if (ind > 0 && truthAssumption == previousTruthAssumption) {
          throw new AssertionError(
              "Two assume edges with same truth value, thus, cannot generated C program from ARG.");
        }

        ind++;

        // create a new block starting with this condition
        CompoundStatement newBlock;
        if (ind == 1 && !truthAssumption) {
          newBlock = new CompoundStatement(currentBlock);
          elseCond = cond;
        } else {
<<<<<<< HEAD
          newBlock = addIfStatement(currentBlock, cond);
      }
=======
          newBlock = addIfStatement(currentBlock, cond, edgeToChild);
        }
>>>>>>> 86b22f16

        if (truthAssumption && elseCond != null) {
          currentBlock.addStatement(new SimpleStatement(edgeToChild, elseCond));
          currentBlock.addStatement(result.get(0).getCurrentBlock());
        }

        ARGEdge newEdge = new ARGEdge(currentElement, child, edgeToChild, newBlock);
        if (truthAssumption) {
          result.add(0, newEdge);
        } else {
          result.add(newEdge);
        }

        previousTruthAssumption = truthAssumption;
      }

      //add edges in reversed order to waitlist
      for(int i = result.size()-1; i >= 0; i--) {
        ARGEdge e = result.get(i);
        pushToWaitlist(waitlist, e.getParentElement(), e.getChildElement(), e.getCfaEdge(), e.getCurrentBlock());
      }
    } else {
      handleMultiBranching(currentElement, waitlist, currentBlock, childrenOfElement);
    }
  }

  private void handleMultiBranching(
      ARGState currentElement,
      Deque<ARGEdge> waitlist,
      CompoundStatement currentBlock,
      Collection<ARGState> childrenOfElement) {
    int count = 0;
    for (ARGState child : childrenOfElement) {
      CFAEdge edgeToChild = currentElement.getEdgeToChild(child);

      Set<AExpression> conditions = new LinkedHashSet<>();
      if (edgeToChild instanceof CAssumeEdge) {
        CAssumeEdge assumeEdge = (CAssumeEdge) edgeToChild;
        if (assumeEdge.getTruthAssumption()) {
          conditions.add(assumeEdge.getExpression());
        } else {
          try {
            conditions.add(
                cBinaryExpressionBuilder.negateExpressionAndSimplify(assumeEdge.getExpression()));
          } catch (UnrecognizedCodeException e) {
            throw new AssertionError("negating an expression should never throw an exception", e);
          }
        }
      }

      String cond;
      if (count == 0) {
        cond = "if (__VERIFIER_nondet_bool())";
      } else if (count != childrenOfElement.size()) {
        cond = "else if (__VERIFIER_nondet_bool())";
      } else {
        cond = " else ";
      }

      CompoundStatement newBlock = addIfStatement(currentBlock, cond, edgeToChild);
      if (!conditions.isEmpty()) {
        StringJoiner joiner = new StringJoiner(" && ", "__VERIFIER_assume(", ");");
        conditions.stream().map(x -> x.toQualifiedASTString()).forEach(joiner::add);
        newBlock.addStatement(new SimpleStatement(edgeToChild, joiner.toString()));
      }
      pushToWaitlist(waitlist, currentElement, child, edgeToChild, newBlock);
        count++;
    }
  }

  private boolean getRealTruthAssumption(final CAssumeEdge assumption) {
    return assumption.isSwapped() != assumption.getTruthAssumption();
  }

  private void pushToWaitlist(Deque<ARGEdge> pWaitlist, ARGState pCurrentElement, ARGState pChild, CFAEdge pEdgeToChild, CompoundStatement pCurrentBlock) {
    assert (!pChild.isDestroyed());
    pWaitlist.push(new ARGEdge(pCurrentElement, pChild, pEdgeToChild, pCurrentBlock));
  }

  private CompoundStatement addIfStatement(
      CompoundStatement block, String conditionCode, CFAEdge pOrigin) {
    block.addStatement(new SimpleStatement(pOrigin, conditionCode));
    CompoundStatement newBlock = new CompoundStatement(block);
    block.addStatement(newBlock);
    return newBlock;
  }

  private void generateLabel(ARGState currentElement, CompoundStatement block) {
    if(!currentElement.getCoveredByThis().isEmpty() || mergeElements.contains(currentElement)) {
      // this element covers others; they may want to jump to it
      if (copyValuesForGoto.containsKey(currentElement)) {
        addTmpAssignments(
            block, copyValuesForGoto.get(currentElement), currentElement.getStateId(), true);
        addLabel(block, currentElement);
        reassignTmpValues(
            block, copyValuesForGoto.get(currentElement), currentElement.getStateId());

      } else {
        addLabel(block, currentElement);
    }
  }
  }

  private void reassignTmpValues(
      final CompoundStatement block, final List<CDeclaration> varDecList, final int pId) {
    CVariableDeclaration varDec;
    String tmpVarName;

    for (int i = 0; i < varDecList.size(); i++) {
      varDec = (CVariableDeclaration) varDecList.get(i);
      tmpVarName = TMPVARPREFIX + pId + "_" + i;

      block.addStatement(
          new SimpleStatement(
              varDec.getQualifiedName().replace("::", "__") + " = " + tmpVarName + ";"));
    }
  }

  private void addLabel(final CompoundStatement pBlock, final ARGState pCurrentElement) {
    pBlock.addStatement(new SimpleStatement("label_" + pCurrentElement.getStateId() + ":; "));
  }

  private void addTmpAssignments(
      final CompoundStatement block,
      final List<CDeclaration> varDecList,
      final int pId,
      final boolean addToGlobalList) {
    CVariableDeclaration varDec;
    String tmpVarName;
    for (int i = 0; i < varDecList.size(); i++) {
      varDec = (CVariableDeclaration) varDecList.get(i);
      tmpVarName = TMPVARPREFIX + pId + "_" + i;
      if (addToGlobalList) {
        globalDefinitionsList.add(varDec.getType().toASTString(tmpVarName) + ";");
      }
      block.addStatement(
          new SimpleStatement(
              tmpVarName + " = " + varDec.getQualifiedName().replace("::", "__") + ";"));
    }
  }

  private void handleEdge(ARGEdge nextEdge, Deque<ARGEdge> waitlist) throws CPAException {
    ARGState parentElement = nextEdge.getParentElement();
    ARGState childElement = nextEdge.getChildElement();
    CFAEdge edge = nextEdge.getCfaEdge();
    CompoundStatement currentBlock = nextEdge.getCurrentBlock();

    currentBlock = processEdge(parentElement, childElement, edge, currentBlock);

    if (childElement.getParents().size() > 1) {
      mergeElements.add(childElement);
    }

    if(!discoveredElements.contains(childElement)) {
      // this element was not already processed; find children of it
      getRelevantChildrenOfElement(childElement, waitlist, currentBlock);
    } else {
      // this element was already processed and code generated somewhere; jump to it
      if (copyValuesForGoto.containsKey(childElement)) {
        addTmpAssignments(
            currentBlock, copyValuesForGoto.get(childElement), childElement.getStateId(), false);
    }
      currentBlock.addStatement(
<<<<<<< HEAD
          new SimpleStatement("goto label_" + childElement.getStateId() + ";"));
  }
=======
          new SimpleStatement(
              nextEdge.getCfaEdge(), "goto label_" + childElement.getStateId() + ";"));
    }
>>>>>>> 86b22f16
  }


  private CompoundStatement processEdge(ARGState currentElement, ARGState childElement,
      CFAEdge edge, CompoundStatement currentBlock) throws CPAException {
    if (edge instanceof CFunctionCallEdge) {
      // if this is a function call edge we need to inline it
      currentBlock = processFunctionCall(edge, currentBlock);
    }
    else if (edge instanceof CReturnStatementEdge) {
      CReturnStatementEdge returnEdge = (CReturnStatementEdge)edge;

      if(returnEdge.getExpression() != null && returnEdge.getExpression().isPresent()) {

        String retval = returnEdge.getExpression().get().toQualifiedASTString();
        String returnVar;

        if (childElement.isCovered()) {
          returnVar = " __return_" + getCovering(childElement).getStateId();
        } else {
          returnVar = " __return_" + childElement.getStateId();
          addGlobalReturnValueDecl(returnEdge, childElement.getStateId());
        }
        currentBlock.addStatement(new SimpleStatement(edge, returnVar + " = " + retval + ";"));
      }
    }
    else if (edge instanceof CFunctionReturnEdge) {
      // assumes that ReturnStateEdge is followed by FunctionReturnEdge
      CFunctionReturnEdge returnEdge = (CFunctionReturnEdge)edge;
      currentBlock = processReturnStatementCall(returnEdge.getSummaryEdge(), currentBlock, currentElement.getStateId());
    } else if (edge == null) {
      // assume that this is the case due to dynamic multi edges
      List<CFAEdge> innerEdges = currentElement.getEdgesToChild(childElement);
      StringBuilder edgeStatementCodes = new StringBuilder();
      for (CFAEdge innerEdge : innerEdges) {
        assert innerEdge.getEdgeType() != CFAEdgeType.AssumeEdge
            : "Unexpected assume edge in dynamic multi edge " + innerEdge;
        assert !(innerEdge instanceof CFunctionCallEdge
            || innerEdge instanceof CFunctionReturnEdge) : "Unexpected edge " + innerEdge
                + " in dynmaic multi edge";
        if (innerEdge instanceof CReturnStatementEdge) {
          assert (innerEdges.get(innerEdges.size() - 1) == innerEdge);
          CReturnStatementEdge returnEdge = (CReturnStatementEdge) innerEdge;

          String retval = returnEdge.getExpression().get().toQualifiedASTString();
          String returnVar;

          if (childElement.isCovered()) {
            returnVar = " __return_" + getCovering(childElement).getStateId();
          } else {
            returnVar = " __return_" + childElement.getStateId();
            addGlobalReturnValueDecl(returnEdge, childElement.getStateId());
          }
          edgeStatementCodes.append(returnVar + " = " + retval + ";");
        } else {
          edgeStatementCodes.append(processSimpleEdge(innerEdge));
        }
        edgeStatementCodes.append("\n");
      }
      currentBlock.addStatement(new SimpleStatement(edge, edgeStatementCodes.toString()));
    } else if (mustHandleDefaultReturn(edge)) {
      processDefaultReturn((CFunctionDeclaration) ((FunctionExitNode) edge.getSuccessor())
          .getEntryNode().getFunctionDefinition(), childElement.getStateId());
    } else {
      String statement = processSimpleEdge(edge);
      if (!statement.isEmpty()) {
        currentBlock.addStatement(new SimpleStatement(edge, statement));
      }
    }

    handleAssumptions(childElement, currentBlock);

    if (childElement.isTarget()) {
      Statement afterTarget = processTargetState(childElement, edge);
      if (afterTarget != null) {
        currentBlock.addStatement(afterTarget);
      }
    }

    return currentBlock;
  }

  private void handleAssumptions(ARGState childElement, CompoundStatement currentBlock) {
    if (config.doAddAssumptions()) {
      List<AExpression> assumptions = new ArrayList<>();
      AbstractStates.asIterable(childElement)
          .filter(AbstractStateWithAssumptions.class)
          .transform(x -> x.getAssumptions())
          .forEach(x -> assumptions.addAll(x));

      if (!assumptions.isEmpty()) {
        StringJoiner joiner = new StringJoiner(" && ", "__VERIFIER_assume(", ");");
        assumptions.stream().map(x -> x.toQualifiedASTString()).forEach(joiner::add);
        String statement = joiner.toString();
        currentBlock.addStatement(new SimpleStatement(statement));
      }
    }
  }

  private boolean mustHandleDefaultReturn(final CFAEdge pEdge) {
    return pEdge.getSuccessor() instanceof FunctionExitNode
        && pEdge.getDescription().equals(DEFAULTRETURN);
  }

  private ARGState getCovering(final ARGState pCovered) {
    Set<ARGState> seen = new HashSet<>();
    ARGState current = pCovered;

    while (current.isCovered()) {
      current = current.getCoveringState();
      checkState(seen.add(current), "Covering relation in ARG contains circles");
    }

    return current;
  }

  private void addGlobalReturnValueDecl(CReturnStatementEdge pReturnEdge, int pElementId) {
    //derive return type of function
    String returnType;

    String varName = "__return_" + pElementId;
    if(pReturnEdge.getSuccessor().getNumLeavingEdges() == 0) {
      //default to int
      globalDefinitionsList.add("int " + varName + ";");
    } else {
      CFunctionReturnEdge functionReturnEdge = (CFunctionReturnEdge)pReturnEdge.getSuccessor().getLeavingEdge(0);
      CFANode functionDefNode = functionReturnEdge.getSummaryEdge().getPredecessor();
      assert functionDefNode.getNumLeavingEdges() == 1;
      assert functionDefNode.getLeavingEdge(0) instanceof CFunctionCallEdge;
      CFunctionCallEdge callEdge = (CFunctionCallEdge)functionDefNode.getLeavingEdge(0);
      CFunctionEntryNode fn = callEdge.getSuccessor();
      CType retType = fn.getFunctionDefinition().getType().getReturnType();
      if (retType instanceof CArrayType) {
        returnType = ((CArrayType) retType).toQualifiedASTString(varName);
      } else {
        returnType = retType.toASTString(varName);
      }
      globalDefinitionsList.add(returnType + ";");
    }


  }

  private void processDefaultReturn(final CFunctionDeclaration pFunDecl, int pElementId) {
    CType returnType = pFunDecl.getType().getReturnType();
    if(!(returnType instanceof CVoidType)) {
      String varName = "__return_" + pElementId;
      if (returnType instanceof CArrayType) {
        globalDefinitionsList.add(((CArrayType) returnType).toQualifiedASTString(varName) + ";");
      } else {
      globalDefinitionsList.add(returnType.toASTString(varName) + ";");
    }
    }

  }

  private String processSimpleEdge(CFAEdge pCFAEdge) throws CPAException {
    if (pCFAEdge == null) { return ""; }

    switch (pCFAEdge.getEdgeType()) {
      case BlankEdge: {
        //nothing to do
        break;
      }

      case AssumeEdge: {
        //nothing to do
        break;
      }

      case StatementEdge:
        {
        CStatementEdge lStatementEdge = (CStatementEdge) pCFAEdge;
          String statementText = lStatementEdge.getStatement().toQualifiedASTString();
          if (deleteAssertFail && statementText.startsWith(ASSERTFAIL)) {
            return "";
          }
        return statementText + (statementText.endsWith(";") ? "" : ";");
      }

      case DeclarationEdge:
        {
          CDeclarationEdge lDeclarationEdge = (CDeclarationEdge) pCFAEdge;
          String declaration;
          // TODO adapt if String in
          // org.sosy_lab.cpachecker.cfa.parser.eclipse.c.ASTConverter#createInitializedTemporaryVariable is changed
          if (lDeclarationEdge
              .getDeclaration()
              .toQualifiedASTString()
              .contains("__CPAchecker_TMP_")) {
            declaration = lDeclarationEdge.getDeclaration().toQualifiedASTString();
          } else {
            // TODO check if works without lDeclarationEdge.getRawStatement();
            declaration = lDeclarationEdge.getDeclaration().toQualifiedASTString();

            if (lDeclarationEdge.getDeclaration() instanceof CVariableDeclaration) {
              CVariableDeclaration varDecl =
                  (CVariableDeclaration) lDeclarationEdge.getDeclaration();
              if (varDecl.getType() instanceof CArrayType
                  && varDecl.getInitializer() instanceof CInitializerExpression) {
                int assignAfterPos = declaration.indexOf("=") + 1;
                declaration =
                    declaration.substring(0, assignAfterPos)
                        + "{"
                        + declaration.substring(assignAfterPos, declaration.lastIndexOf(";"))
                        + "};";
              }
            }

            if (declaration.contains(",")) {
              for (CFAEdge predEdge : CFAUtils.enteringEdges(pCFAEdge.getPredecessor())) {
                if (predEdge
                    .getRawStatement()
                    .equals(lDeclarationEdge.getDeclaration().toASTString())) {
                  declaration = "";
                  break;
                }
              }
            }
            if (config.doIncludeHeader()
                && declaration.contains("assert")
                && lDeclarationEdge.getDeclaration() instanceof CFunctionDeclaration) {
              declaration = "";
            }
          }

          if (declaration.contains("org.eclipse.cdt.internal.core.dom.parser.ProblemType@")) {
            throw new CPAException(
                "Failed to translate ARG into program because a type could not be properly"
                    + " resolved.");
          }

          if (lDeclarationEdge.getDeclaration().isGlobal()) {
            globalDefinitionsList.add(declaration + (declaration.endsWith(";") ? "" : ";"));
          } else {
            return declaration;
          }

          break;
        }

      case CallToReturnEdge: {
        //          this should not have been taken
          throw new AssertionError("CallToReturnEdge in counterexample path: " + pCFAEdge);
      }

      default: {
          throw new AssertionError(
              "Unexpected edge " + pCFAEdge + " of type " + pCFAEdge.getEdgeType());
      }
    }

    return "";
  }

  private CompoundStatement processFunctionCall(CFAEdge pCFAEdge, CompoundStatement currentBlock) {
    CompoundStatement newBlock = new InlinedFunction(currentBlock);
    currentBlock.addStatement(newBlock);

    CFunctionCallEdge lFunctionCallEdge = (CFunctionCallEdge)pCFAEdge;

    List<CExpression> actualParams = lFunctionCallEdge.getArguments();
    CFunctionEntryNode fn = lFunctionCallEdge.getSuccessor();
    List<CParameterDeclaration> formalParams = fn.getFunctionParameters();

    List<Statement> actualParamAssignStatements = new ArrayList<>();
    List<Statement> formalParamAssignStatements = new ArrayList<>();

    int i = 0;
    for (CParameterDeclaration formalParam : formalParams) {
      // get formal parameter name
      String formalParamSignature = formalParam.toQualifiedASTString();
      String actualParamSignature = actualParams.get(i++).toQualifiedASTString();

      // create temp variable to avoid name clashes
      String tempVariableName = TMPVARPREFIX + getFreshIndex();
      String tempVariableType = formalParam.getType().toASTString(tempVariableName);

      actualParamAssignStatements.add(new SimpleStatement(pCFAEdge, tempVariableType + ";"));
      actualParamAssignStatements.add(
          new SimpleStatement(pCFAEdge, tempVariableName + " = " + actualParamSignature + ";"));
      formalParamAssignStatements.add(new SimpleStatement(pCFAEdge, formalParamSignature + ";"));
      formalParamAssignStatements.add(
          new SimpleStatement(
              pCFAEdge,
              formalParam.getQualifiedName().replace("::", "__") + " = " + tempVariableName + ";"));
    }

    for(Statement stmt : actualParamAssignStatements) {
      newBlock.addStatement(stmt);
    }
    for(Statement stmt : formalParamAssignStatements) {
      newBlock.addStatement(stmt);
    }

    return newBlock;
  }

  private CompoundStatement processReturnStatementCall(CFunctionSummaryEdge pEdge,
      CompoundStatement pCurrentBlock, int id) {
    // TODO getBlockAfterEndOfFunction problematic when using CLOSEFUNCTIONBLOCK and goto statement
    // caused due to multiple parents or covering of successor
    CFunctionCall retExp = pEdge.getExpression();
    if (retExp instanceof CFunctionCallStatement) {
      //end of void function, just leave block (no assignment needed)
      return getBlockAfterEndOfFunction(pCurrentBlock);
    } else if (retExp instanceof CFunctionCallAssignmentStatement) {
      CFunctionCallAssignmentStatement exp = (CFunctionCallAssignmentStatement) retExp;

      String returnVar = "__return_" + id;
      String leftHandSide = exp.getLeftHandSide().toQualifiedASTString();

      pCurrentBlock = getBlockAfterEndOfFunction(pCurrentBlock);
      pCurrentBlock.addStatement(
          new SimpleStatement(pEdge, leftHandSide + " = " + returnVar + ";"));

      return pCurrentBlock;
    } else {
      throw new AssertionError("unknown function exit expression");
    }
  }

  private CompoundStatement getBlockAfterEndOfFunction(
      CompoundStatement currentBlock) {
    switch (config.doHandleCompoundStatementAtEndOfFunction()) {
      case CLOSEFUNCTIONBLOCK:
        while (!(currentBlock instanceof InlinedFunction)) {
          currentBlock = currentBlock.getSurroundingBlock();
        }
        return currentBlock.getSurroundingBlock();
      case ADDNEWBLOCK:
        currentBlock = new CompoundStatement(currentBlock);
        currentBlock.getSurroundingBlock().addStatement(currentBlock);
        return currentBlock;
      default: // KEEPBLOCK
        return currentBlock;
    }

  }

  private @Nullable Statement processTargetState(final ARGState pTargetState,
      final CFAEdge pEdgeToTarget) {
    switch (config.getTargetStrategy()) {
      case RUNTIMEVERIFICATION:
        logger.log(Level.ALL, "HALT for line no ", pEdgeToTarget.getLineNumber());
        return new SimpleStatement(
            pEdgeToTarget,
            "HALT" + pTargetState.getStateId() + ": goto HALT" + pTargetState.getStateId() + ";");
      case ASSERTFALSE:
        return new SimpleStatement(pEdgeToTarget, "assert(0);");
      case FRAMACPRAGMA:
        if (addPragmaAfter.contains(pTargetState)) {
          return new SimpleStatement(pEdgeToTarget, "/*@ slice pragma ctrl; */");
        } else {
          return null;
        }
      case VERIFIERERROR:
        return new SimpleStatement(pEdgeToTarget, "__VERIFIER_error();");
      default:
        // case NONE
        return null;
    }

  }

  private int freshIndex = 0;
  private int getFreshIndex() {
    return ++freshIndex;
  }

  private Map<ARGState, List<CDeclaration>> identifyDeclarationProblems(final ARGState root) {
    ARGState parent;
    Pair<ARGState, DeclarationInfo> current;
    DeclarationInfo decInfo;
    CFAEdge edge;
    Set<ARGState> visited = new HashSet<>();
    Deque<Pair<ARGState, DeclarationInfo>> waitlist = new ArrayDeque<>();

    Multimap<ARGState, Map<CDeclaration, String>> decProblems = HashMultimap.create();

    waitlist.push(Pair.of(root, new DeclarationInfo(ImmutableMap.of(), ImmutableList.of())));

    while (!waitlist.isEmpty()) {
      current = waitlist.pop();
      parent = current.getFirst();
      final List<Pair<ARGState, DeclarationInfo>> assumeInfo = new ArrayList<>(2);

      if (visited.add(parent)) {

        for (ARGState child : parent.getChildren()) {
          edge = parent.getEdgeToChild(child);

          if (edge == null) {
            // assume dynamic multi-edge case
            decInfo = current.getSecond();
            for (CFAEdge edgeM : parent.getEdgesToChild(child)) {
              decInfo = handleDecInfoForEdge(edgeM, parent, child, decInfo);
            }
          } else {
            decInfo = handleDecInfoForEdge(edge, parent, child, current.getSecond());
          }

          // need to use the same exploration order as during code generation
          if (edge instanceof CAssumeEdge) {
            if (getRealTruthAssumption((CAssumeEdge) edge)) {
              assumeInfo.add(Pair.of(child, decInfo));
            } else {
              assumeInfo.add(0, Pair.of(child, decInfo));
            }
          } else {
            waitlist.push(Pair.of(child, decInfo));
          }

          if (child.isCovered() || !child.getParents().isEmpty()) {
            decProblems.put(getCovering(child), decInfo.currentFuncDecInfo);
          }
        }

        waitlist.addAll(assumeInfo);
      }
    }

    List<Map<CDeclaration, String>> probs;
    List<CDeclaration> probVars;

    Map<ARGState, List<CDeclaration>> probVarDec =
        Maps.newHashMapWithExpectedSize(decProblems.keySet().size());

    boolean containAll, different;
    for (ARGState key : decProblems.keySet()) {
      probs = new ArrayList<>(decProblems.get(key));
      probVars = new ArrayList<>();

      for (Entry<CDeclaration, String> prob : probs.get(0).entrySet()) {
        containAll = true;
        different = false;
        for (int i = 1; i < probs.size(); i++) {
          if (!probs.get(i).containsKey(prob.getKey())) {
            containAll = false;
            break;
          }
          if (!probs.get(i).get(prob.getKey()).equals(prob.getValue())) {
            different = true;
          }
        }

        if (containAll && different) {
          probVars.add(prob.getKey());
        }
      }

      if (!probVars.isEmpty()) {
        probVarDec.put(key, probVars);
      }
    }
    return probVarDec;
  }

  private DeclarationInfo handleDecInfoForEdge(
      final CFAEdge edge, final ARGState pred, final ARGState succ, final DeclarationInfo decInfo) {
    if (edge instanceof CFunctionCallEdge) {
      return decInfo.fromFunctionCall(
          (CFunctionCallEdge) edge, pred.getStateId() + ":" + +succ.getStateId());
    }

    if (edge instanceof CFunctionReturnEdge) {
      return decInfo.fromFunctionReturn();
    }
    if (edge instanceof CDeclarationEdge
        && ((CDeclarationEdge) edge).getDeclaration() instanceof CVariableDeclaration
        && !((CDeclarationEdge) edge).getDeclaration().isGlobal()) {
      return decInfo.addNewDeclarationInfo(
          ((CDeclarationEdge) edge).getDeclaration(), pred.getStateId() + ":" + +succ.getStateId());
    }

    return decInfo;
  }

  private static class DeclarationInfo {
    private final ImmutableMap<CDeclaration, String> currentFuncDecInfo;
    private final ImmutableList<ImmutableMap<CDeclaration, String>> calleeFunDecInfos;

    public DeclarationInfo(
        final ImmutableMap<CDeclaration, String> funDec,
        final ImmutableList<ImmutableMap<CDeclaration, String>> calleesFunInfo) {
      currentFuncDecInfo = funDec;
      calleeFunDecInfos = calleesFunInfo;
    }

    public DeclarationInfo addNewDeclarationInfo(final CDeclaration dec, final String decId) {
      ImmutableMap<CDeclaration, String> newFunDecInfo;
      if (currentFuncDecInfo.containsKey(dec)) {
        ImmutableMap.Builder<CDeclaration, String> builder = ImmutableMap.builder();
        builder.put(dec, decId);
        for (Entry<CDeclaration, String> entry : currentFuncDecInfo.entrySet()) {
          if (!entry.getKey().equals(dec)) {
            builder.put(entry);
          }
        }
        newFunDecInfo = builder.build();
      } else {
        newFunDecInfo =
            ImmutableMap.<CDeclaration, String>builder()
                .putAll(currentFuncDecInfo)
                .put(dec, decId)
                .build();
      }

      return new DeclarationInfo(newFunDecInfo, calleeFunDecInfos);
    }

    public DeclarationInfo fromFunctionCall(final CFunctionCallEdge callEdge, final String decId) {
      ImmutableMap.Builder<CDeclaration, String> builder = ImmutableMap.builder();

      for (CParameterDeclaration paramDecl :
          callEdge
              .getSummaryEdge()
              .getExpression()
              .getFunctionCallExpression()
              .getDeclaration()
              .getParameters()) {
        builder.put(paramDecl.asVariableDeclaration(), decId);
      }

      return new DeclarationInfo(
          builder.build(),
          ImmutableList.<ImmutableMap<CDeclaration, String>>builder()
              .addAll(calleeFunDecInfos)
              .add(currentFuncDecInfo)
              .build());
    }

    public DeclarationInfo fromFunctionReturn() {
      checkState(!calleeFunDecInfos.isEmpty());
      return new DeclarationInfo(
          calleeFunDecInfos.get(calleeFunDecInfos.size() - 1),
          calleeFunDecInfos.subList(0, calleeFunDecInfos.size() - 1));
    }
  }
}<|MERGE_RESOLUTION|>--- conflicted
+++ resolved
@@ -375,13 +375,8 @@
           newBlock = new CompoundStatement(currentBlock);
           elseCond = cond;
         } else {
-<<<<<<< HEAD
-          newBlock = addIfStatement(currentBlock, cond);
-      }
-=======
           newBlock = addIfStatement(currentBlock, cond, edgeToChild);
-        }
->>>>>>> 86b22f16
+      }
 
         if (truthAssumption && elseCond != null) {
           currentBlock.addStatement(new SimpleStatement(edgeToChild, elseCond));
@@ -545,14 +540,9 @@
             currentBlock, copyValuesForGoto.get(childElement), childElement.getStateId(), false);
     }
       currentBlock.addStatement(
-<<<<<<< HEAD
-          new SimpleStatement("goto label_" + childElement.getStateId() + ";"));
-  }
-=======
           new SimpleStatement(
               nextEdge.getCfaEdge(), "goto label_" + childElement.getStateId() + ";"));
-    }
->>>>>>> 86b22f16
+  }
   }
 
 
