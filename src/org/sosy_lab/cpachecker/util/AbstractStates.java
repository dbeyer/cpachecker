/*
 *  CPAchecker is a tool for configurable software verification.
 *  This file is part of CPAchecker.
 *
 *  Copyright (C) 2007-2012  Dirk Beyer
 *  All rights reserved.
 *
 *  Licensed under the Apache License, Version 2.0 (the "License");
 *  you may not use this file except in compliance with the License.
 *  You may obtain a copy of the License at
 *
 *      http://www.apache.org/licenses/LICENSE-2.0
 *
 *  Unless required by applicable law or agreed to in writing, software
 *  distributed under the License is distributed on an "AS IS" BASIS,
 *  WITHOUT WARRANTIES OR CONDITIONS OF ANY KIND, either express or implied.
 *  See the License for the specific language governing permissions and
 *  limitations under the License.
 *
 *
 *  CPAchecker web page:
 *    http://cpachecker.sosy-lab.org
 */
package org.sosy_lab.cpachecker.util;

import static com.google.common.base.Predicates.*;
import static com.google.common.collect.FluentIterable.from;

import java.util.Set;

import org.sosy_lab.cpachecker.cfa.model.CFANode;
import org.sosy_lab.cpachecker.core.defaults.AbstractSingleWrapperState;
import org.sosy_lab.cpachecker.core.interfaces.AbstractState;
import org.sosy_lab.cpachecker.core.interfaces.AbstractStateWithLocation;
import org.sosy_lab.cpachecker.core.interfaces.AbstractWrapperState;
import org.sosy_lab.cpachecker.core.interfaces.FormulaReportingState;
import org.sosy_lab.cpachecker.core.interfaces.Targetable;
import org.sosy_lab.cpachecker.core.reachedset.LocationMappedReachedSet;
import org.sosy_lab.cpachecker.util.predicates.interfaces.Formula;
import org.sosy_lab.cpachecker.util.predicates.interfaces.FormulaManager;

import com.google.common.base.Function;
import com.google.common.base.Predicate;
import com.google.common.base.Predicates;
import com.google.common.collect.FluentIterable;
import com.google.common.collect.ImmutableList;
import com.google.common.collect.Iterables;
import com.google.common.collect.TreeTraverser;

/**
 * Helper class that provides several useful methods for handling AbstractStates.
 */
public final class AbstractStates {

  private AbstractStates() { }

  private static <T1, T2> FluentIterable<T2> transformAndConcat(Iterable<T1> input, Function<T1, ? extends Iterable<T2>> transform) {
    return from(Iterables.concat(Iterables.transform(input, transform)));
  }

  /**
   * Retrieve one of the wrapped abstract states by type. If the hierarchy of
   * (wrapped) abstract states has several levels, this method searches through
   * them recursively.
   *
   * The type does not need to match exactly, the returned state has just to
   * be a sub-type of the type passed as argument.
   *
   * @param <T> The type of the wrapped state.
   * @param An abstract state
   * @param pType The class object of the type of the wrapped state.
   * @return An instance of an state with type T or null if there is none.
   */
  public static <T extends AbstractState> T extractStateByType(AbstractState pState, Class<T> pType) {
    if (pType.isInstance(pState)) {
      return pType.cast(pState);

    } else if (pState instanceof AbstractSingleWrapperState) {
      AbstractState wrapped = ((AbstractSingleWrapperState)pState).getWrappedState();
      return extractStateByType(wrapped, pType);

    } else if (pState instanceof AbstractWrapperState) {
      for (AbstractState wrapped : ((AbstractWrapperState)pState).getWrappedStates()) {
        T result = extractStateByType(wrapped, pType);
        if (result != null) {
          return result;
        }
      }
    }

    return null;
  }

  /**
   * Apply {@link #extractStateByType(AbstractState, Class)} to all states
   * of an Iterable.
   * The returned Iterable does not contain nulls.
   */
  public static <T extends AbstractState> FluentIterable<T> projectToType(Iterable<AbstractState> states, Class<T> pType) {
    return from(states).transform(toState(pType))
                        .filter(notNull());
  }

  public static CFANode extractLocation(AbstractState pState) {
    AbstractStateWithLocation e = extractStateByType(pState, AbstractStateWithLocation.class);
    return e == null ? null : e.getLocationNode();
  }

  public static final Function<AbstractState, CFANode> EXTRACT_LOCATION = new Function<AbstractState, CFANode>() {
    @Override
    public CFANode apply(AbstractState pArg0) {
      return extractLocation(pArg0);
    }
  };

  public static Iterable<AbstractState> filterLocation(Iterable<AbstractState> pStates, CFANode pLoc) {
    if (pStates instanceof LocationMappedReachedSet) {
      // only do this for LocationMappedReachedSet, not for all ReachedSet,
      // because this method is imprecise for the rest
      return ((LocationMappedReachedSet)pStates).getReached(pLoc);
    }

    Predicate<AbstractState> statesWithRightLocation = Predicates.compose(equalTo(pLoc), EXTRACT_LOCATION);
    return FluentIterable.from(pStates).filter(statesWithRightLocation);
  }

  public static FluentIterable<AbstractState> filterLocations(Iterable<AbstractState> pStates, Set<CFANode> pLocs) {
    if (pStates instanceof LocationMappedReachedSet) {
      // only do this for LocationMappedReachedSet, not for all ReachedSet,
      // because this method is imprecise for the rest
      final LocationMappedReachedSet states = (LocationMappedReachedSet)pStates;
      return transformAndConcat(pLocs, new Function<CFANode, Iterable<AbstractState>>() {
        @Override
        public Iterable<AbstractState> apply(CFANode location) {
          return states.getReached(location);
        }
      });
    }

    Predicate<AbstractState> statesWithRightLocation = Predicates.compose(in(pLocs), EXTRACT_LOCATION);
    return from(pStates).filter(statesWithRightLocation);
  }

  public static boolean isTargetState(AbstractState as) {
    return (as instanceof Targetable) && ((Targetable)as).isTarget();
  }

  public static final Predicate<AbstractState> IS_TARGET_STATE = new Predicate<AbstractState>() {
    @Override
    public boolean apply(AbstractState pArg0) {
      return isTargetState(pArg0);
    }
  };

  /**
   * Function object for {@link #extractStateByType(AbstractState, Class)}.
   */
  public static <T extends AbstractState>
                Function<AbstractState, T> toState(final Class<T> pType) {

    return new Function<AbstractState, T>() {
      @Override
      public T apply(AbstractState as) {
        return extractStateByType(as, pType);
      }
    };
  }

  /**
   * Creates an iterable that enumerates all the AbstractStates contained in
   * a single state, including the root state itself.
   * The tree of states is traversed in pre-order.
   */
  public static FluentIterable<AbstractState> asIterable(final AbstractState as) {

<<<<<<< HEAD
    return new TreeIterable<AbstractState>(as, ABSTRACT_STATE_CHILDREN_FUNCTION);
  }
=======
    return new TreeTraverser<AbstractState>() {
>>>>>>> 30d65383

      @Override
      public Iterable<AbstractState> children(AbstractState state) {
        if (state instanceof AbstractSingleWrapperState) {
          AbstractState wrapped = ((AbstractSingleWrapperState)state).getWrappedState();
          return ImmutableList.of(wrapped);

        } else if (state instanceof AbstractWrapperState) {
          return ((AbstractWrapperState)state).getWrappedStates();
        }

        return ImmutableList.of();
      }
    }.preOrderTraversal(as);
  }

  private static final Function<AbstractState, Iterable<AbstractState>> AS_ITERABLE
    = new Function<AbstractState, Iterable<AbstractState>>() {
      @Override
      public Iterable<AbstractState> apply(AbstractState pState) {
        return asIterable(pState);
      }
    };

  public static FluentIterable<AbstractState> asIterable(final Iterable<AbstractState> pStates) {
    return transformAndConcat(pStates, AS_ITERABLE);
  }

  /**
   * Returns a predicate representing states represented by
   * the given abstract state, according to reported
   * formulas
   */
  public static Formula extractReportedFormulas(FormulaManager manager, AbstractState state) {
    Formula result = manager.makeTrue();

    // traverse through all the sub-states contained in this state
    for (FormulaReportingState s : asIterable(state).filter(FormulaReportingState.class)) {

      result = manager.makeAnd(result, s.getFormulaApproximation(manager));
    }

    return result;
  }
}<|MERGE_RESOLUTION|>--- conflicted
+++ resolved
@@ -36,8 +36,9 @@
 import org.sosy_lab.cpachecker.core.interfaces.FormulaReportingState;
 import org.sosy_lab.cpachecker.core.interfaces.Targetable;
 import org.sosy_lab.cpachecker.core.reachedset.LocationMappedReachedSet;
-import org.sosy_lab.cpachecker.util.predicates.interfaces.Formula;
-import org.sosy_lab.cpachecker.util.predicates.interfaces.FormulaManager;
+import org.sosy_lab.cpachecker.util.predicates.interfaces.BooleanFormula;
+import org.sosy_lab.cpachecker.util.predicates.interfaces.BooleanFormulaManager;
+import org.sosy_lab.cpachecker.util.predicates.interfaces.view.FormulaManagerView;
 
 import com.google.common.base.Function;
 import com.google.common.base.Predicate;
@@ -173,12 +174,7 @@
    */
   public static FluentIterable<AbstractState> asIterable(final AbstractState as) {
 
-<<<<<<< HEAD
-    return new TreeIterable<AbstractState>(as, ABSTRACT_STATE_CHILDREN_FUNCTION);
-  }
-=======
     return new TreeTraverser<AbstractState>() {
->>>>>>> 30d65383
 
       @Override
       public Iterable<AbstractState> children(AbstractState state) {
@@ -212,13 +208,14 @@
    * the given abstract state, according to reported
    * formulas
    */
-  public static Formula extractReportedFormulas(FormulaManager manager, AbstractState state) {
-    Formula result = manager.makeTrue();
+  public static BooleanFormula extractReportedFormulas(FormulaManagerView manager, AbstractState state) {
+    BooleanFormulaManager bfmgr = manager.getBooleanFormulaManager();
+    BooleanFormula result = bfmgr.makeBoolean(true);
 
     // traverse through all the sub-states contained in this state
     for (FormulaReportingState s : asIterable(state).filter(FormulaReportingState.class)) {
 
-      result = manager.makeAnd(result, s.getFormulaApproximation(manager));
+      result = bfmgr.and(result, s.getFormulaApproximation(manager));
     }
 
     return result;
