/*
 *  CPAchecker is a tool for configurable software verification.
 *  This file is part of CPAchecker.
 *
 *  Copyright (C) 2007-2012  Dirk Beyer
 *  All rights reserved.
 *
 *  Licensed under the Apache License, Version 2.0 (the "License");
 *  you may not use this file except in compliance with the License.
 *  You may obtain a copy of the License at
 *
 *      http://www.apache.org/licenses/LICENSE-2.0
 *
 *  Unless required by applicable law or agreed to in writing, software
 *  distributed under the License is distributed on an "AS IS" BASIS,
 *  WITHOUT WARRANTIES OR CONDITIONS OF ANY KIND, either express or implied.
 *  See the License for the specific language governing permissions and
 *  limitations under the License.
 *
 *
 *  CPAchecker web page:
 *    http://cpachecker.sosy-lab.org
 */
package org.sosy_lab.cpachecker.util.invariants.redlog;

import java.math.BigInteger;

import org.sosy_lab.cpachecker.cfa.ast.c.CAstNode;
import org.sosy_lab.cpachecker.cfa.ast.c.CBinaryExpression;
import org.sosy_lab.cpachecker.cfa.ast.c.CIdExpression;
<<<<<<< HEAD
import org.sosy_lab.cpachecker.cfa.ast.c.CIntegerLiteralExpression;
=======
import org.sosy_lab.cpachecker.cfa.ast.c.CPointerExpression;
>>>>>>> 30d65383
import org.sosy_lab.cpachecker.cfa.ast.c.CUnaryExpression;
import org.sosy_lab.cpachecker.util.invariants.Rational;

public class TreeReader {

  //private static boolean isVerbose = false;

  /**
  public static void verbose(boolean v) {
    isVerbose = v;
  }

  public static String read(CAstNode N) {
    return padread(N,"");
  }

  private static String padread(CAstNode N, String pad) {
    String s = "";
    //
    if (isVerbose) {
      s += pad + N.getClass().getName() + "\n";
    }
    //
    s += pad + N.getRawSignature() + "\n";

    String cn = N.getClass().getName();
    if (cn.endsWith("BinaryExpression")) {
      CBinaryExpression BE = (CBinaryExpression) N;
      s += pad + "    " + BE.getOperator().getOperator() + "\n";
    }

    CAstNode[] children = N.getChildren();
    CAstNode C;
    for (int i = 0; i < children.length; i++) {
      C = children[i];
      s += TreeReader.padread(C, pad+"    ");
    }
    return s;
  }

  public static Vector<CAstNode> findDenominators(CAstNode N) {
    // We do depth-first search, so that if ever we return both a
    // term t and a subterm t' thereof, the subterm t' will come
    // before t in the list. This way, when it is time to try
    // evaluating these terms, we can stop as soon as one of them
    // is zero, and in this way we will never get caught trying to
    // evaluate a term in which division by zero is taking place.

    Vector<CAstNode> denoms = new Vector<CAstNode>();

    // Recursion first, for depth-first search.
    CAstNode[] children = N.getChildren();
    CAstNode C;
    Vector<CAstNode> recurDenoms;
    for (int i = 0; i < children.length; i++) {
      C = children[i];
      recurDenoms = TreeReader.findDenominators(C);
      denoms.addAll(recurDenoms);
    }

    // Now N itself.
    String cn = N.getClass().getName();
    if (cn.endsWith("BinaryExpression")) {
      CBinaryExpression BE = (CBinaryExpression) N;
      // Now check whether the operation is '/', and if so, then
      // add the second operand to the denoms Vector.
      String op = BE.getOperator().getOperator();
      if (op.equals("/")) {
        CAstNode denom = BE.getOperand2();
        denoms.add(denom);
      }
    }

    return denoms;
  }

  public static HashSet<String> getAllVars(CAstNode N) {
    // We return a set of the names of all variables appearing
    // in the expression N, which we assume involves only binary
    // and unary expressions, and integers and variables.

    HashSet<String> vars = new HashSet<String>();

    // Recursion first.
    CAstNode[] children = N.getChildren();
    CAstNode C;
    HashSet<String> recurVars;
    for (int i = 0; i < children.length; i++) {
      C = children[i];
      recurVars = TreeReader.getAllVars(C);
      vars.addAll(recurVars);
    }

    // Now N itself.
    String cn = N.getClass().getName();
    if (cn.endsWith("IdExpression")) {
      CIdExpression I = (CIdExpression) N;
      String v = I.getName().toString();
      vars.add(v);
    }

    return vars;
  }
  */

  public static Rational evaluate(CAstNode N, Substitution S) {
    Rational r = null;
    String cn = N.getClass().getName();
    if (cn.endsWith("BinaryExpression")) {
      CBinaryExpression BE = (CBinaryExpression) N;
      String op = BE.getOperator().getOperator();
      Rational a = TreeReader.evaluate(BE.getOperand1(), S);
      Rational b = TreeReader.evaluate(BE.getOperand2(), S);
      try {
        r = a.operate(op,b);
      } catch (Exception e) {}
    } else if (cn.endsWith("UnaryExpression")) {
      // We assume the operator is "MINUS".
      CUnaryExpression U = (CUnaryExpression) N;
      Rational a = TreeReader.evaluate(U.getOperand(), S);
      try {
        r = a.times(new Rational(-1,1));
      } catch (Exception e) {}
    } else if (cn.endsWith("PointerExpression")) {
      //TODO check, this clause was copied from UnaryExpression while introducing the PointerExpression
      CPointerExpression U = (CPointerExpression) N;
      Rational a = TreeReader.evaluate(U.getOperand(), S);
      try {
        r = a.times(new Rational(-1, 1));
      } catch (Exception e) {}
    } else if (cn.endsWith("IntegerLiteralExpression")) {
      CIntegerLiteralExpression I = (CIntegerLiteralExpression) N;
      BigInteger n = I.getValue();
      int m = n.intValue();
      try {
        r = new Rational(m,1);
      } catch (Exception e) {}
    } else if (cn.endsWith("IdExpression")) {
      CIdExpression ID = (CIdExpression) N;
      String v = ID.getName().toString();
      r = S.get(v);
    // TODO: proper error checking
    } else {
      System.err.println("Unrecognized node type.");
    }
    return r;
  }

}<|MERGE_RESOLUTION|>--- conflicted
+++ resolved
@@ -25,14 +25,11 @@
 
 import java.math.BigInteger;
 
+import org.sosy_lab.cpachecker.cfa.ast.AIntegerLiteralExpression;
 import org.sosy_lab.cpachecker.cfa.ast.c.CAstNode;
 import org.sosy_lab.cpachecker.cfa.ast.c.CBinaryExpression;
 import org.sosy_lab.cpachecker.cfa.ast.c.CIdExpression;
-<<<<<<< HEAD
-import org.sosy_lab.cpachecker.cfa.ast.c.CIntegerLiteralExpression;
-=======
 import org.sosy_lab.cpachecker.cfa.ast.c.CPointerExpression;
->>>>>>> 30d65383
 import org.sosy_lab.cpachecker.cfa.ast.c.CUnaryExpression;
 import org.sosy_lab.cpachecker.util.invariants.Rational;
 
@@ -46,7 +43,7 @@
   }
 
   public static String read(CAstNode N) {
-    return padread(N,"");
+    return padread(N, "");
   }
 
   private static String padread(CAstNode N, String pad) {
@@ -81,7 +78,7 @@
     // is zero, and in this way we will never get caught trying to
     // evaluate a term in which division by zero is taking place.
 
-    Vector<CAstNode> denoms = new Vector<CAstNode>();
+    Vector<CAstNode> denoms = new Vector<>();
 
     // Recursion first, for depth-first search.
     CAstNode[] children = N.getChildren();
@@ -114,7 +111,7 @@
     // in the expression N, which we assume involves only binary
     // and unary expressions, and integers and variables.
 
-    HashSet<String> vars = new HashSet<String>();
+    HashSet<String> vars = new HashSet<>();
 
     // Recursion first.
     CAstNode[] children = N.getChildren();
@@ -147,14 +144,14 @@
       Rational a = TreeReader.evaluate(BE.getOperand1(), S);
       Rational b = TreeReader.evaluate(BE.getOperand2(), S);
       try {
-        r = a.operate(op,b);
+        r = a.operate(op, b);
       } catch (Exception e) {}
     } else if (cn.endsWith("UnaryExpression")) {
       // We assume the operator is "MINUS".
       CUnaryExpression U = (CUnaryExpression) N;
       Rational a = TreeReader.evaluate(U.getOperand(), S);
       try {
-        r = a.times(new Rational(-1,1));
+        r = a.times(new Rational(-1, 1));
       } catch (Exception e) {}
     } else if (cn.endsWith("PointerExpression")) {
       //TODO check, this clause was copied from UnaryExpression while introducing the PointerExpression
@@ -164,11 +161,11 @@
         r = a.times(new Rational(-1, 1));
       } catch (Exception e) {}
     } else if (cn.endsWith("IntegerLiteralExpression")) {
-      CIntegerLiteralExpression I = (CIntegerLiteralExpression) N;
+      AIntegerLiteralExpression I = (AIntegerLiteralExpression) N;
       BigInteger n = I.getValue();
       int m = n.intValue();
       try {
-        r = new Rational(m,1);
+        r = new Rational(m, 1);
       } catch (Exception e) {}
     } else if (cn.endsWith("IdExpression")) {
       CIdExpression ID = (CIdExpression) N;
