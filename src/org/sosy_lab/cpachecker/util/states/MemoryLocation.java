/*
 * CPAchecker is a tool for configurable software verification.
 *  This file is part of CPAchecker.
 *
 *  Copyright (C) 2007-2015  Dirk Beyer
 *  All rights reserved.
 *
 *  Licensed under the Apache License, Version 2.0 (the "License");
 *  you may not use this file except in compliance with the License.
 *  You may obtain a copy of the License at
 *
 *      http://www.apache.org/licenses/LICENSE-2.0
 *
 *  Unless required by applicable law or agreed to in writing, software
 *  distributed under the License is distributed on an "AS IS" BASIS,
 *  WITHOUT WARRANTIES OR CONDITIONS OF ANY KIND, either express or implied.
 *  See the License for the specific language governing permissions and
 *  limitations under the License.
 *
 *
 *  CPAchecker web page:
 *    http://cpachecker.sosy-lab.org
 */
package org.sosy_lab.cpachecker.util.states;

import static com.google.common.base.Preconditions.checkNotNull;

import java.io.Serializable;
import java.util.Map;
import java.util.Objects;

import org.sosy_lab.common.collect.PathCopyingPersistentTreeMap;
import org.sosy_lab.common.collect.PersistentMap;

import com.google.common.base.Function;
import com.google.common.base.Optional;
import com.google.common.collect.ComparisonChain;
import com.google.common.collect.Ordering;

/**
* This class describes a location in the memory.
*/
public class MemoryLocation implements Comparable<MemoryLocation>, Serializable {

  private static final long serialVersionUID = -8910967707373729034L;
  private final String functionName;
  private final String identifier;
  private final Optional<Long> offset;

  /**
   * This function can be used to {@link com.google.common.collect.Iterables#transform transform}
   * a collection of {@link String}s to a collection of {@link MemoryLocation}s, representing the
   * respective memory location of the identifiers.
   */
  public static final Function<String, MemoryLocation> FROM_STRING_TO_MEMORYLOCATION =
      new Function<String, MemoryLocation>() {
          @Override
          public MemoryLocation apply(String variableName) { return MemoryLocation.valueOf(variableName); }
      };

  /**
   * This function can be used to {@link com.google.common.collect.Iterables#transform transform} a
   * collection of {@link MemoryLocation}s
   * to a collection of {@link String}s, representing the respective variable identifiers.
   */
  public static final Function<MemoryLocation, String> FROM_MEMORYLOCATION_TO_STRING =
      new Function<MemoryLocation, String>() {
          @Override
          public String apply(MemoryLocation memoryLocation) { return memoryLocation.getAsSimpleString(); }
      };

  private MemoryLocation(String pFunctionName, String pIdentifier, Optional<Long> pOffset) {
    checkNotNull(pFunctionName);
    checkNotNull(pIdentifier);

    functionName = pFunctionName;
    identifier = pIdentifier;
    offset = pOffset;
  }

  private MemoryLocation(String pIdentifier, Optional<Long> pOffset) {
    checkNotNull(pIdentifier);

    int separatorIndex = pIdentifier.indexOf("::");
    if (separatorIndex >= 0) {
      functionName = pIdentifier.substring(0, separatorIndex);
      identifier = pIdentifier.substring(separatorIndex + 2);
    } else {
      functionName = null;
      identifier = pIdentifier;
    }
    offset = pOffset;
  }

  @Override
  public boolean equals(Object other) {

    if (this == other) {
      return true;
    }

    if (!(other instanceof MemoryLocation)) {
      return false;
    }

    MemoryLocation otherLocation = (MemoryLocation) other;

    return Objects.equals(functionName, otherLocation.functionName)
        && Objects.equals(identifier, otherLocation.identifier)
        && offset.equals(otherLocation.offset);
  }

  @Override
  public int hashCode() {

    int hc = 17;
    int hashMultiplier = 59;

    hc = hc * hashMultiplier + Objects.hashCode(functionName);
    hc = hc * hashMultiplier + identifier.hashCode();
    hc = hc * hashMultiplier + offset.hashCode();

    return hc;
  }

  public static MemoryLocation valueOf(String pFunctionName, String pIdentifier) {
    return new MemoryLocation(pFunctionName, pIdentifier, Optional.<Long>absent());
  }

  public static MemoryLocation valueOf(String pFunctionName, String pIdentifier, long pOffest) {
    return new MemoryLocation(pFunctionName, pIdentifier, Optional.of(pOffest));
  }

  public static MemoryLocation valueOf(String pIdentifier, long pOffest) {
    return new MemoryLocation(pIdentifier, Optional.of(pOffest));
  }

  public static MemoryLocation valueOf(String pVariableName) {

    String[] nameParts    = pVariableName.split("::");
    String[] offsetParts  = pVariableName.split("/");

    boolean isScoped  = nameParts.length == 2;
    boolean hasOffset = offsetParts.length == 2;

    Optional<Long> offset =
        hasOffset ? Optional.of(Long.parseLong(offsetParts[1])) : Optional.<Long>absent();

    if (isScoped) {
      if (hasOffset) {
        nameParts[1] = nameParts[1].replace("/" + offset.get(), "");
      }
      return new MemoryLocation(nameParts[0], nameParts[1], offset);

    } else {
      if (hasOffset) {
        nameParts[0] = nameParts[0].replace("/" + offset.get(), "");
      }
      return new MemoryLocation(nameParts[0].replace("/" + offset, ""), offset);
    }
  }

  public String getAsSimpleString() {
<<<<<<< HEAD
    final String simpleName = identifier + "[" + offset + "]";
    return isOnFunctionStack() ? (functionName + "::" + simpleName) : (simpleName);
=======
    String variableName = isOnFunctionStack() ? (functionName + "::" + identifier) : (identifier);
    if (!offset.isPresent()) {
      return variableName;
    }
    return variableName + "/" + offset.get();
>>>>>>> a5beede5
  }

  public String serialize() {
    return getAsSimpleString();
  }

  public boolean isOnFunctionStack() {
    return functionName != null;
  }

  public boolean isOnFunctionStack(String pFunctionName) {
    return functionName != null && pFunctionName.equals(functionName);
  }

  public String getFunctionName() {
    return checkNotNull(functionName);
  }

  public String getIdentifier() {
    return identifier;
  }

  public boolean isReference() {
    return offset.isPresent();
  }

  /**
   * Gets the offset of a reference. Only valid for references.
   * See {@link MemoryLocation#isReference()}.
   *
   * @return the offset of a reference.
   */
  public long getOffset() {
    return offset.get();
  }

  @Override
  public String toString() {
    return getAsSimpleString();
  }

  public static PersistentMap<MemoryLocation, Long> transform(
      PersistentMap<String, Long> pConstantMap) {

    PersistentMap<MemoryLocation, Long> result = PathCopyingPersistentTreeMap.of();

    for (Map.Entry<String, Long> entry : pConstantMap.entrySet()) {
      result = result.putAndCopy(valueOf(entry.getKey()), checkNotNull(entry.getValue()));
    }

    return result;
  }

  @Override
  public int compareTo(MemoryLocation other) {

    int result = 0;

    if (isOnFunctionStack()) {
      if (other.isOnFunctionStack()) {
        result = functionName.compareTo(other.functionName);
      } else {
        result = 1;
      }
    } else {
      if (other.isOnFunctionStack()) {
        result = -1;
      } else {
        result = 0;
      }
    }

    if (result != 0) {
      return result;
    }

    return ComparisonChain.start()
        .compare(identifier, other.identifier)
        .compare(offset.orNull(), other.offset.orNull(), Ordering.<Long>natural().nullsFirst())
        .result();
  }
}<|MERGE_RESOLUTION|>--- conflicted
+++ resolved
@@ -25,17 +25,17 @@
 
 import static com.google.common.base.Preconditions.checkNotNull;
 
-import java.io.Serializable;
-import java.util.Map;
-import java.util.Objects;
-
-import org.sosy_lab.common.collect.PathCopyingPersistentTreeMap;
-import org.sosy_lab.common.collect.PersistentMap;
-
 import com.google.common.base.Function;
 import com.google.common.base.Optional;
 import com.google.common.collect.ComparisonChain;
 import com.google.common.collect.Ordering;
+
+import org.sosy_lab.common.collect.PathCopyingPersistentTreeMap;
+import org.sosy_lab.common.collect.PersistentMap;
+
+import java.io.Serializable;
+import java.util.Map;
+import java.util.Objects;
 
 /**
 * This class describes a location in the memory.
@@ -161,16 +161,15 @@
   }
 
   public String getAsSimpleString() {
-<<<<<<< HEAD
+    /*
     final String simpleName = identifier + "[" + offset + "]";
     return isOnFunctionStack() ? (functionName + "::" + simpleName) : (simpleName);
-=======
+    */
     String variableName = isOnFunctionStack() ? (functionName + "::" + identifier) : (identifier);
     if (!offset.isPresent()) {
       return variableName;
     }
     return variableName + "/" + offset.get();
->>>>>>> a5beede5
   }
 
   public String serialize() {
