--- conflicted
+++ resolved
@@ -36,7 +36,11 @@
   }
 
   @Override
-<<<<<<< HEAD
+  public <R, X extends Exception> R accept(CCfaEdgeVisitor<R, X> pVisitor) throws X {
+    return pVisitor.visit(this);
+  }
+
+  @Override
   public CFunctionSummaryEdge copyWith(CFANode pNewPredecessorNode, CFANode pNewSuccessorNode) {
     return new CFunctionSummaryEdge(
         getRawStatement(),
@@ -45,9 +49,5 @@
         pNewSuccessorNode,
         getExpression(),
         getFunctionEntry());
-=======
-  public <R, X extends Exception> R accept(CCfaEdgeVisitor<R, X> pVisitor) throws X {
-    return pVisitor.visit(this);
->>>>>>> 3406662a
   }
 }