/*
 *  CPAchecker is a tool for configurable software verification.
 *  This file is part of CPAchecker.
 *
 *  Copyright (C) 2007-2014  Dirk Beyer
 *  All rights reserved.
 *
 *  Licensed under the Apache License, Version 2.0 (the "License");
 *  you may not use this file except in compliance with the License.
 *  You may obtain a copy of the License at
 *
 *      http://www.apache.org/licenses/LICENSE-2.0
 *
 *  Unless required by applicable law or agreed to in writing, software
 *  distributed under the License is distributed on an "AS IS" BASIS,
 *  WITHOUT WARRANTIES OR CONDITIONS OF ANY KIND, either express or implied.
 *  See the License for the specific language governing permissions and
 *  limitations under the License.
 *
 *
 *  CPAchecker web page:
 *    http://cpachecker.sosy-lab.org
 */
package org.sosy_lab.cpachecker.cfa.blocks.builder;

import java.util.ArrayList;
import java.util.Collection;
import java.util.HashMap;
import java.util.HashSet;
import java.util.Iterator;
import java.util.LinkedList;
import java.util.Map;
import java.util.Map.Entry;
import java.util.Set;

import org.sosy_lab.cpachecker.cfa.blocks.Block;
import org.sosy_lab.cpachecker.cfa.blocks.BlockPartitioning;
import org.sosy_lab.cpachecker.cfa.blocks.ReferencedVariable;
import org.sosy_lab.cpachecker.cfa.model.CFAEdge;
import org.sosy_lab.cpachecker.cfa.model.CFANode;
import org.sosy_lab.cpachecker.cfa.model.FunctionEntryNode;
import org.sosy_lab.cpachecker.cfa.model.FunctionExitNode;
import org.sosy_lab.cpachecker.cfa.model.c.CFunctionCallEdge;
import org.sosy_lab.cpachecker.util.CFATraversal;
import org.sosy_lab.cpachecker.util.CFAUtils;

import com.google.common.collect.ImmutableSet;
import com.google.common.collect.Iterables;
import com.google.common.collect.Sets;


/**
 * Helper class can build a <code>BlockPartitioning</code> from a partition of a program's CFA into blocks.
 */
public class BlockPartitioningBuilder {

  private static final CFATraversal TRAVERSE_CFA_INSIDE_FUNCTION = CFATraversal.dfs().ignoreFunctionCalls();

  private final Map<CFANode, Set<ReferencedVariable>> referencedVariablesMap = new HashMap<>();
  private final Map<CFANode, Set<CFANode>> callNodesMap = new HashMap<>();
  private final Map<CFANode, Set<CFANode>> returnNodesMap = new HashMap<>();
  private final Map<CFANode, Set<FunctionEntryNode>> innerFunctionCallsMap = new HashMap<>();
  private final Map<CFANode, Set<CFANode>> blockNodesMap = new HashMap<>();

  public BlockPartitioningBuilder() {}

  public BlockPartitioning build(CFANode mainFunction) {
<<<<<<< HEAD

    Map<CFANode, Set<FunctionEntryNode>> workCopyOfInnerFunctionCalls = new HashMap<>();

    /* We chose one representative from every loop.
     * This map stores for the node its representative.
     */
    Map<CFANode, CFANode> loopMapping = new HashMap<>();

    //Deep clone, because we will delete nodes
    for (CFANode node : innerFunctionCallsMap.keySet()) {
      Set<FunctionEntryNode> newSet = Sets.newHashSet(innerFunctionCallsMap.get(node));
      workCopyOfInnerFunctionCalls.put(node, newSet);
    }

    //Set of not handled CFANodes
    Set<CFANode> workCopyOfCFANodes = Sets.newHashSet(referencedVariablesMap.keySet());
    do {
      //loop for finding single nodes
      Set<CFANode> SingleNodes = new HashSet<>();
      do {
        SingleNodes.clear();
        for (CFANode node : workCopyOfCFANodes) {
          Set<FunctionEntryNode> calls = workCopyOfInnerFunctionCalls.get(node);
          //Remove single-node loop
          calls.remove(node);
          if (calls.isEmpty()) {
            SingleNodes.add(node);
=======
    //fixpoint iteration to take inner function calls into account for referencedVariables and callNodesMap
    boolean changed = true;
    outer: while (changed) {
      changed = false;
      for (Entry<CFANode, Set<ReferencedVariable>> entry : referencedVariablesMap.entrySet()) {
        CFANode node = entry.getKey();
        for (CFANode calledFun : innerFunctionCallsMap.get(node)) {
          Set<ReferencedVariable> functionVars = referencedVariablesMap.get(calledFun);
          Set<CFANode> functionBody = blockNodesMap.get(calledFun);
          if (functionVars == null || functionBody == null) {
            assert functionVars == null && functionBody == null;
            //compute it only the fly
            functionBody = TRAVERSE_CFA_INSIDE_FUNCTION.collectNodesReachableFrom(calledFun);
            functionVars = collectReferencedVariables(functionBody);
            //and save it
            blockNodesMap.put(calledFun, functionBody);
            referencedVariablesMap.put(calledFun, functionVars);
            innerFunctionCallsMap.put(calledFun, collectInnerFunctionCalls(functionBody));
            changed = true;
            continue outer;
>>>>>>> 3efc9033
          }
        }
        if (!SingleNodes.isEmpty()) {
          workCopyOfCFANodes.removeAll(SingleNodes);

<<<<<<< HEAD
          for (CFANode node : workCopyOfCFANodes) {
            Iterator<FunctionEntryNode> iterator = workCopyOfInnerFunctionCalls.get(node).iterator();
            while (iterator.hasNext()) {
              FunctionEntryNode calledFun = iterator.next();
              if (SingleNodes.contains(calledFun)) {
                iterator.remove();
                joinFunctionPartitioning(node, calledFun);
              }
            }
=======
          if (entry.getValue().addAll(functionVars)) {
            changed = true;
>>>>>>> 3efc9033
          }
        }
      } while (!SingleNodes.isEmpty());

      if (workCopyOfCFANodes.isEmpty()) {
        break;
      }
      //Detect a recursion loop
      LinkedList<CFANode> foundedRecursionLoop = new LinkedList<>();
      /* Create a random path by getting the first function call from every node
       * and find the first node which is repeated
       */
      CFANode representativeNode = workCopyOfCFANodes.iterator().next();
      while (!foundedRecursionLoop.contains(representativeNode)) {
        foundedRecursionLoop.add(representativeNode);
        representativeNode = workCopyOfInnerFunctionCalls.get(representativeNode).iterator().next();
        assert (representativeNode != null);
      }

      Set<FunctionEntryNode> functionsCalledFromTheLoop = new HashSet<>();
      //Remove the first elements, which are not included in the loop
      while (!foundedRecursionLoop.pollFirst().equals(representativeNode)) {}
      //Join all partitions of functions from the loop
      for (CFANode recursiveCaller : foundedRecursionLoop) {
        loopMapping.put(recursiveCaller, representativeNode);
        joinFunctionPartitioning(representativeNode, recursiveCaller);
        workCopyOfCFANodes.remove(recursiveCaller);
        functionsCalledFromTheLoop.addAll(workCopyOfInnerFunctionCalls.get(recursiveCaller));
        //Remove the handled node from others
        for (CFANode node : workCopyOfCFANodes) {
          Set<FunctionEntryNode> callers = workCopyOfInnerFunctionCalls.get(node);
          if (callers.remove(recursiveCaller)) {
            //Do not add single node loops
            if (!node.equals(representativeNode)) {
              // We should add to callers one node from the loop instead of removed one.
              callers.add((FunctionEntryNode) representativeNode);
            }
          }
        }
      }
      foundedRecursionLoop.add(representativeNode);
      functionsCalledFromTheLoop.removeAll(foundedRecursionLoop);
      //Add to chosen node (representative) all function calls from removed functions
      workCopyOfInnerFunctionCalls.get(representativeNode).addAll(functionsCalledFromTheLoop);

    } while (!workCopyOfCFANodes.isEmpty()) ;

    //Try to optimize the memory
    Map<CFANode, ImmutableSet<ReferencedVariable>> immutableVariablesMap = new HashMap<>();
    Map<CFANode, ImmutableSet<CFANode>> immutableNodesMap = new HashMap<>();
    //Resolve loop mapping
    for (CFANode node : loopMapping.keySet()) {
      CFANode mappedNode = loopMapping.get(node);
      while (loopMapping.containsKey(mappedNode)) {
        mappedNode = loopMapping.get(mappedNode);
      }
      /* We put the same object, because new Block() makes copy of these maps,
       * so we do not care about this equality
       */
      ImmutableSet<ReferencedVariable> resultVars;
      ImmutableSet<CFANode> resultNodes;
      if (!immutableVariablesMap.containsKey(mappedNode)) {
        resultVars = ImmutableSet.copyOf(referencedVariablesMap.get(mappedNode));
        immutableVariablesMap.put(mappedNode, resultVars);
      } else {
        resultVars = immutableVariablesMap.get(mappedNode);
      }
      immutableVariablesMap.put(node, resultVars);
      if (!immutableNodesMap.containsKey(mappedNode)) {
        resultNodes = ImmutableSet.copyOf(blockNodesMap.get(mappedNode));
        immutableNodesMap.put(mappedNode, resultNodes);
      } else {
        resultNodes = immutableNodesMap.get(mappedNode);
      }
      immutableNodesMap.put(node, resultNodes);
    }

    //now we can create the Blocks for the BlockPartitioning
    Collection<Block> blocks = new ArrayList<>(returnNodesMap.keySet().size());
<<<<<<< HEAD
    for (CFANode key : returnNodesMap.keySet()) {
      if (immutableVariablesMap.containsKey(key)) {
        assert immutableNodesMap.containsKey(key);
        blocks.add(new Block(immutableVariablesMap.get(key), callNodesMap.get(key), returnNodesMap.get(key), immutableNodesMap.get(key)));
      } else {
        blocks.add(new Block(ImmutableSet.copyOf(referencedVariablesMap.get(key)), callNodesMap.get(key),
            returnNodesMap.get(key), ImmutableSet.copyOf(blockNodesMap.get(key))));
      }
=======
    for (Entry<CFANode, Set<CFANode>> entry : returnNodesMap.entrySet()) {
      CFANode key = entry.getKey();
      blocks.add(new Block(referencedVariablesMap.get(key), callNodesMap.get(key), entry.getValue(), blockNodesMap.get(key)));
>>>>>>> 3efc9033
    }
    return new BlockPartitioning(blocks, mainFunction);
  }

  private void joinFunctionPartitioning(CFANode node, CFANode caller) {
    Set<ReferencedVariable> functionVars = referencedVariablesMap.get(caller);
    Set<CFANode> functionBody = blockNodesMap.get(caller);
    referencedVariablesMap.get(node).addAll(functionVars);
    blockNodesMap.get(node).addAll(functionBody);
  }

  /**
   * @param nodes Nodes from which Block should be created; if the set of nodes contains inner function calls, the called function body should NOT be included
   */

  public void addBlock(Set<CFANode> nodes, CFANode mainFunction) {
    Set<ReferencedVariable> referencedVariables = collectReferencedVariables(nodes);
    Set<CFANode> callNodes = collectCallNodes(nodes, mainFunction);
    Set<CFANode> returnNodes = collectReturnNodes(nodes, mainFunction);
    Set<FunctionEntryNode> innerFunctionCalls = collectInnerFunctionCalls(nodes);

    if (callNodes.isEmpty()) {
     /* What shall we do with function, which is not called from anywhere?
      * There are problems with them at partitioning building stage
      */
      return;
    }

    CFANode registerNode = null;
    for (CFANode node : callNodes) {
      registerNode = node;
      if (node instanceof FunctionEntryNode) {
        break;
      }
    }

    referencedVariablesMap.put(registerNode, referencedVariables);
    callNodesMap.put(registerNode, callNodes);
    returnNodesMap.put(registerNode, returnNodes);
    innerFunctionCallsMap.put(registerNode, innerFunctionCalls);
    blockNodesMap.put(registerNode, nodes);
  }

  private Set<FunctionEntryNode> collectInnerFunctionCalls(Set<CFANode> pNodes) {
    Set<FunctionEntryNode> result = new HashSet<>();
    for (CFANode node : pNodes) {
      for (CFAEdge e : CFAUtils.leavingEdges(node).filter(CFunctionCallEdge.class)) {
        result.add(((CFunctionCallEdge)e).getSuccessor());
      }
    }
    return result;
  }

  private Set<CFANode> collectCallNodes(Set<CFANode> pNodes, CFANode mainFunction) {
    Set<CFANode> result = new HashSet<>();
    for (CFANode node : pNodes) {
      if (node instanceof FunctionEntryNode &&
         node.getFunctionName().equalsIgnoreCase(mainFunction.getFunctionName())) {
        //main definition is always a call edge
        result.add(node);
        continue;
      }
      if (node.getEnteringSummaryEdge() != null) {
        CFANode pred = node.getEnteringSummaryEdge().getPredecessor();
        if (!pNodes.contains(pred)) {
          result.add(node);
        }
        //ignore inner function calls
        continue;
      }
      for (CFAEdge edge : CFAUtils.enteringEdges(node)) {
        CFANode pred = edge.getPredecessor();
        if (!pNodes.contains(pred)) {
          //entering edge from "outside" of the given set of nodes
          //-> this is a call-node
          result.add(node);
        }
      }
    }
    return result;
  }

  private Set<CFANode> collectReturnNodes(Set<CFANode> pNodes, CFANode mainFunction) {
    Set<CFANode> result = new HashSet<>();
    for (CFANode node : pNodes) {
      if (node instanceof FunctionExitNode &&
         node.getFunctionName().equalsIgnoreCase(mainFunction.getFunctionName())) {
        //main exit nodes are always return nodes
        result.add(node);
        continue;
      }

      for (CFAEdge leavingEdge : CFAUtils.leavingEdges(node)) {
        CFANode succ = leavingEdge.getSuccessor();
        if (!pNodes.contains(succ)) {
          //leaving edge from inside of the given set of nodes to outside
          //-> this is a either return-node or a function call
          if (!(leavingEdge instanceof CFunctionCallEdge)) {
            //-> only add if its not a function call
            result.add(node);
          } else {
            //otherwise check if the summary edge is inside of the block
            CFANode sumSucc = ((CFunctionCallEdge)leavingEdge).getSummaryEdge().getSuccessor();
            if (!pNodes.contains(sumSucc)) {
              //summary edge successor not in nodes set; this is a leaving edge
              //add entering nodes
              Iterables.addAll(result, CFAUtils.predecessorsOf(sumSucc));
            }
          }
        }
      }
    }
    return result;
  }

  private Set<ReferencedVariable> collectReferencedVariables(Set<CFANode> nodes) {
    return (new ReferencedVariablesCollector(nodes)).getVars();
  }
}<|MERGE_RESOLUTION|>--- conflicted
+++ resolved
@@ -65,7 +65,6 @@
   public BlockPartitioningBuilder() {}
 
   public BlockPartitioning build(CFANode mainFunction) {
-<<<<<<< HEAD
 
     Map<CFANode, Set<FunctionEntryNode>> workCopyOfInnerFunctionCalls = new HashMap<>();
 
@@ -93,34 +92,11 @@
           calls.remove(node);
           if (calls.isEmpty()) {
             SingleNodes.add(node);
-=======
-    //fixpoint iteration to take inner function calls into account for referencedVariables and callNodesMap
-    boolean changed = true;
-    outer: while (changed) {
-      changed = false;
-      for (Entry<CFANode, Set<ReferencedVariable>> entry : referencedVariablesMap.entrySet()) {
-        CFANode node = entry.getKey();
-        for (CFANode calledFun : innerFunctionCallsMap.get(node)) {
-          Set<ReferencedVariable> functionVars = referencedVariablesMap.get(calledFun);
-          Set<CFANode> functionBody = blockNodesMap.get(calledFun);
-          if (functionVars == null || functionBody == null) {
-            assert functionVars == null && functionBody == null;
-            //compute it only the fly
-            functionBody = TRAVERSE_CFA_INSIDE_FUNCTION.collectNodesReachableFrom(calledFun);
-            functionVars = collectReferencedVariables(functionBody);
-            //and save it
-            blockNodesMap.put(calledFun, functionBody);
-            referencedVariablesMap.put(calledFun, functionVars);
-            innerFunctionCallsMap.put(calledFun, collectInnerFunctionCalls(functionBody));
-            changed = true;
-            continue outer;
->>>>>>> 3efc9033
           }
         }
         if (!SingleNodes.isEmpty()) {
           workCopyOfCFANodes.removeAll(SingleNodes);
 
-<<<<<<< HEAD
           for (CFANode node : workCopyOfCFANodes) {
             Iterator<FunctionEntryNode> iterator = workCopyOfInnerFunctionCalls.get(node).iterator();
             while (iterator.hasNext()) {
@@ -130,10 +106,6 @@
                 joinFunctionPartitioning(node, calledFun);
               }
             }
-=======
-          if (entry.getValue().addAll(functionVars)) {
-            changed = true;
->>>>>>> 3efc9033
           }
         }
       } while (!SingleNodes.isEmpty());
@@ -213,7 +185,6 @@
 
     //now we can create the Blocks for the BlockPartitioning
     Collection<Block> blocks = new ArrayList<>(returnNodesMap.keySet().size());
-<<<<<<< HEAD
     for (CFANode key : returnNodesMap.keySet()) {
       if (immutableVariablesMap.containsKey(key)) {
         assert immutableNodesMap.containsKey(key);
@@ -222,11 +193,6 @@
         blocks.add(new Block(ImmutableSet.copyOf(referencedVariablesMap.get(key)), callNodesMap.get(key),
             returnNodesMap.get(key), ImmutableSet.copyOf(blockNodesMap.get(key))));
       }
-=======
-    for (Entry<CFANode, Set<CFANode>> entry : returnNodesMap.entrySet()) {
-      CFANode key = entry.getKey();
-      blocks.add(new Block(referencedVariablesMap.get(key), callNodesMap.get(key), entry.getValue(), blockNodesMap.get(key)));
->>>>>>> 3efc9033
     }
     return new BlockPartitioning(blocks, mainFunction);
   }
