/*
 *  CPAchecker is a tool for configurable software verification.
 *  This file is part of CPAchecker.
 *
 *  Copyright (C) 2007-2010  Dirk Beyer
 *  All rights reserved.
 *
 *  Licensed under the Apache License, Version 2.0 (the "License");
 *  you may not use this file except in compliance with the License.
 *  You may obtain a copy of the License at
 *
 *      http://www.apache.org/licenses/LICENSE-2.0
 *
 *  Unless required by applicable law or agreed to in writing, software
 *  distributed under the License is distributed on an "AS IS" BASIS,
 *  WITHOUT WARRANTIES OR CONDITIONS OF ANY KIND, either express or implied.
 *  See the License for the specific language governing permissions and
 *  limitations under the License.
 *
 *
 *  CPAchecker web page:
 *    http://cpachecker.sosy-lab.org
 */
package org.sosy_lab.cpachecker.cfa;

import java.io.File;
import java.io.IOException;
import java.util.Map;
import java.util.Set;
import java.util.logging.Level;

import org.sosy_lab.common.Files;
import org.sosy_lab.common.LogManager;
import org.sosy_lab.common.Timer;
import org.sosy_lab.common.configuration.Configuration;
import org.sosy_lab.common.configuration.InvalidConfigurationException;
import org.sosy_lab.common.configuration.Option;
import org.sosy_lab.common.configuration.Options;
import org.sosy_lab.cpachecker.cfa.CParser.Dialect;
import org.sosy_lab.cpachecker.cfa.objectmodel.CFAFunctionDefinitionNode;
<<<<<<< HEAD
import org.sosy_lab.cpachecker.exceptions.ParserException;
=======
import org.sosy_lab.cpachecker.cfa.objectmodel.CFANode;
import org.sosy_lab.cpachecker.exceptions.CFAGenerationRuntimeException;
import org.sosy_lab.cpachecker.util.CParser;
import org.sosy_lab.cpachecker.util.CParser.Dialect;
>>>>>>> b818bbc7

import com.google.common.base.Preconditions;
import com.google.common.collect.ImmutableMap;
import com.google.common.collect.SortedSetMultimap;

/**
 * Class that encapsulates the whole CFA creation process.
 * 
 * It is not thread-safe, but it may be re-used.
 * The get* methods return the result of the last call to {@link #parseFileAndCreateCFA(String)}
 * until this method is called again.
 */
@Options
public class CFACreator {

  @Option(name="analysis.entryFunction", regexp="^[_a-zA-Z][_a-zA-Z0-9]*$")
  private String mainFunctionName = "main";

  @Option(name="analysis.interprocedural")
  private boolean interprocedural = true;

  @Option(name="analysis.useGlobalVars")
  private boolean useGlobalVars = true;

  @Option(name="cfa.removeIrrelevantForErrorLocations")
  private boolean removeIrrelevantForErrorLocations = false;

  @Option(name="cfa.export")
  private boolean exportCfa = true;

  @Option(name="cfa.exportPerFunction")
  private boolean exportCfaPerFunction = true;  
  
  @Option(name="cfa.file", type=Option.Type.OUTPUT_FILE)
  private File exportCfaFile = new File("cfa.dot");

  private final LogManager logger;
  private final Configuration config;
  private final CParser parser;
  
  private Map<String, CFAFunctionDefinitionNode> functions;
  private CFAFunctionDefinitionNode mainFunction;
  
  public final Timer parsingTime;
  public final Timer conversionTime;
  public final Timer processingTime = new Timer();
  public final Timer pruningTime = new Timer();
  public final Timer exportTime = new Timer();
  
  public CFACreator(Dialect dialect, Configuration config, LogManager logger)
          throws InvalidConfigurationException {
    config.inject(this);
    
    this.config = config;
    this.logger = logger;
    
    parser = CParser.Factory.getParser(logger, dialect);
    parsingTime = parser.getParseTime();
    conversionTime = parser.getCFAConstructionTime();
  }

  /**
   * Return an immutable map with all function CFAs that are the result of 
   * the last call to  {@link #parseFileAndCreateCFA(String)}.
   * @throws IllegalStateException If called before parsing at least once.
   */
  public Map<String, CFAFunctionDefinitionNode> getFunctions() {
    Preconditions.checkState(functions != null);
    return functions;
  }
  
  /**
   * Return the entry node of the CFA that is the result of 
   * the last call to  {@link #parseFileAndCreateCFA(String)}.
   * @throws IllegalStateException If called before parsing at least once.
   */
  public CFAFunctionDefinitionNode getMainFunction() {
    Preconditions.checkState(mainFunction != null);
    return mainFunction;
  }
  
  /**
   * Parse a file and create a CFA, including all post-processing etc.
   * 
   * @param filename  The file to parse.
   * @throws InvalidConfigurationException If the main function that was specified in the configuration is not found. 
   * @throws IOException If an I/O error occurs.
   * @throws ParserException If the parser or the CFA builder cannot handle the C code.
   */
  public void parseFileAndCreateCFA(String filename)
          throws InvalidConfigurationException, IOException, ParserException {

    logger.log(Level.FINE, "Starting parsing of file");
    CFA c = parser.parseFile(filename);
    logger.log(Level.FINE, "Parser Finished");
    
<<<<<<< HEAD
    final Map<String, CFAFunctionDefinitionNode> cfas = c.getFunctions();
=======
    createCFA(ast);
  }
  
  public void createCFA(IASTTranslationUnit ast) throws InvalidConfigurationException, CFAGenerationRuntimeException {
  
    // Build CFA
    conversionTime.start();
    final CFABuilder builder = new CFABuilder(logger);
    ast.accept(builder);
    conversionTime.stop();
  
    final Map<String, CFAFunctionDefinitionNode> cfas = builder.getCFAs();
    final SortedSetMultimap<String, CFANode> cfaNodes = builder.getCFANodes();
>>>>>>> b818bbc7
    final CFAFunctionDefinitionNode mainFunction = cfas.get(mainFunctionName);
    
    if (mainFunction == null) {
      throw new InvalidConfigurationException("Function " + mainFunctionName + " not found!");
    }

    // check the CFA of each function
    for (CFAFunctionDefinitionNode cfa : cfas.values()) {
      assert CFACheck.check(cfa, cfaNodes.get(cfa.getFunctionName()));
    }
    
    processingTime.start();
    
    // annotate CFA nodes with topological information for later use
    for(CFAFunctionDefinitionNode cfa : cfas.values()){
      CFATopologicalSort topSort = new CFATopologicalSort();
      topSort.topologicalSort(cfa);
    }
  
    // Insert call and return edges and build the supergraph
    if (interprocedural) {
      logger.log(Level.FINE, "Analysis is interprocedural, adding super edges");
  
      CFASecondPassBuilder spbuilder = new CFASecondPassBuilder(cfas);
      Set<String> calledFunctions = spbuilder.insertCallEdgesRecursively(mainFunctionName);
  
      // remove all functions which are never reached from cfas
      cfas.keySet().retainAll(calledFunctions);
    }
  
    if (useGlobalVars){
      // add global variables at the beginning of main
      CFABuilder.insertGlobalDeclarations(mainFunction, c.getGlobalDeclarations(), logger);
    }
    
    processingTime.stop();

    // remove irrelevant locations
    if (removeIrrelevantForErrorLocations) {
      pruningTime.start();
      CFAReduction coi =  new CFAReduction(config, logger);
      coi.removeIrrelevantForErrorLocations(mainFunction);
      pruningTime.stop();
  
      if (mainFunction.getNumLeavingEdges() == 0) {
        logger.log(Level.INFO, "No error locations reachable from " + mainFunction.getFunctionName()
              + ", analysis not necessary. "
              + "If the code contains no error location named ERROR, set the option cfa.removeIrrelevantForErrorLocations to false.");
        
        this.functions = ImmutableMap.of();
        this.mainFunction = null;
        return;
      }
    }
  
    // check the super CFA starting at the main function
    assert CFACheck.check(mainFunction, null);
 
    if ((exportCfaFile != null) && (exportCfa || exportCfaPerFunction)) {
      exportTime.start();
   
      // write CFA to file
      if (exportCfa) {
        try {
          Files.writeFile(exportCfaFile,
              DOTBuilder.generateDOT(cfas.values(), mainFunction));
        } catch (IOException e) {
          logger.log(Level.WARNING,
            "Could not write CFA to dot file, check configuration option cfa.file! (",
            e.getMessage() + ")");
          // continue with analysis
        }
      }
      
      // write the CFA to files (one file per function + some metainfo)
      if (exportCfaPerFunction) {
        try {
          File outdir = exportCfaFile.getParentFile();        
          DOTBuilder2.writeReport(mainFunction, outdir);
        } catch (IOException e) {        
          logger.log(Level.WARNING,
            "Could not write CFA to dot and json files, check configuration option cfa.file! (",
            e.getMessage() + ")");
          // continue with analysis
        }
      } 
      
      exportTime.stop();
    }

    logger.log(Level.FINE, "DONE, CFA for", cfas.size(), "functions created");
  
    this.functions = ImmutableMap.copyOf(cfas);
    this.mainFunction = mainFunction;
  }

}<|MERGE_RESOLUTION|>--- conflicted
+++ resolved
@@ -38,14 +38,8 @@
 import org.sosy_lab.common.configuration.Options;
 import org.sosy_lab.cpachecker.cfa.CParser.Dialect;
 import org.sosy_lab.cpachecker.cfa.objectmodel.CFAFunctionDefinitionNode;
-<<<<<<< HEAD
+import org.sosy_lab.cpachecker.cfa.objectmodel.CFANode;
 import org.sosy_lab.cpachecker.exceptions.ParserException;
-=======
-import org.sosy_lab.cpachecker.cfa.objectmodel.CFANode;
-import org.sosy_lab.cpachecker.exceptions.CFAGenerationRuntimeException;
-import org.sosy_lab.cpachecker.util.CParser;
-import org.sosy_lab.cpachecker.util.CParser.Dialect;
->>>>>>> b818bbc7
 
 import com.google.common.base.Preconditions;
 import com.google.common.collect.ImmutableMap;
@@ -142,23 +136,8 @@
     CFA c = parser.parseFile(filename);
     logger.log(Level.FINE, "Parser Finished");
     
-<<<<<<< HEAD
     final Map<String, CFAFunctionDefinitionNode> cfas = c.getFunctions();
-=======
-    createCFA(ast);
-  }
-  
-  public void createCFA(IASTTranslationUnit ast) throws InvalidConfigurationException, CFAGenerationRuntimeException {
-  
-    // Build CFA
-    conversionTime.start();
-    final CFABuilder builder = new CFABuilder(logger);
-    ast.accept(builder);
-    conversionTime.stop();
-  
-    final Map<String, CFAFunctionDefinitionNode> cfas = builder.getCFAs();
-    final SortedSetMultimap<String, CFANode> cfaNodes = builder.getCFANodes();
->>>>>>> b818bbc7
+    final SortedSetMultimap<String, CFANode> cfaNodes = c.getCFANodes();
     final CFAFunctionDefinitionNode mainFunction = cfas.get(mainFunctionName);
     
     if (mainFunction == null) {
