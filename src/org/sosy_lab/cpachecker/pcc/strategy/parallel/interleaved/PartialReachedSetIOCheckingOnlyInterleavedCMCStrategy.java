--- conflicted
+++ resolved
@@ -114,9 +114,6 @@
 
       Thread readingThread =
           new Thread(
-<<<<<<< HEAD
-              new ProofPartReader(automatonAvailable, partitionsAvailable, checkResult, ioHelpers, cpas, roots,
-=======
               new ProofPartReader(
                   automatonAvailable,
                   partitionsAvailable,
@@ -124,7 +121,6 @@
                   ioHelpers,
                   cpas,
                   roots,
->>>>>>> fea8449b
                   new ReachedSetFactory(config, logger)));
       try {
         readingThread.start();
