/*
 *  CPAchecker is a tool for configurable software verification.
 *  This file is part of CPAchecker.
 *
 *  Copyright (C) 2007-2019  Dirk Beyer
 *  All rights reserved.
 *
 *  Licensed under the Apache License, Version 2.0 (the "License");
 *  you may not use this file except in compliance with the License.
 *  You may obtain a copy of the License at
 *
 *      http://www.apache.org/licenses/LICENSE-2.0
 *
 *  Unless required by applicable law or agreed to in writing, software
 *  distributed under the License is distributed on an "AS IS" BASIS,
 *  WITHOUT WARRANTIES OR CONDITIONS OF ANY KIND, either express or implied.
 *  See the License for the specific language governing permissions and
 *  limitations under the License.
 */
package org.sosy_lab.cpachecker.core.reachedset;

import com.google.common.collect.ImmutableSet;
import java.util.Collection;
import java.util.Collections;
import java.util.Set;
import java.util.TreeSet;
import org.sosy_lab.cpachecker.core.defaults.WrapperCFAEdge;
import org.sosy_lab.cpachecker.core.interfaces.AbstractState;
import org.sosy_lab.cpachecker.core.interfaces.AbstractStateWithEdge;
import org.sosy_lab.cpachecker.core.interfaces.AbstractStateWithLocations;
import org.sosy_lab.cpachecker.core.interfaces.Precision;
import org.sosy_lab.cpachecker.cpa.arg.ARGState;
import org.sosy_lab.cpachecker.util.AbstractStates;
import org.sosy_lab.cpachecker.util.Pair;

public class ThreadModularReachedSet extends ForwardingReachedSet {

<<<<<<< HEAD
=======
  private static final long serialVersionUID = -1608561980102557646L;
  // Do not optimize with canBeAnythingApplied(), very small effect
>>>>>>> a8227735
  private final Set<AbstractState> threadTransitions;
  private final Set<AbstractState> projections;

  public ThreadModularReachedSet(ReachedSet wrappedSet) {
    super(wrappedSet);
    threadTransitions = new TreeSet<>();
    projections = new TreeSet<>();
  }

  @Override
  public void add(AbstractState pState, Precision pPrecision) {
    super.add(pState, pPrecision);
    auxiliaryAdd(pState);
  }

  @Override
  public void addAll(Iterable<Pair<AbstractState, Precision>> pToAdd) {
    super.addAll(pToAdd);
    pToAdd.forEach(p -> this.auxiliaryAdd(p.getFirst()));
  }

  @Override
  public void remove(AbstractState pState) {
    super.remove(pState);
    auxiliaryRemove(pState);
  }

  @Override
  public void removeAll(Iterable<? extends AbstractState> pToRemove) {
    super.removeAll(pToRemove);
    pToRemove.forEach(this::auxiliaryRemove);
  }

  private void auxiliaryAdd(AbstractState pState) {
    AbstractStateWithLocations loc =
        AbstractStates.extractStateByType(pState, AbstractStateWithLocations.class);
    if (loc instanceof AbstractStateWithEdge) {
      AbstractStateWithEdge locEdge = (AbstractStateWithEdge) loc;
      if (locEdge.isProjection()) {
        projections.add(pState);
      } else if (locEdge.getAbstractEdge() instanceof WrapperCFAEdge) {
        threadTransitions.add(pState);
      } else {
        // applied state, skip
      }
    }
  }

  private void auxiliaryRemove(AbstractState pState) {
    AbstractStateWithLocations loc =
        AbstractStates.extractStateByType(pState, AbstractStateWithLocations.class);
    if (loc instanceof AbstractStateWithEdge) {
      AbstractStateWithEdge locEdge = (AbstractStateWithEdge) loc;
      if (locEdge.isProjection()) {
        projections.remove(pState);
      } else if (locEdge.getAbstractEdge() instanceof WrapperCFAEdge) {
        threadTransitions.remove(pState);
      } else {
        // applied state, skip
      }
      Collection<ARGState> appliedStates = ((ARGState) pState).getAppliedTo();
      if (appliedStates != null) {
        for (AbstractState state : appliedStates) {
          super.removeOnlyFromWaitlist(state);
        }
      }
    }
  }

  public Collection<AbstractState> getStatesForApply(AbstractState pState) {
    AbstractStateWithLocations loc =
        AbstractStates.extractStateByType(pState, AbstractStateWithLocations.class);
    if (loc instanceof AbstractStateWithEdge) {
      AbstractStateWithEdge locEdge = (AbstractStateWithEdge) loc;
      if (locEdge.isProjection()) {
        return ImmutableSet.copyOf(threadTransitions);
      } else if (locEdge.getAbstractEdge() instanceof WrapperCFAEdge) {
        return ImmutableSet.copyOf(projections);
      } else {
        // applied state, skip
      }
    }
    return Collections.emptySet();
  }

  @Override
  public Precision getPrecision(AbstractState state) {

    ARGState argState = AbstractStates.extractStateByType(state, ARGState.class);
    if (argState != null && argState.getAppliedFrom() != null && !this.contains(state)) {
      ARGState baseParent = argState.getAppliedFrom().getFirst();
      return super.getPrecision(baseParent);
    }
    return super.getPrecision(state);
  }

  public int getProjectioinsNum() {
    return projections.size();
  }

  public int getThreadTransitionsNum() {
    return threadTransitions.size();
  }

  @Override
  public void clear() {
    super.clear();
    threadTransitions.clear();
    projections.clear();
  }

}<|MERGE_RESOLUTION|>--- conflicted
+++ resolved
@@ -35,11 +35,7 @@
 
 public class ThreadModularReachedSet extends ForwardingReachedSet {
 
-<<<<<<< HEAD
-=======
-  private static final long serialVersionUID = -1608561980102557646L;
   // Do not optimize with canBeAnythingApplied(), very small effect
->>>>>>> a8227735
   private final Set<AbstractState> threadTransitions;
   private final Set<AbstractState> projections;
 
