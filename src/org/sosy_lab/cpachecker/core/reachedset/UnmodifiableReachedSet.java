--- conflicted
+++ resolved
@@ -82,16 +82,10 @@
   Collection<AbstractState> getReached(CFANode location);
 
   /**
-   * Returns the first state that was added to the reached set. May return null if the first state
-   * got removed again.
-   *
+   * Returns the first state that was added to the reached set.
    * @throws IllegalStateException If the reached set is empty.
    */
-<<<<<<< HEAD
-  public @Nullable AbstractState getFirstState();
-=======
   AbstractState getFirstState();
->>>>>>> 26daaa62
 
   /**
    * Returns the last state that was added to the reached set.
