--- conflicted
+++ resolved
@@ -328,17 +328,14 @@
       description = "Use fault localization with distance metrics")
   private boolean useFaultLocalizationWithDistanceMetrics = false;
 
-<<<<<<< HEAD
   @Option(
       secure = true,
       name = "algorithm.automaticProgramRepair",
       description = "Try to automatically fix bugs")
   private boolean useAutomaticProgramRepair = false;
 
-=======
   @Option(secure = true, description = "Enable converting test goals to conditions.")
   private boolean testGoalConverter;
->>>>>>> f4bfe7e2
 
   private final Configuration config;
   private final LogManager logger;
