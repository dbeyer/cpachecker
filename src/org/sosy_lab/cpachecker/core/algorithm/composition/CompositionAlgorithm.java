// This file is part of CPAchecker,
// a tool for configurable software verification:
// https://cpachecker.sosy-lab.org
//
// SPDX-FileCopyrightText: 2007-2020 Dirk Beyer <https://www.sosy-lab.org>
//
// SPDX-License-Identifier: Apache-2.0

package org.sosy_lab.cpachecker.core.algorithm.composition;

import static com.google.common.base.Preconditions.checkArgument;
import static com.google.common.base.Preconditions.checkNotNull;
import static com.google.common.collect.FluentIterable.from;

import com.google.common.base.Preconditions;
import com.google.common.base.Predicates;
import com.google.common.base.Strings;
import com.google.common.collect.HashMultimap;
import com.google.common.collect.ImmutableList;
import com.google.common.collect.Iterables;
import com.google.common.collect.Multimap;
import com.google.common.collect.SetMultimap;
import com.google.common.io.ByteStreams;
import edu.umd.cs.findbugs.annotations.SuppressFBWarnings;
import java.io.IOException;
import java.io.PrintStream;
import java.io.Writer;
import java.nio.charset.Charset;
import java.nio.file.Path;
import java.nio.file.Paths;
import java.util.ArrayList;
import java.util.Collection;
import java.util.HashSet;
import java.util.List;
import java.util.logging.Level;
import javax.management.JMException;
import javax.xml.transform.TransformerException;
import org.checkerframework.checker.nullness.qual.Nullable;
import org.sosy_lab.common.ShutdownManager;
import org.sosy_lab.common.ShutdownNotifier;
import org.sosy_lab.common.ShutdownNotifier.ShutdownRequestListener;
import org.sosy_lab.common.annotations.SuppressForbidden;
import org.sosy_lab.common.configuration.AnnotatedValue;
import org.sosy_lab.common.configuration.Configuration;
import org.sosy_lab.common.configuration.FileOption;
import org.sosy_lab.common.configuration.InvalidConfigurationException;
import org.sosy_lab.common.configuration.Option;
import org.sosy_lab.common.configuration.Options;
import org.sosy_lab.common.io.IO;
import org.sosy_lab.common.log.LogManager;
import org.sosy_lab.common.time.TimeSpan;
import org.sosy_lab.common.time.Timer;
import org.sosy_lab.cpachecker.cfa.CFA;
import org.sosy_lab.cpachecker.cfa.ast.c.CFunctionDeclaration;
import org.sosy_lab.cpachecker.cfa.model.CFANode;
import org.sosy_lab.cpachecker.core.CPAcheckerResult.Result;
import org.sosy_lab.cpachecker.core.CoreComponentsFactory;
import org.sosy_lab.cpachecker.core.algorithm.Algorithm;
import org.sosy_lab.cpachecker.core.algorithm.ProgressReportingAlgorithm;
import org.sosy_lab.cpachecker.core.defaults.precision.ConfigurablePrecision;
import org.sosy_lab.cpachecker.core.defaults.precision.VariableTrackingPrecision;
import org.sosy_lab.cpachecker.core.interfaces.AbstractState;
import org.sosy_lab.cpachecker.core.interfaces.ConfigurableProgramAnalysis;
import org.sosy_lab.cpachecker.core.interfaces.Precision;
import org.sosy_lab.cpachecker.core.interfaces.StateSpacePartition;
import org.sosy_lab.cpachecker.core.interfaces.Statistics;
import org.sosy_lab.cpachecker.core.interfaces.StatisticsProvider;
import org.sosy_lab.cpachecker.core.reachedset.AggregatedReachedSets;
import org.sosy_lab.cpachecker.core.reachedset.ForwardingReachedSet;
import org.sosy_lab.cpachecker.core.reachedset.HistoryForwardingReachedSet;
import org.sosy_lab.cpachecker.core.reachedset.ReachedSet;
import org.sosy_lab.cpachecker.core.reachedset.UnmodifiableReachedSet;
import org.sosy_lab.cpachecker.core.specification.Specification;
import org.sosy_lab.cpachecker.cpa.constraints.refiner.precision.ConstraintsPrecision;
import org.sosy_lab.cpachecker.cpa.constraints.refiner.precision.FullConstraintsPrecision;
import org.sosy_lab.cpachecker.cpa.constraints.refiner.precision.RefinableConstraintsPrecision;
import org.sosy_lab.cpachecker.cpa.loopbound.LoopBoundPrecision;
import org.sosy_lab.cpachecker.cpa.predicate.PredicateCPA;
import org.sosy_lab.cpachecker.cpa.predicate.PredicatePrecision;
import org.sosy_lab.cpachecker.exceptions.CPAException;
import org.sosy_lab.cpachecker.exceptions.CounterexampleAnalysisFailed;
import org.sosy_lab.cpachecker.exceptions.RefinementFailedException;
import org.sosy_lab.cpachecker.util.AbstractStates;
import org.sosy_lab.cpachecker.util.CPAs;
import org.sosy_lab.cpachecker.util.Pair;
import org.sosy_lab.cpachecker.util.Precisions;
import org.sosy_lab.cpachecker.util.predicates.AbstractionPredicate;
import org.sosy_lab.cpachecker.util.predicates.smt.FormulaManagerView;
import org.sosy_lab.cpachecker.util.resources.ProcessCpuTimeLimit;
import org.sosy_lab.cpachecker.util.resources.ResourceLimit;
import org.sosy_lab.cpachecker.util.resources.ResourceLimitChecker;
import org.sosy_lab.cpachecker.util.states.MemoryLocation;
import org.sosy_lab.cpachecker.util.statistics.StatisticsUtils;

@Options(prefix = "compositionAlgorithm")
public class CompositionAlgorithm implements Algorithm, StatisticsProvider {

  private class CompositionAlgorithmStatistics implements Statistics {
    private final Timer totalTimer;
    private final Collection<Statistics> currentSubStat;
    private int noOfRuns = 0;

    public CompositionAlgorithmStatistics() {
      totalTimer = new Timer();
      currentSubStat = new ArrayList<>();
    }

    @Override
    public @Nullable String getName() {
      return "Composition Algorithm";
    }

    private void printIntermediateStatistics(
        PrintStream pOut, Result pResult, ReachedSet pReached) {

      String text =
          "Statistics for " + noOfRuns + ". execution of composition algorithm";
      pOut.println(text);
      pOut.println(Strings.repeat("=", text.length()));

      printSubStatistics(pOut, pResult, pReached);
      pOut.println();
    }

    @Override
    public void printStatistics(PrintStream pOut, Result pResult, UnmodifiableReachedSet pReached) {

      pOut.println("Number of algorithms provided:    " + configFiles.size());
      pOut.println("Number of composite analysis runs:        " + noOfRuns);
      pOut.println("Total time: " + totalTimer);

      printSubStatistics(pOut, pResult, pReached);
    }

    private void printSubStatistics(
        PrintStream pOut, Result pResult, UnmodifiableReachedSet pReached) {
      pOut.println();
      pOut.println(
          "Statistics for the component analysis in run "
              + noOfRuns
              + " of "
              + getName());

      for (Statistics s : currentSubStat) {
        StatisticsUtils.printStatistics(s, pOut, logger, pResult, pReached);
      }
    }

    @Override
    public void writeOutputFiles(Result pResult, UnmodifiableReachedSet pReached) {
      for (Statistics s : currentSubStat) {
        StatisticsUtils.writeOutputFiles(s, logger, pResult, pReached);
      }
    }

    public Collection<Statistics> getSubStatistics() {
      return currentSubStat;
    }

    public void resetSubStatistics() {
      currentSubStat.clear();
    }
  }

  @Option(
      secure = true,
      required = true,
      description =
          "list of files with configurations to use, which are optionally suffixed "
              + "according to one of the followig schemes:"
              + "either ::MODE or ::MODE_LIMIT, where MODE and LIMIT are place holders."
              + "MODE may take one of the following values continue (i.e., continue analysis with same CPA and reached set), "
              + "reuse-precision (i.e., reuse the aggregation of the precisions from the previous analysis run), "
              + "noreuse (i.e., start from scratch)."
              + "LIMIT is a positive integer number specifying the time limit of the analysis in each round."
              + "If no (correct) limit is given a default limit is used."
  )
  @FileOption(FileOption.Type.OPTIONAL_INPUT_FILE)
  private List<AnnotatedValue<Path>> configFiles;

  public enum INTERMEDIATESTATSOPT {
    EXECUTE, NONE, PRINT
  }

  @Option(
      secure = true,
      description =
          "print the statistics of each component of the composition algorithm"
              + " directly after the component's computation is finished"
  )
  private  INTERMEDIATESTATSOPT intermediateStatistics = INTERMEDIATESTATSOPT.NONE;

  @Option(
      secure = true,
      description =
          "let each analysis part of the composition algorithm write output files"
              + " and not only the last one that is executed"
  )
  private boolean writeIntermediateOutputFiles = true;

  @Option(
      secure = true,
      name = "initCondition",
      description =
          "Whether or not to create an initial condition, that excludes no paths, "
              + "before first analysis is run."
              + "Required when first analysis uses condition from conditional model checking"
  )
  private boolean generateInitialFalseCondition = false;

  @Option(
      secure = true,
      name = "propertyChecked",
      description = "Enable when composition algorithm is used to check a specification"
  )
  private boolean isPropertyChecked = true;

  @Option(
      secure = true,
      name = "condition.file",
      description = "where to store initial condition, when generated"
  )
  @FileOption(FileOption.Type.OUTPUT_FILE)
  private Path initialCondition = Paths.get("AssumptionAutomaton.txt");

  private AlgorithmCompositionStrategy selectionStrategy; // TODO initialize, set up

  private final CFA cfa;
  private final Configuration globalConfig;
  private final LogManager logger;
  private final ShutdownRequestListener logShutdownListener;
  private final ShutdownNotifier shutdownNotifier;
  private final Specification specification;
  private final CompositionAlgorithmStatistics stats;

  public CompositionAlgorithm(
      Configuration pConfig,
      LogManager pLogger,
      ShutdownNotifier pShutdownNotifier,
      Specification pSpecification,
      CFA pCfa)
      throws InvalidConfigurationException {
    pConfig.inject(this);

    if (configFiles.isEmpty()) {
      throw new InvalidConfigurationException(
          "Need at least one configuration for composition algorithm!");
    }
    cfa = pCfa;
    globalConfig = pConfig;
    logger = pLogger;
    shutdownNotifier = pShutdownNotifier;
    specification = checkNotNull(pSpecification);
    stats = new CompositionAlgorithmStatistics();

    selectionStrategy =
        AlgorithmCompositionStrategyBuilder
            .buildStrategy(pConfig, logger, shutdownNotifier, cfa, specification);

    logShutdownListener =
        reason ->
            logger.logf(
                Level.WARNING,
                "Shutdown of analysis run %d requested (%s).",
                stats.noOfRuns,
                reason);
    if (generateInitialFalseCondition) {
      generateInitialFalseCondition();
    }
  }

  private void generateInitialFalseCondition() {
    String condition =
        "OBSERVER AUTOMATON AssumptionAutomaton\n\n"
            + "INITIAL STATE __FALSE;\n\n"
            + "STATE __FALSE :\n    TRUE -> GOTO __FALSE;\n\n"
            + "END AUTOMATON\n";

    try (Writer w = IO.openOutputFile(initialCondition, Charset.defaultCharset())) {
      w.write(condition);
    } catch (IOException e) {
      logger.logUserException(Level.WARNING, e, "Could not write initial condition to file");
    }
  }

  @Override
  public AlgorithmStatus run(ReachedSet pReached) throws CPAException, InterruptedException {
    checkArgument(
        pReached instanceof ForwardingReachedSet,
        "CompositionAlgorithm needs ForwardingReachedSet");
    checkArgument(
        pReached.size() <= 1,
        "CompositionAlgorithm does not support being called several times with the same reached set");
    checkArgument(!pReached.isEmpty(), "CompositionAlgorithm needs non-empty reached set");

    stats.totalTimer.start();
    try {

      ForwardingReachedSet fReached = (ForwardingReachedSet) pReached;

      Iterable<CFANode> initialNodes = AbstractStates.extractLocations(pReached.getFirstState());
      CFANode mainFunction = Iterables.getOnlyElement(initialNodes);

      selectionStrategy.initializeAlgorithmContexts(configFiles);

      AlgorithmStatus status;
      if (isPropertyChecked) {
        status = AlgorithmStatus.UNSOUND_AND_PRECISE;
      } else {
        status = AlgorithmStatus.NO_PROPERTY_CHECKED;
      }

      AlgorithmContext previousContext = null;
      AlgorithmContext currentContext = null;
      Configuration currentConfig;
      Pair<Algorithm, ShutdownManager> currentRun;
      boolean analysisFinishedWithResult;

      while (!shutdownNotifier.shouldShutdown() && selectionStrategy.hasNextAlgorithm()) {

        analysisFinishedWithResult = false;
        currentRun = null;

        previousContext = currentContext;
        // retrieve context from last execution of current algorithm
        currentContext = selectionStrategy.getNextAlgorithm();
        currentContext.resetProgress();

        Preconditions.checkState(currentContext != null, "Retrieved invalid algorithm context.");

        currentContext.startTimer();
        stats.noOfRuns++;
        try {
          currentConfig =
              currentContext.getAndCreateConfigIfNecessary(globalConfig, logger, shutdownNotifier);

          // if configuration is still null, skip it in this iteration
          if (currentConfig == null) {
            logger
                .log(Level.WARNING, "Skip current analysis because no configuration is available.");
            continue;
          }

          currentRun = createNextAlgorithm(currentContext, mainFunction, previousContext);
          if (currentRun == null) {
            logger
                .log(Level.WARNING, "Skip current analysis because analysis could not be set up.");
            continue;
          }


          if (fReached instanceof HistoryForwardingReachedSet) {
            ((HistoryForwardingReachedSet) fReached).saveCPA(currentContext.getCPA());
          }
          fReached.setDelegate(currentContext.getReachedSet());

          shutdownNotifier.shutdownIfNecessary();
          logger.logf(
              Level.INFO,
              "Starting component analysis %s in run %d ...",
              currentContext.configToString(),
              stats.noOfRuns);
          status = currentRun.getFirst().run(currentContext.getReachedSet());

          if (status.wasPropertyChecked() != isPropertyChecked) {
            logger.logf(
                Level.WARNING,
                "Component algorithm and composition algorithm do not agree on property checking (%b, %b).",
                status.wasPropertyChecked(),
                isPropertyChecked);
          }

          if (from(currentContext.getReachedSet()).anyMatch(AbstractStates::isTargetState)
              && status.isPrecise()) {
            analysisFinishedWithResult = true;
            return status;
          }
          if (status.wasPropertyChecked() && !status.isSound()) {
            logger.logf(
                Level.FINE,
                "Analysis %s in run %d terminated, but result is unsound.",
                currentContext.configToString(),
                stats.noOfRuns);

          } else if (currentContext.getReachedSet().hasWaitingState()) {
            logger.logf(
                Level.FINE,
                "Analysis %s in run %d terminated but did not finish: There are still states to be processed.",
                currentContext.configToString(),
                stats.noOfRuns);

          } else if (!(from(currentContext.getReachedSet()).anyMatch(AbstractStates::isTargetState)
              && !status.isPrecise())) {
            // sound analysis and completely finished, terminate
            analysisFinishedWithResult = true;
            return status;
          }

          shutdownNotifier.shutdownIfNecessary();

        } catch (CPAException e) {
          if (e instanceof CounterexampleAnalysisFailed || e instanceof RefinementFailedException) {
            status = status.withPrecise(false);
          }

          logger.logUserException(
              Level.WARNING,
              e,
              "Analysis "
                  + currentContext.configToString()
                  + "in run "
                  + stats.noOfRuns
                  + " not completed.");

        } catch (InterruptedException e) {
          logger.logUserException(
              Level.FINE,
              e,
              "Analysis "
                  + currentContext.configToString()
                  + "in run "
                  + stats.noOfRuns
                  + " stopped.");

          shutdownNotifier.shutdownIfNecessary();

        } finally {
          if (currentRun != null) {
            tidyUpShutdownManager(currentRun.getSecond());

            if (!analysisFinishedWithResult
                && !shutdownNotifier.shouldShutdown()
                && selectionStrategy.hasNextAlgorithm()) {

              printIntermediateStatistics(pReached, currentContext);

              if (!currentContext.reuseCPA()) {
                CPAs.closeCpaIfPossible(currentContext.getCPA(), logger);
              }

              if (currentRun.getFirst() instanceof ProgressReportingAlgorithm) {
                currentContext.setProgress(
                    ((ProgressReportingAlgorithm) currentRun.getFirst()).getProgress());
              }

              CPAs.closeIfPossible(currentRun.getFirst(), logger);
            }
          }

          currentContext.stopTimer();
        }
      }

      selectionStrategy.finalCleanUp(currentContext);

      logger.log(Level.INFO, "Shutdown of composition algorithm, analysis not finished yet.");
      return status;

    } catch (RuntimeException e2) {
      if (e2.getCause() instanceof TransformerException || e2 instanceof IllegalStateException) {
        logger.logUserException(
            Level.FINE, e2, "Problem with one one the analysis, try to save result");
        if (isPropertyChecked) {
          return AlgorithmStatus.UNSOUND_AND_IMPRECISE;
        } else {
          return AlgorithmStatus.NO_PROPERTY_CHECKED;
        }
      } else {
        throw e2;
      }
    } finally {
      stats.totalTimer.stop();
    }
  }

  @SuppressFBWarnings(
      value = "DM_DEFAULT_ENCODING",
      justification = "Encoding is irrelevant for null output stream")
  @SuppressForbidden("System.out is correct for statistics")
  private void printIntermediateStatistics(ReachedSet pReached, AlgorithmContext currentContext) {
    switch (intermediateStatistics) {
      case PRINT:
        stats.printIntermediateStatistics(
            System.out,
            Result.UNKNOWN,
            currentContext.getReachedSet());
        break;
      case EXECUTE:
        @SuppressWarnings("checkstyle:IllegalInstantiation") // ok for statistics
        final PrintStream dummyStream = new PrintStream(ByteStreams.nullOutputStream());
        stats.printIntermediateStatistics(
            dummyStream,
            Result.UNKNOWN,
            currentContext.getReachedSet());
        break;
      default: // do nothing
    }

    if (writeIntermediateOutputFiles) {
      stats.writeOutputFiles(Result.UNKNOWN, pReached);
    }

    stats.resetSubStatistics();
  }


  private void tidyUpShutdownManager(ShutdownManager pShutdownManager) {
    pShutdownManager.getNotifier().unregister(logShutdownListener);
    pShutdownManager.requestShutdown("Analysis terminated.");

  }

  private @Nullable Pair<Algorithm, ShutdownManager> createNextAlgorithm(
      final AlgorithmContext pCurrentContext,
      final CFANode pMainFunction,
      final AlgorithmContext pPreviousContext) {

    ShutdownManager localShutdownManager = ShutdownManager.createWithParent(shutdownNotifier);
    List<ResourceLimit> limits = new ArrayList<>();
    try {
      limits.add(ProcessCpuTimeLimit.fromNowOn(TimeSpan.ofSeconds(pCurrentContext.getTimeLimit())));
    } catch (JMException e) {
      logger.log(
          Level.SEVERE,
          "Your Java VM does not support measuring the cpu time. Ignore time limit.",
          e);
    }

    ResourceLimitChecker singleLimits = new ResourceLimitChecker(localShutdownManager, limits);
    singleLimits.start();
    localShutdownManager.getNotifier().register(logShutdownListener);

    ConfigurableProgramAnalysis cpa = null;
    try {
      AggregatedReachedSets aggregateReached = new AggregatedReachedSets();
      CoreComponentsFactory localCoreComponents =
          new CoreComponentsFactory(
              pCurrentContext.getConfig(),
              logger,
              localShutdownManager.getNotifier(),
              aggregateReached);

      boolean newReachedSet = false;

      if (pCurrentContext.reuseCPA()) {
        cpa = pCurrentContext.getCPA();
        if (cpa == null) {
          // create cpa only once when not initialized, use global limits (i.e. shutdownNotifier)
          CoreComponentsFactory globalCoreComponents =
              new CoreComponentsFactory(
                  pCurrentContext.getConfig(),
                  logger,
                  shutdownNotifier,
                  aggregateReached);
          cpa = globalCoreComponents.createCPA(cfa, specification);
          pCurrentContext.setCPA(cpa);
          if (!pCurrentContext.reusePrecision()) {
            // create reached set only once, continue analysis
            newReachedSet = true;
          }
        }

      } else {
        // do not reuse cpa, and, thus reached set
        try {
          cpa = localCoreComponents.createCPA(cfa, specification);
          pCurrentContext.setCPA(cpa);
          newReachedSet = true;
        } catch (InvalidConfigurationException e) {
          pCurrentContext.setCPA(null);
          tidyUpShutdownManager(localShutdownManager);
          return null;
        }
      }

      if (pCurrentContext.reusePrecision()) {
        // start with new reached set each time, but precision from previous analysis if possible
        List<ReachedSet> previousResults = new ArrayList<>(2);
        FormulaManagerView fmgr = null;

        if (pCurrentContext.reuseOwnPrecision()) {
          previousResults.add(pCurrentContext.getReachedSet());
        }

        if (pCurrentContext.reusePredecessorPrecision() && pPreviousContext != null) {
          previousResults.add(pPreviousContext.getReachedSet());
          PredicateCPA predCPA = CPAs.retrieveCPA(pPreviousContext.getCPA(), PredicateCPA.class);
          if (predCPA != null) {
            fmgr = predCPA.getSolver().getFormulaManager();
          }
        }

        pCurrentContext.setReachedSet(
            createInitialReachedSet(
                cpa,
                pMainFunction,
                localCoreComponents,
                previousResults,
                fmgr,
                pCurrentContext.getConfig()));
      } else {
        if (newReachedSet) {
          pCurrentContext.setReachedSet(
              createInitialReachedSet(
                  cpa,
                  pMainFunction,
                  localCoreComponents,
                  null,
                  null,
                  pCurrentContext.getConfig()));
        }
      }

      // always create algorithm with new "local" shutdown manager
      Algorithm algorithm =
          localCoreComponents.createAlgorithm(cpa, cfa, specification);

      if (algorithm instanceof CompositionAlgorithm) {
        // To avoid accidental infinitely-recursive nesting.
        logger.log(Level.SEVERE, "Component analyses mus not be composition analyses themselves.");
        tidyUpShutdownManager(localShutdownManager);
        if (pCurrentContext.reuseCPA() && cpa != null) {
          CPAs.closeCpaIfPossible(cpa, logger);
        }
        return null;
      }

      if (algorithm instanceof StatisticsProvider) {
        ((StatisticsProvider) algorithm).collectStatistics(stats.getSubStatistics());
      }

      if (pCurrentContext.getCPA() instanceof StatisticsProvider) {
        ((StatisticsProvider) pCurrentContext.getCPA()).collectStatistics(stats.getSubStatistics());
      }

      return Pair.of(algorithm, localShutdownManager);

    } catch (CPAException | InterruptedException | InvalidConfigurationException e) {
      tidyUpShutdownManager(localShutdownManager);
      if (pCurrentContext.reuseCPA() && cpa != null) {
        CPAs.closeCpaIfPossible(cpa, logger);
      }
      logger.logUserException(
          Level.WARNING,
          e,
          "Problem during creation of analysis " + pCurrentContext.configToString());
    }
    return null;
  }

  private ReachedSet createInitialReachedSet(
      final ConfigurableProgramAnalysis pCpa,
      final CFANode pMainFunction,
      final CoreComponentsFactory pFactory,
      final @Nullable List<ReachedSet> previousReachedSets,
      final @Nullable FormulaManagerView pFMgr,
      final Configuration pConfig)
      throws InterruptedException {
    logger.log(Level.FINE, "Creating initial reached set");

    AbstractState initialState =
        pCpa.getInitialState(pMainFunction, StateSpacePartition.getDefaultPartition());

    Precision initialPrecision =
        pCpa.getInitialPrecision(pMainFunction, StateSpacePartition.getDefaultPartition());
    if (previousReachedSets != null && !previousReachedSets.isEmpty()) {
      initialPrecision =
          aggregatePrecisionsForReuse(previousReachedSets, initialPrecision, pFMgr, pConfig);
    }

    ReachedSet reached = pFactory.createReachedSet();
    reached.add(initialState, initialPrecision);
    return reached;
  }

  private Precision aggregatePrecisionsForReuse(
      final List<ReachedSet> pPreviousReachedSets,
      final Precision pInitialPrecision,
      final @Nullable FormulaManagerView pFMgr,
      final Configuration pConfig) {
    Preconditions.checkArgument(!pPreviousReachedSets.isEmpty());
    Precision resultPrec = pInitialPrecision;

    VariableTrackingPrecision varPrec =
        Precisions.extractPrecisionByType(resultPrec, VariableTrackingPrecision.class);
    if (varPrec != null) {
      try {
        if (varPrec instanceof ConfigurablePrecision) {
          varPrec = VariableTrackingPrecision.createRefineablePrecision(pConfig, varPrec);
        }
        VariableTrackingPrecision varPrecInter;

        boolean changed = false;

        for (ReachedSet previousReached : pPreviousReachedSets) {
          if (previousReached != null) {
            for (Precision prec : previousReached.getPrecisions()) {
              varPrecInter =
                  Precisions.extractPrecisionByType(prec, VariableTrackingPrecision.class);
              if (varPrecInter != null && !(varPrecInter instanceof ConfigurablePrecision)) {
                varPrec = varPrec.join(varPrecInter);
                changed = true;
              }

              PredicatePrecision predPrec =
                  Precisions.extractPrecisionByType(resultPrec, PredicatePrecision.class);
              if (predPrec != null && pFMgr != null) {
                varPrec =
                    varPrec.withIncrement(convertPredPrecToVariableTrackingPrec(predPrec, pFMgr));
                changed = true;
              }
            }
          }
        }
        if (changed) {
          resultPrec =
              Precisions.replaceByType(
                  resultPrec, varPrec, Predicates.instanceOf(VariableTrackingPrecision.class));
        }
      } catch (InvalidConfigurationException e) {
        logger.logException(Level.INFO, e, "Reuse of precision failed. Continue without reuse");
      }
    }

    ConstraintsPrecision constrPrec =
        Precisions.extractPrecisionByType(resultPrec, ConstraintsPrecision.class);
    if (constrPrec != null) {
      try {
        if (!(constrPrec instanceof RefinableConstraintsPrecision)) {

          constrPrec = new RefinableConstraintsPrecision(pConfig);
        }
        ConstraintsPrecision constrPrecInter;
        boolean changed = false;

        for (ReachedSet previousReached : pPreviousReachedSets) {
          if (previousReached != null) {
            for (Precision prec : previousReached.getPrecisions()) {
              constrPrecInter = Precisions.extractPrecisionByType(prec, ConstraintsPrecision.class);
              if (constrPrecInter != null && !(constrPrecInter instanceof FullConstraintsPrecision)) {
                constrPrec = constrPrec.join(constrPrecInter);
                changed = true;
              }
            }
          }
        }
        if (changed) {
          resultPrec =
              Precisions.replaceByType(
                  resultPrec, constrPrec, Predicates.instanceOf(ConstraintsPrecision.class));
        }
      } catch (InvalidConfigurationException e) {
        logger.logException(Level.INFO, e, "Reuse of precision failed. Continue without reuse");
      }
    }

    LoopBoundPrecision loopPrec =
        Precisions.extractPrecisionByType(resultPrec, LoopBoundPrecision.class);
    if (loopPrec != null && pPreviousReachedSets.get(0) != null) {
      resultPrec =
          Precisions.replaceByType(
              resultPrec, loopPrec, Predicates.instanceOf(LoopBoundPrecision.class));
    }

    PredicatePrecision predPrec =
        Precisions.extractPrecisionByType(resultPrec, PredicatePrecision.class);

    if (predPrec != null && pPreviousReachedSets.get(0) != null) {
      Iterable<Precision> allPrecisions =
          from(ImmutableList.of(resultPrec)).append(pPreviousReachedSets.get(0).getPrecisions());

      resultPrec =
          Precisions.replaceByType(
              resultPrec,
              PredicatePrecision.unionOf(allPrecisions),
              Predicates.instanceOf(PredicatePrecision.class));
    }

    return resultPrec;
  }

  private Multimap<CFANode, MemoryLocation> convertPredPrecToVariableTrackingPrec(
      final PredicatePrecision pPredPrec, final FormulaManagerView pFMgr) {
    Collection<AbstractionPredicate> predicates = new HashSet<>();
    predicates.addAll(pPredPrec.getGlobalPredicates());
    predicates.addAll(pPredPrec.getFunctionPredicates().values());
    predicates.addAll(pPredPrec.getLocalPredicates().values());

    SetMultimap<CFANode, MemoryLocation> trackedVariables = HashMultimap.create();
    CFANode dummyNode = new CFANode(CFunctionDeclaration.DUMMY);

    for (AbstractionPredicate pred : predicates) {
<<<<<<< HEAD
      for (String var : pFMgr.extractVariables(pred.getSymbolicVariable()).keySet()) {
        trackedVariables.put(dummyNode, MemoryLocation.valueOf(var));
=======
      for (String var : pFMgr.extractVariables(pred.getSymbolicAtom()).keySet()) {
          trackedVariables.put(dummyNode, MemoryLocation.valueOf(var));
>>>>>>> 3d14226f
      }
    }

    return trackedVariables;
  }



  @Override
  public void collectStatistics(Collection<Statistics> pStatsCollection) {
    pStatsCollection.add(stats);
    if (selectionStrategy instanceof StatisticsProvider) {
      ((StatisticsProvider) selectionStrategy).collectStatistics(pStatsCollection);
    }
    if (selectionStrategy instanceof Statistics) {
      pStatsCollection.add((Statistics) selectionStrategy);
    }
  }
}<|MERGE_RESOLUTION|>--- conflicted
+++ resolved
@@ -790,13 +790,8 @@
     CFANode dummyNode = new CFANode(CFunctionDeclaration.DUMMY);
 
     for (AbstractionPredicate pred : predicates) {
-<<<<<<< HEAD
-      for (String var : pFMgr.extractVariables(pred.getSymbolicVariable()).keySet()) {
+      for (String var : pFMgr.extractVariables(pred.getSymbolicAtom()).keySet()) {
         trackedVariables.put(dummyNode, MemoryLocation.valueOf(var));
-=======
-      for (String var : pFMgr.extractVariables(pred.getSymbolicAtom()).keySet()) {
-          trackedVariables.put(dummyNode, MemoryLocation.valueOf(var));
->>>>>>> 3d14226f
       }
     }
 
