/*
 *  CPAchecker is a tool for configurable software verification.
 *  This file is part of CPAchecker.
 *
 *  Copyright (C) 2007-2014  Dirk Beyer
 *  All rights reserved.
 *
 *  Licensed under the Apache License, Version 2.0 (the "License");
 *  you may not use this file except in compliance with the License.
 *  You may obtain a copy of the License at
 *
 *      http://www.apache.org/licenses/LICENSE-2.0
 *
 *  Unless required by applicable law or agreed to in writing, software
 *  distributed under the License is distributed on an "AS IS" BASIS,
 *  WITHOUT WARRANTIES OR CONDITIONS OF ANY KIND, either express or implied.
 *  See the License for the specific language governing permissions and
 *  limitations under the License.
 *
 *
 *  CPAchecker web page:
 *    http://cpachecker.sosy-lab.org
 */
package org.sosy_lab.cpachecker.core.algorithm.bmc;

import static com.google.common.base.Preconditions.checkNotNull;
import static com.google.common.base.Predicates.not;
import static com.google.common.collect.FluentIterable.from;
import static org.sosy_lab.cpachecker.util.AbstractStates.IS_TARGET_STATE;
import static org.sosy_lab.cpachecker.util.AbstractStates.extractLocation;
import static org.sosy_lab.cpachecker.util.AbstractStates.toState;

import com.google.common.base.Joiner;
import com.google.common.base.Predicate;
import com.google.common.base.Predicates;
import com.google.common.collect.FluentIterable;
import com.google.common.collect.Iterables;
import java.util.ArrayList;
import java.util.Collection;
import java.util.Iterator;
import java.util.Set;
import java.util.logging.Level;
import javax.annotation.Nullable;
import org.sosy_lab.common.ShutdownManager;
import org.sosy_lab.common.ShutdownNotifier;
import org.sosy_lab.common.ShutdownNotifier.ShutdownRequestListener;
import org.sosy_lab.common.configuration.Configuration;
import org.sosy_lab.common.configuration.InvalidConfigurationException;
import org.sosy_lab.common.configuration.Option;
import org.sosy_lab.common.configuration.Options;
import org.sosy_lab.common.log.LogManager;
import org.sosy_lab.cpachecker.cfa.CFA;
import org.sosy_lab.cpachecker.cfa.model.CFANode;
import org.sosy_lab.cpachecker.core.CPABuilder;
import org.sosy_lab.cpachecker.core.Specification;
import org.sosy_lab.cpachecker.core.algorithm.Algorithm;
import org.sosy_lab.cpachecker.core.algorithm.Algorithm.AlgorithmStatus;
import org.sosy_lab.cpachecker.core.algorithm.CPAAlgorithm;
import org.sosy_lab.cpachecker.core.algorithm.invariants.AbstractInvariantGenerator;
import org.sosy_lab.cpachecker.core.algorithm.invariants.DoNothingInvariantGenerator;
import org.sosy_lab.cpachecker.core.algorithm.invariants.InvariantGenerator;
import org.sosy_lab.cpachecker.core.algorithm.invariants.KInductionInvariantGenerator;
import org.sosy_lab.cpachecker.core.interfaces.AbstractState;
import org.sosy_lab.cpachecker.core.interfaces.ConfigurableProgramAnalysis;
import org.sosy_lab.cpachecker.core.interfaces.Statistics;
import org.sosy_lab.cpachecker.core.interfaces.StatisticsProvider;
import org.sosy_lab.cpachecker.core.interfaces.conditions.AdjustableConditionCPA;
import org.sosy_lab.cpachecker.core.reachedset.AggregatedReachedSets;
import org.sosy_lab.cpachecker.core.reachedset.ReachedSet;
import org.sosy_lab.cpachecker.core.reachedset.ReachedSetFactory;
import org.sosy_lab.cpachecker.cpa.arg.ARGState;
import org.sosy_lab.cpachecker.cpa.assumptions.storage.AssumptionStorageState;
import org.sosy_lab.cpachecker.cpa.bounds.BoundsCPA;
import org.sosy_lab.cpachecker.cpa.bounds.BoundsState;
import org.sosy_lab.cpachecker.cpa.predicate.PredicateAbstractState;
import org.sosy_lab.cpachecker.cpa.predicate.PredicateCPA;
import org.sosy_lab.cpachecker.cpa.targetreachability.ReachabilityState;
import org.sosy_lab.cpachecker.exceptions.CPAException;
import org.sosy_lab.cpachecker.exceptions.CPATransferException;
import org.sosy_lab.cpachecker.util.AbstractStates;
import org.sosy_lab.cpachecker.util.CPAs;
import org.sosy_lab.cpachecker.util.LoopStructure.Loop;
import org.sosy_lab.cpachecker.util.automaton.CachingTargetLocationProvider;
import org.sosy_lab.cpachecker.util.automaton.TargetLocationProvider;
import org.sosy_lab.cpachecker.util.predicates.pathformula.PathFormulaManager;
import org.sosy_lab.cpachecker.util.predicates.smt.BooleanFormulaManagerView;
import org.sosy_lab.cpachecker.util.predicates.smt.FormulaManagerView;
import org.sosy_lab.cpachecker.util.predicates.smt.Solver;
<<<<<<< HEAD
import org.sosy_lab.solver.SolverException;
import org.sosy_lab.solver.api.BooleanFormula;
import org.sosy_lab.solver.api.ProverEnvironment;
import org.sosy_lab.solver.api.SolverContext.ProverOptions;

import java.util.ArrayList;
import java.util.Collection;
import java.util.Iterator;
import java.util.Set;
import java.util.logging.Level;

import javax.annotation.Nullable;
=======
import org.sosy_lab.java_smt.api.BooleanFormula;
import org.sosy_lab.java_smt.api.ProverEnvironment;
import org.sosy_lab.java_smt.api.SolverContext.ProverOptions;
import org.sosy_lab.java_smt.api.SolverException;
>>>>>>> ce2cc198

@Options(prefix="bmc")
abstract class AbstractBMCAlgorithm implements StatisticsProvider {

  static final Predicate<AbstractState> IS_STOP_STATE =
    Predicates.compose(new Predicate<AssumptionStorageState>() {
                             @Override
                             public boolean apply(AssumptionStorageState pArg0) {
                               return (pArg0 != null) && pArg0.isStop();
                             }
                           },
                       AbstractStates.toState(AssumptionStorageState.class));

  static final Predicate<AbstractState> IS_SLICED_STATE = (state) ->
    AbstractStates.extractStateByType(state, ReachabilityState.class) == ReachabilityState.IRRELEVANT_TO_TARGET;

  @Option(secure=true, description = "If BMC did not find a bug, check whether "
      + "the bounding did actually remove parts of the state space "
      + "(this is similar to CBMC's unwinding assertions).")
  private boolean boundingAssertions = true;

  @Option(secure=true, description="try using induction to verify programs with loops")
  private boolean induction = false;

  @Option(secure=true, description="Generate additional invariants by induction and add them to the induction hypothesis.")
  private boolean addInvariantsByInduction = true;

  @Option(secure=true, description="Propagates the interrupts of the invariant generator.")
  private boolean propagateInvGenInterrupts = false;

  protected final BMCStatistics stats;
  private final Algorithm algorithm;
  private final ConfigurableProgramAnalysis cpa;

  private final @Nullable ConfigurableProgramAnalysis stepCaseCPA;
  private final @Nullable Algorithm stepCaseAlgorithm;

  protected final InvariantGenerator invariantGenerator;

  private final FormulaManagerView fmgr;
  private final PathFormulaManager pmgr;
  private final BooleanFormulaManagerView bfmgr;
  private final Solver solver;

  protected final LogManager logger;
  private final ReachedSetFactory reachedSetFactory;
  private final CFA cfa;
  private final Specification specification;

  protected final ShutdownNotifier shutdownNotifier;

  private final TargetLocationProvider targetLocationProvider;

  private final @Nullable ShutdownRequestListener propagateSafetyInterrupt;

  protected AbstractBMCAlgorithm(
      Algorithm pAlgorithm,
      ConfigurableProgramAnalysis pCPA,
      Configuration pConfig,
      LogManager pLogger,
      ReachedSetFactory pReachedSetFactory,
      final ShutdownManager pShutdownManager,
      CFA pCFA,
      final Specification pSpecification,
      BMCStatistics pBMCStatistics,
      boolean pIsInvariantGenerator,
      AggregatedReachedSets pAggregatedReachedSets)
      throws InvalidConfigurationException, CPAException {

    pConfig.inject(this, AbstractBMCAlgorithm.class);

    stats = pBMCStatistics;
    algorithm = pAlgorithm;
    cpa = pCPA;
    logger = pLogger;
    reachedSetFactory = pReachedSetFactory;
    cfa = pCFA;
    specification = checkNotNull(pSpecification);

    shutdownNotifier = pShutdownManager.getNotifier();
    targetLocationProvider = new CachingTargetLocationProvider(shutdownNotifier, logger, cfa);

    if (induction) {
      induction = checkIfInductionIsPossible(pCFA, pLogger);
      // if there is no loop we do not need induction, although loop information is available
      induction = induction && cfa.getLoopStructure().get().getCount() > 0 && !getLoopHeads().isEmpty();
    }

    if (induction) {
      LogManager stepCaseLogger = logger.withComponentName("InductionStepCase");
      CPABuilder builder =
          new CPABuilder(
              pConfig, stepCaseLogger, pShutdownManager.getNotifier(), pReachedSetFactory);
      stepCaseCPA = builder.buildCPAs(cfa, pSpecification, new AggregatedReachedSets());
      stepCaseAlgorithm =
          CPAAlgorithm.create(stepCaseCPA, stepCaseLogger, pConfig, pShutdownManager.getNotifier());
    } else {
      stepCaseCPA = null;
      stepCaseAlgorithm = null;
    }

    ShutdownManager invariantGeneratorShutdownManager = pShutdownManager;
    if (addInvariantsByInduction) {
      if (propagateInvGenInterrupts) {
        invariantGeneratorShutdownManager = pShutdownManager;
      } else {
        invariantGeneratorShutdownManager = ShutdownManager.createWithParent(pShutdownManager.getNotifier());
      }
      propagateSafetyInterrupt = new ShutdownRequestListener() {

        @Override
        public void shutdownRequested(String pReason) {
          InvariantGenerator invariantGenerator = AbstractBMCAlgorithm.this.invariantGenerator;
          if (invariantGenerator != null && invariantGenerator.isProgramSafe()) {
            pShutdownManager.requestShutdown(pReason);
          }
        }
      };
      invariantGeneratorShutdownManager.getNotifier().register(propagateSafetyInterrupt);
    } else {
      propagateSafetyInterrupt = null;
    }

    if (!pIsInvariantGenerator
        && induction
        && addInvariantsByInduction) {
      addInvariantsByInduction = false;
      invariantGenerator =
          KInductionInvariantGenerator.create(
              pConfig,
              pLogger,
              invariantGeneratorShutdownManager,
              pCFA,
              pSpecification,
              pReachedSetFactory,
              targetLocationProvider,
              pAggregatedReachedSets);
    } else if (induction) {
      invariantGenerator =
          new AbstractInvariantGenerator() {

            @Override
            public void start(CFANode pInitialLocation) {
              // do nothing
            }

            @Override
            public boolean isProgramSafe() {
              // just return false, program will be ended by parallel algorithm if the invariant
              // generator can prove safety before the current analysis
              return false;
            }

            @Override
            public void cancel() {
              // do nothing
            }

            @Override
            public AggregatedReachedSets get() throws CPAException, InterruptedException {
              return pAggregatedReachedSets;
            }
          };
    } else {
      invariantGenerator = new DoNothingInvariantGenerator();
    }

    PredicateCPA predCpa = CPAs.retrieveCPA(cpa, PredicateCPA.class);
    if (predCpa == null) {
      throw new InvalidConfigurationException("PredicateCPA needed for BMCAlgorithm");
    }
    solver = predCpa.getSolver();
    fmgr = solver.getFormulaManager();
    bfmgr = fmgr.getBooleanFormulaManager();
    pmgr = predCpa.getPathFormulaManager();

  }

  static boolean checkIfInductionIsPossible(CFA cfa, LogManager logger) {
    if (!cfa.getLoopStructure().isPresent()) {
      logger.log(Level.WARNING, "Could not use induction for proving program safety, loop structure of program could not be determined.");
      return false;
    }

    return true;
  }

  public AlgorithmStatus run(final ReachedSet reachedSet) throws CPAException,
      SolverException,
      InterruptedException {
    CFANode initialLocation = extractLocation(reachedSet.getFirstState());
    invariantGenerator.start(initialLocation);

    // The set of candidate invariants that still need to be checked.
    // Successfully proven invariants are removed from the set.
    final CandidateGenerator candidateGenerator = getCandidateInvariants();

    try {
      if (!candidateGenerator.produceMoreCandidates()) {
        for (AbstractState state : from(reachedSet.getWaitlist()).toList()) {
          reachedSet.removeOnlyFromWaitlist(state);
        }
        return AlgorithmStatus.SOUND_AND_PRECISE;
      }

      AlgorithmStatus status;

      try (ProverEnvironment prover = solver.newProverEnvironment(ProverOptions.GENERATE_MODELS);
           @SuppressWarnings("resource")
          KInductionProver kInductionProver = createInductionProver()) {

        Set<CFANode> immediateLoopHeads = null;

        do {
          shutdownNotifier.shutdownIfNecessary();

          logger.log(Level.INFO, "Creating formula for program");
          stats.bmcPreparation.start();
          status = BMCHelper.unroll(logger, reachedSet, algorithm, cpa);
          stats.bmcPreparation.stop();
          if (from(reachedSet)
              .skip(1) // first state of reached is always an abstraction state, so skip it
              .filter(not(IS_TARGET_STATE)) // target states may be abstraction states
              .anyMatch(PredicateAbstractState.CONTAINS_ABSTRACTION_STATE)) {

            logger.log(Level.WARNING, "BMC algorithm does not work with abstractions. Could not check for satisfiability!");
            return status;
          }

          if (invariantGenerator.isProgramSafe()) {
            // The reachedSet might contain target states which would give a wrong
            // indication of safety to the caller. So remove them.
            for (CandidateInvariant candidateInvariant : candidateGenerator) {
              candidateInvariant.assumeTruth(reachedSet);
            }
            return AlgorithmStatus.SOUND_AND_PRECISE;
          }

          // Perform a bounded model check on each candidate invariant
          Iterator<CandidateInvariant> candidateInvariantIterator = candidateGenerator.iterator();
          while (candidateInvariantIterator.hasNext()) {
            CandidateInvariant candidateInvariant = candidateInvariantIterator.next();
            // first check safety in k iterations

            boolean safe = boundedModelCheck(reachedSet, prover, candidateInvariant);
            if (!safe) {
              candidateInvariantIterator.remove();
            }

            if (invariantGenerator.isProgramSafe()) {
              return AlgorithmStatus.SOUND_AND_PRECISE;
            }
          }

          // second check soundness
          boolean sound;

          // verify soundness, but don't bother if we are unsound anyway or we have found a bug
          if (status.isSound()) {

            // check bounding assertions
            sound = candidateGenerator.hasCandidatesAvailable() ? checkBoundingAssertions(reachedSet, prover) : true;

            if (invariantGenerator.isProgramSafe()) {
              return AlgorithmStatus.SOUND_AND_PRECISE;
            }

            // try to prove program safety via induction
            if (induction) {
              final int k = CPAs.retrieveCPA(cpa, BoundsCPA.class).getMaxLoopIterations();

              if (immediateLoopHeads == null) {
                immediateLoopHeads = getImmediateLoopHeads(reachedSet);
              }
              Set<CandidateInvariant> candidates = from(candidateGenerator).toSet();
              sound = sound || kInductionProver.check(k, candidates, immediateLoopHeads);
              candidateGenerator.confirmCandidates(kInductionProver.getConfirmedCandidates());
            }
            if (invariantGenerator.isProgramSafe()
                || (sound && !candidateGenerator.produceMoreCandidates())) {
              return AlgorithmStatus.SOUND_AND_PRECISE;
            }
          }

          if (!candidateGenerator.hasCandidatesAvailable()) {
            // no remaining invariants to be proven
            return status;
          }
        }
        while (status.isSound() && adjustConditions());
      }

      return AlgorithmStatus.UNSOUND_AND_PRECISE;
    } catch (InterruptedException e) {
      if (invariantGenerator.isProgramSafe()) {
        // The wait list may not be empty, which would wrongly indicate to the
        // caller that the analysis is incomplete
        for (AbstractState state : new ArrayList<>(reachedSet.getWaitlist())) {
          reachedSet.removeOnlyFromWaitlist(state);
        }
        // The reachedSet might contain target states, which would give a wrong
        // indication of safety to the caller, so remove them.
        for (CandidateInvariant candidateInvariant : candidateGenerator) {
          candidateInvariant.assumeTruth(reachedSet);
        }

        // The reached set may be in an inconsistent state where the ARG
        // contains states that are not covered and where the parents are not
        // in the wait list
        removeMissingStatesFromARG(reachedSet);

        return AlgorithmStatus.SOUND_AND_PRECISE;
      }
      throw e;
    } finally {
    }
  }

  /**
   * Gets all loop heads in the reached set
   * that were reached without unrolling any loops.
   *
   * @param pReachedSet the reached set.
   * @return all loop heads in the reached set
   * that were reached without unrolling any loops.
   */
  private Set<CFANode> getImmediateLoopHeads(ReachedSet pReachedSet) {
    return AbstractStates.filterLocations(pReachedSet, getLoopHeads())
        .filter(
            new Predicate<AbstractState>() {

              @Override
              public boolean apply(AbstractState pLoopHeadState) {
                BoundsState state =
                    AbstractStates.extractStateByType(pLoopHeadState, BoundsState.class);
                for (CFANode location : AbstractStates.extractLocations(pLoopHeadState)) {
                  Set<Loop> loops = cfa.getLoopStructure().get().getLoopsForLoopHead(location);
                  for (Loop loop : loops) {
                    if (state.getIteration(loop) <= 1
                        && state.getDeepestIterationLoops().equals(loops)) {
                      return true;
                    }
                  }
                }
                return false;
              }
            })
        .transformAndConcat(AbstractStates::extractLocations)
        .toSet();
  }

  private void removeMissingStatesFromARG(ReachedSet pReachedSet) {
    Collection<ARGState> missingChildren = new ArrayList<>();
    for (ARGState e : from(pReachedSet).transform(toState(ARGState.class))) {
      for (ARGState child : e.getChildren()) {
        if ((!pReachedSet.contains(child) && !(child.isCovered() && child.getChildren().isEmpty()))
            || pReachedSet.getWaitlist().containsAll(child.getParents())) {
          missingChildren.add(child);
        }
      }
    }
    for (ARGState missingChild : missingChildren) {
      missingChild.removeFromARG();
    }
  }

  /**
   * Gets the candidate invariants to be checked.
   *
   * @return the candidate invariants to be checked.
   */
  protected abstract CandidateGenerator getCandidateInvariants();

  /**
   * Adjusts the conditions of those CPAs that support the adjustment of conditions.
   *
   * @return {@code true} if the conditions were adjusted, {@code false} if no further adjustment is
   *     possible.
   */
  private boolean adjustConditions() {
    FluentIterable<AdjustableConditionCPA> conditionCPAs =
        CPAs.asIterable(cpa).filter(AdjustableConditionCPA.class);
    boolean adjusted = false;
    for (AdjustableConditionCPA condCpa : conditionCPAs) {
      if (condCpa.adjustPrecision()) {
        adjusted = true;
      }
    }
    if (!adjusted) {
      // these cpas said "do not continue"
      logger.log(
          Level.INFO,
          "Terminating because none of the following CPAs' precision can be adjusted any further ",
          Joiner.on(", ").join(conditionCPAs.transform(cpa -> cpa.getClass().getSimpleName())));
      return false;
    }
    return !Iterables.isEmpty(conditionCPAs);
  }


  protected boolean boundedModelCheck(final ReachedSet pReachedSet, final ProverEnvironment pProver, CandidateInvariant pInductionProblem) throws CPATransferException, InterruptedException, SolverException {
    BooleanFormula program = bfmgr.not(pInductionProblem.getAssertion(pReachedSet, fmgr, pmgr, 0));
    logger.log(Level.INFO, "Starting satisfiability check...");
    stats.satCheck.start();
    pProver.push(program);
    boolean safe = pProver.isUnsat();
    // Leave program formula on solver stack until error path is created
    stats.satCheck.stop();

    if (safe) {
      pInductionProblem.assumeTruth(pReachedSet);
    } else {
      analyzeCounterexample(program, pReachedSet, pProver);
    }

    // Now pop the program formula off of the stack
    pProver.pop();

    return safe;
  }

  /**
   * This method is called after a violation has been found
   * (i.e., the bounded-model-checking formula was satisfied).
   * The formula is still on the solver stack.
   * Subclasses can use this method to further analyze the counterexample
   * if necessary.
   *
   * @param pCounterexample the satisfiable formula that contains the specification violation
   * @param pReachedSet the reached used for analyzing
   * @param pProver the prover that was used (has pCounterexample formula pushed onto it)
   * @throws CPATransferException may be thrown in subclasses
   * @throws InterruptedException may be thrown in subclasses
   */
  protected void analyzeCounterexample(
      final BooleanFormula pCounterexample,
      final ReachedSet pReachedSet,
      final ProverEnvironment pProver)
      throws CPATransferException, InterruptedException {
    // by default, do nothing (just a hook for subclasses)
  }

    /**
   * Checks if the bounded unrolling completely unrolled all reachable loop
   * iterations by performing a satisfiablity check on the formulas encoding
   * the reachability of the states where the bounded model check stopped due
   * to reaching the bound.
   *
   * If this is is the case, then the bounded model check is guaranteed to be
   * sound.
   *
   * @param pReachedSet the reached set containing the frontier of the bounded
   * model check, i.e. where the bounded model check stopped.
   * @param prover the prover to be used to prove that the stop states are
   * unreachable.
   *
   * @return {@code true} if the bounded model check covered all reachable
   * states and was thus sound, {@code false} otherwise.
   *
   * @throws InterruptedException if the satisfiability check is interrupted.
   */
  private boolean checkBoundingAssertions(final ReachedSet pReachedSet, final ProverEnvironment prover)
      throws SolverException, InterruptedException {
    FluentIterable<AbstractState> stopStates = from(pReachedSet)
        .filter(IS_STOP_STATE)
        .filter(Predicates.not(IS_SLICED_STATE));

    if (boundingAssertions) {
      // create formula for unwinding assertions
      BooleanFormula assertions = BMCHelper.createFormulaFor(stopStates, bfmgr);

      logger.log(Level.INFO, "Starting assertions check...");

      stats.assertionsCheck.start();
      prover.push(assertions);
      boolean sound = prover.isUnsat();
      prover.pop();
      stats.assertionsCheck.stop();

      logger.log(Level.FINER, "Soundness after assertion checks:", sound);
      return sound;

    } else {
      // fast check for trivial cases
      return stopStates.isEmpty();
    }
  }

  @Override
  public void collectStatistics(Collection<Statistics> pStatsCollection) {
    if (algorithm instanceof StatisticsProvider) {
      ((StatisticsProvider)algorithm).collectStatistics(pStatsCollection);
    }
    pStatsCollection.add(stats);
    if (invariantGenerator instanceof StatisticsProvider) {
      ((StatisticsProvider)invariantGenerator).collectStatistics(pStatsCollection);
    }
  }

  protected @Nullable KInductionProver createInductionProver() {
     return induction ? new KInductionProver(
        cfa,
        logger,
        stepCaseAlgorithm,
        stepCaseCPA,
        invariantGenerator,
        stats,
        reachedSetFactory,
        shutdownNotifier,
        getLoopHeads()) : null;
  }

  /**
   * Gets the potential target locations.
   *
   * @return the potential target locations.
   */
  protected Collection<CFANode> getTargetLocations() {
    return targetLocationProvider.tryGetAutomatonTargetLocations(
        cfa.getMainFunction(), specification);
  }

  /**
   * Gets the loop heads.
   *
   * @return the loop heads.
   */
  protected Set<CFANode> getLoopHeads() {
    return BMCHelper.getLoopHeads(cfa, targetLocationProvider);
  }
}<|MERGE_RESOLUTION|>--- conflicted
+++ resolved
@@ -86,25 +86,10 @@
 import org.sosy_lab.cpachecker.util.predicates.smt.BooleanFormulaManagerView;
 import org.sosy_lab.cpachecker.util.predicates.smt.FormulaManagerView;
 import org.sosy_lab.cpachecker.util.predicates.smt.Solver;
-<<<<<<< HEAD
-import org.sosy_lab.solver.SolverException;
-import org.sosy_lab.solver.api.BooleanFormula;
-import org.sosy_lab.solver.api.ProverEnvironment;
-import org.sosy_lab.solver.api.SolverContext.ProverOptions;
-
-import java.util.ArrayList;
-import java.util.Collection;
-import java.util.Iterator;
-import java.util.Set;
-import java.util.logging.Level;
-
-import javax.annotation.Nullable;
-=======
 import org.sosy_lab.java_smt.api.BooleanFormula;
 import org.sosy_lab.java_smt.api.ProverEnvironment;
 import org.sosy_lab.java_smt.api.SolverContext.ProverOptions;
 import org.sosy_lab.java_smt.api.SolverException;
->>>>>>> ce2cc198
 
 @Options(prefix="bmc")
 abstract class AbstractBMCAlgorithm implements StatisticsProvider {
@@ -247,7 +232,7 @@
           new AbstractInvariantGenerator() {
 
             @Override
-            public void start(CFANode pInitialLocation) {
+            protected void startImpl(CFANode pInitialLocation) {
               // do nothing
             }
 
