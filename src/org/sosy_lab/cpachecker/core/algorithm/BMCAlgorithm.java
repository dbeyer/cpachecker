/*
 *  CPAchecker is a tool for configurable software verification.
 *  This file is part of CPAchecker.
 *
 *  Copyright (C) 2007-2014  Dirk Beyer
 *  All rights reserved.
 *
 *  Licensed under the Apache License, Version 2.0 (the "License");
 *  you may not use this file except in compliance with the License.
 *  You may obtain a copy of the License at
 *
 *      http://www.apache.org/licenses/LICENSE-2.0
 *
 *  Unless required by applicable law or agreed to in writing, software
 *  distributed under the License is distributed on an "AS IS" BASIS,
 *  WITHOUT WARRANTIES OR CONDITIONS OF ANY KIND, either express or implied.
 *  See the License for the specific language governing permissions and
 *  limitations under the License.
 *
 *
 *  CPAchecker web page:
 *    http://cpachecker.sosy-lab.org
 */
package org.sosy_lab.cpachecker.core.algorithm;

import static com.google.common.base.Predicates.*;
import static com.google.common.collect.FluentIterable.from;
import static org.sosy_lab.cpachecker.cpa.predicate.PredicateAbstractState.FILTER_ABSTRACTION_STATES;
import static org.sosy_lab.cpachecker.util.AbstractStates.*;

import java.io.PrintStream;
import java.util.ArrayDeque;
import java.util.Collection;
import java.util.Collections;
import java.util.Deque;
import java.util.HashMap;
import java.util.HashSet;
import java.util.List;
import java.util.Map;
import java.util.Set;
import java.util.logging.Level;

import javax.annotation.Nullable;

import org.sosy_lab.common.LogManager;
import org.sosy_lab.common.configuration.Configuration;
import org.sosy_lab.common.configuration.FileOption;
import org.sosy_lab.common.configuration.InvalidConfigurationException;
import org.sosy_lab.common.configuration.Option;
import org.sosy_lab.common.configuration.Options;
import org.sosy_lab.common.io.Path;
import org.sosy_lab.common.io.Paths;
import org.sosy_lab.common.time.Timer;
import org.sosy_lab.cpachecker.cfa.CFA;
import org.sosy_lab.cpachecker.cfa.ast.AExpressionAssignmentStatement;
import org.sosy_lab.cpachecker.cfa.ast.AExpressionStatement;
import org.sosy_lab.cpachecker.cfa.ast.AFunctionCallAssignmentStatement;
import org.sosy_lab.cpachecker.cfa.ast.AFunctionCallStatement;
import org.sosy_lab.cpachecker.cfa.ast.AIdExpression;
import org.sosy_lab.cpachecker.cfa.ast.AInitializerExpression;
import org.sosy_lab.cpachecker.cfa.ast.AVariableDeclaration;
import org.sosy_lab.cpachecker.cfa.ast.IADeclaration;
import org.sosy_lab.cpachecker.cfa.ast.IAExpression;
import org.sosy_lab.cpachecker.cfa.ast.IAInitializer;
import org.sosy_lab.cpachecker.cfa.ast.IALeftHandSide;
import org.sosy_lab.cpachecker.cfa.ast.IAStatement;
import org.sosy_lab.cpachecker.cfa.ast.c.CDesignatedInitializer;
import org.sosy_lab.cpachecker.cfa.ast.c.CExpression;
import org.sosy_lab.cpachecker.cfa.ast.c.CInitializer;
import org.sosy_lab.cpachecker.cfa.ast.c.CInitializerExpression;
import org.sosy_lab.cpachecker.cfa.ast.c.CInitializerList;
import org.sosy_lab.cpachecker.cfa.ast.java.JArrayInitializer;
import org.sosy_lab.cpachecker.cfa.model.ADeclarationEdge;
import org.sosy_lab.cpachecker.cfa.model.AReturnStatementEdge;
import org.sosy_lab.cpachecker.cfa.model.AStatementEdge;
import org.sosy_lab.cpachecker.cfa.model.AssumeEdge;
import org.sosy_lab.cpachecker.cfa.model.CFAEdge;
import org.sosy_lab.cpachecker.cfa.model.CFAEdgeType;
import org.sosy_lab.cpachecker.cfa.model.CFANode;
import org.sosy_lab.cpachecker.cfa.model.FunctionCallEdge;
import org.sosy_lab.cpachecker.cfa.model.MultiEdge;
import org.sosy_lab.cpachecker.cfa.model.c.CFunctionCallEdge;
import org.sosy_lab.cpachecker.cfa.model.c.CFunctionReturnEdge;
import org.sosy_lab.cpachecker.core.CPAcheckerResult.Result;
import org.sosy_lab.cpachecker.core.CounterexampleInfo;
import org.sosy_lab.cpachecker.core.Model;
import org.sosy_lab.cpachecker.core.ShutdownNotifier;
import org.sosy_lab.cpachecker.core.algorithm.invariants.CPAInvariantGenerator;
import org.sosy_lab.cpachecker.core.algorithm.invariants.DoNothingInvariantGenerator;
import org.sosy_lab.cpachecker.core.algorithm.invariants.InvariantGenerator;
import org.sosy_lab.cpachecker.core.algorithm.testgen.util.ReachedSetUtils;
import org.sosy_lab.cpachecker.core.interfaces.AbstractState;
import org.sosy_lab.cpachecker.core.interfaces.ConfigurableProgramAnalysis;
import org.sosy_lab.cpachecker.core.interfaces.Precision;
import org.sosy_lab.cpachecker.core.interfaces.Statistics;
import org.sosy_lab.cpachecker.core.interfaces.StatisticsProvider;
import org.sosy_lab.cpachecker.core.interfaces.WrapperCPA;
import org.sosy_lab.cpachecker.core.interfaces.conditions.AdjustableConditionCPA;
import org.sosy_lab.cpachecker.core.interfaces.conditions.ReachedSetAdjustingCPA;
import org.sosy_lab.cpachecker.core.reachedset.ReachedSet;
import org.sosy_lab.cpachecker.core.reachedset.ReachedSetFactory;
import org.sosy_lab.cpachecker.core.reachedset.UnmodifiableReachedSet;
import org.sosy_lab.cpachecker.cpa.arg.ARGCPA;
import org.sosy_lab.cpachecker.cpa.arg.ARGPath;
import org.sosy_lab.cpachecker.cpa.arg.ARGState;
import org.sosy_lab.cpachecker.cpa.arg.ARGUtils;
import org.sosy_lab.cpachecker.cpa.assumptions.storage.AssumptionStorageState;
import org.sosy_lab.cpachecker.cpa.edgeexclusion.EdgeExclusionPrecision;
import org.sosy_lab.cpachecker.cpa.invariants.InvariantsCPA;
import org.sosy_lab.cpachecker.cpa.invariants.InvariantsState;
import org.sosy_lab.cpachecker.cpa.loopstack.LoopstackState;
import org.sosy_lab.cpachecker.cpa.predicate.PredicateAbstractState;
import org.sosy_lab.cpachecker.cpa.predicate.PredicateCPA;
import org.sosy_lab.cpachecker.exceptions.CPAException;
import org.sosy_lab.cpachecker.exceptions.CPATransferException;
import org.sosy_lab.cpachecker.exceptions.PredicatedAnalysisPropertyViolationException;
import org.sosy_lab.cpachecker.exceptions.SolverException;
import org.sosy_lab.cpachecker.util.AbstractStates;
import org.sosy_lab.cpachecker.util.CFAUtils;
import org.sosy_lab.cpachecker.util.CFAUtils.Loop;
import org.sosy_lab.cpachecker.util.CPAs;
import org.sosy_lab.cpachecker.util.Precisions;
import org.sosy_lab.cpachecker.util.VariableClassification;
import org.sosy_lab.cpachecker.util.predicates.PathChecker;
import org.sosy_lab.cpachecker.util.predicates.Solver;
import org.sosy_lab.cpachecker.util.predicates.interfaces.BooleanFormula;
import org.sosy_lab.cpachecker.util.predicates.interfaces.PathFormulaManager;
import org.sosy_lab.cpachecker.util.predicates.interfaces.ProverEnvironment;
import org.sosy_lab.cpachecker.util.predicates.interfaces.view.BooleanFormulaManagerView;
import org.sosy_lab.cpachecker.util.predicates.interfaces.view.FormulaManagerView;
import org.sosy_lab.cpachecker.util.predicates.interpolation.CounterexampleTraceInfo;
import org.sosy_lab.cpachecker.util.predicates.pathformula.PathFormula;
import org.sosy_lab.cpachecker.util.predicates.pathformula.SSAMap;

import com.google.common.base.Function;
import com.google.common.base.Preconditions;
import com.google.common.base.Predicate;
import com.google.common.base.Predicates;
import com.google.common.collect.FluentIterable;
import com.google.common.collect.ImmutableMultimap;
import com.google.common.collect.ImmutableSet;
import com.google.common.collect.Iterables;
import com.google.common.collect.Multimap;
import com.google.common.collect.Multimaps;

@Options(prefix="bmc")
public class BMCAlgorithm implements Algorithm, StatisticsProvider {

  private static final Predicate<AbstractState> IS_STOP_STATE =
    Predicates.compose(new Predicate<AssumptionStorageState>() {
                             @Override
                             public boolean apply(AssumptionStorageState pArg0) {
                               return (pArg0 != null) && pArg0.isStop();
                             }
                           },
                       AbstractStates.toState(AssumptionStorageState.class));

  private static final Function<? super AbstractState, ? extends Iterable<? extends CFAEdge>> ENTERING_EDGES = new Function<AbstractState, Iterable<CFAEdge>>() {

    @Override
    @Nullable
    public Iterable<CFAEdge> apply(@Nullable AbstractState pArg0) {
      CFANode location;
      if (pArg0 == null || (location = extractLocation(pArg0)) == null) {
        return Collections.<CFAEdge>emptyList();
      }
      return CFAUtils.enteringEdges(location);
    }

    };


  private class BMCStatistics implements Statistics {

    private final Timer satCheck = new Timer();
    private final Timer errorPathCreation = new Timer();
    private final Timer assertionsCheck = new Timer();

    private final Timer inductionPreparation = new Timer();
    private final Timer inductionCheck = new Timer();
    private Timer invariantGeneration;
    private int inductionCutPoints = 0;

    @Override
    public void printStatistics(PrintStream out, Result pResult, ReachedSet pReached) {
      if (satCheck.getNumberOfIntervals() > 0) {
        out.println("Time for final sat check:            " + satCheck);
      }
      if (errorPathCreation.getNumberOfIntervals() > 0) {
        out.println("Time for error path creation:        " + errorPathCreation);
      }
      if (assertionsCheck.getNumberOfIntervals() > 0) {
        out.println("Time for bounding assertions check:  " + assertionsCheck);
      }
      if (inductionCheck.getNumberOfIntervals() > 0) {
        out.println("Number of cut points for induction:  " + inductionCutPoints);
        out.println("Time for induction formula creation: " + inductionPreparation);
        if (invariantGeneration.getNumberOfIntervals() > 0) {
          out.println("  Time for invariant generation:     " + invariantGeneration);
        }
        out.println("Time for induction check:            " + inductionCheck);
      }
    }

    @Override
    public String getName() {
      return "BMC algorithm";
    }
  }

  @Option(description = "If BMC did not find a bug, check whether "
      + "the bounding did actually remove parts of the state space "
      + "(this is similar to CBMC's unwinding assertions).")
  private boolean boundingAssertions = true;

  @Option(description="Check reachability of target states after analysis "
      + "(classical BMC). The alternative is to check the reachability "
      + "as soon as the target states are discovered, which is done if "
      + "cpa.predicate.targetStateSatCheck=true.")
  private boolean checkTargetStates = true;

  @Option(description="try using induction to verify programs with loops")
  private boolean induction = false;

<<<<<<< HEAD
  @Option(description="Generate invariants and add them to the induction hypothesis.")
  private boolean useInvariantsForInduction = false;

  @Option(description="dump counterexample formula to file")
  @FileOption(FileOption.Type.OUTPUT_FILE)
  private Path dumpCounterexampleFormula = Paths.get("ErrorPath.%d.smt2");
=======
  @Option(description="dump counterexample formula to file")
  @FileOption(FileOption.Type.OUTPUT_FILE)
  private File dumpCounterexampleFormula = new File("counterexample.msat");
>>>>>>> 5f901b87

  private final BMCStatistics stats = new BMCStatistics();
  private final Algorithm algorithm;
  private final ConfigurableProgramAnalysis cpa;

  private final InvariantGenerator invariantGenerator;

  private final FormulaManagerView fmgr;
  private final PathFormulaManager pmgr;
  private final Solver solver;

  private final LogManager logger;
  private final ReachedSetFactory reachedSetFactory;
  private final CFA cfa;

  private final ShutdownNotifier shutdownNotifier;

  private final List<? extends AdjustableConditionCPA> conditionCPAs;

  private final Iterable<CFAEdge> ignorableEdges;

  private BooleanFormulaManagerView bfmgr;

  public BMCAlgorithm(Algorithm pAlgorithm, ConfigurableProgramAnalysis pCpa,
                      Configuration pConfig, LogManager pLogger,
                      ReachedSetFactory pReachedSetFactory,
                      ShutdownNotifier pShutdownNotifier, CFA pCfa)
                      throws InvalidConfigurationException, CPAException {
    pConfig.inject(this);
    algorithm = pAlgorithm;
    cpa = pCpa;
    logger = pLogger;
    reachedSetFactory = pReachedSetFactory;
    cfa = pCfa;

    if (induction && useInvariantsForInduction) {
      invariantGenerator = new CPAInvariantGenerator(pConfig, pLogger, reachedSetFactory, pShutdownNotifier, cfa);
    } else {
      invariantGenerator = new DoNothingInvariantGenerator(reachedSetFactory);
    }
    stats.invariantGeneration = invariantGenerator.getTimeOfExecution();

    PredicateCPA predCpa = ((WrapperCPA)cpa).retrieveWrappedCpa(PredicateCPA.class);
    if (predCpa == null) {
      throw new InvalidConfigurationException("PredicateCPA needed for BMCAlgorithm");
    }
    fmgr = predCpa.getFormulaManager();
    bfmgr = fmgr.getBooleanFormulaManager();
    pmgr = predCpa.getPathFormulaManager();
    solver = predCpa.getSolver();
    shutdownNotifier = pShutdownNotifier;
    conditionCPAs = CPAs.asIterable(cpa).filter(AdjustableConditionCPA.class).toList();

    ignorableEdges = induction ? getIgnorableEdges(cfa) : Collections.<CFAEdge>emptySet();
  }

  @Override
  public boolean run(final ReachedSet pReachedSet) throws CPAException, InterruptedException {
    final ReachedSet reachedSet;
    if (Iterables.isEmpty(ignorableEdges)) {
      reachedSet = pReachedSet;
    } else {
      reachedSet = reachedSetFactory.create();
      ReachedSetUtils.addReachedStatesToOtherReached(pReachedSet, reachedSet);
      for (AbstractState waitingState : pReachedSet.getWaitlist()) {
        Precision precision = pReachedSet.getPrecision(waitingState);
        precision = excludeIgnorableEdges(precision);
        reachedSet.remove(waitingState);
        reachedSet.add(waitingState, precision);
      }
    }


    CFANode initialLocation = extractLocation(reachedSet.getFirstState());

    invariantGenerator.start(initialLocation);

    try {
      logger.log(Level.INFO, "Creating formula for program");
      boolean soundInner;


      try (ProverEnvironment prover = solver.newProverEnvironmentWithModelGeneration();
          KInductionProver kInductionProver = induction ? new KInductionProver() : null) {

        do {
          shutdownNotifier.shutdownIfNecessary();
          soundInner = unroll(reachedSet);
          if (from(reachedSet)
              .skip(1) // first state of reached is always an abstraction state, so skip it
              .transform(toState(PredicateAbstractState.class))
              .anyMatch(FILTER_ABSTRACTION_STATES)) {

            logger.log(Level.WARNING, "BMC algorithm does not work with abstractions. Could not check for satisfiability!");
            return soundInner;
          }

          // first check safety
          boolean safe = checkTargetStates(reachedSet, prover);
          logger.log(Level.FINER, "Program is safe?:", safe);

          if (!safe) {
            createErrorPath(reachedSet, prover);
          }

          prover.pop(); // remove program formula from solver stack

          if (!safe) {
            return soundInner;
          }

          // second check soundness
          boolean sound = false;

          // verify soundness, but don't bother if we are unsound anyway or we have found a bug
          if (soundInner && safe) {

            // check bounding assertions
            sound = checkBoundingAssertions(reachedSet, prover);

            // try to prove program safety via induction
            if (induction) {
              sound = sound || kInductionProver.check();
            }
            if (sound) {
              return true;
            }
          }
        }
        while (soundInner && adjustConditions());
      }

      return false;

    } finally {
      invariantGenerator.cancel();
      if (reachedSet != pReachedSet) {
        pReachedSet.clear();
        ReachedSetUtils.addReachedStatesToOtherReached(reachedSet, pReachedSet);
      }
    }
  }

  private boolean adjustConditions() {
    for (AdjustableConditionCPA condCpa : conditionCPAs) {
      if (!condCpa.adjustPrecision()) {
        // this cpa said "do not continue"
        logger.log(Level.INFO, "Terminating because of", condCpa.getClass().getSimpleName());
        return false;
      }
    }
    return !conditionCPAs.isEmpty();
  }

  /**
   * This method tries to find a feasible path to (one of) the target state(s).
   * It does so by asking the solver for a satisfying assignment.
   * @throws InterruptedException
   */
  private void createErrorPath(final ReachedSet pReachedSet, final ProverEnvironment prover) throws CPATransferException, InterruptedException {
    if (!(cpa instanceof ARGCPA)) {
      logger.log(Level.INFO, "Error found, but error path cannot be created without ARGCPA");
      return;
    }

    stats.errorPathCreation.start();
    try {
      logger.log(Level.INFO, "Error found, creating error path");

      Iterable<ARGState> arg = from(pReachedSet).filter(ARGState.class);

      // get the branchingFormula
      // this formula contains predicates for all branches we took
      // this way we can figure out which branches make a feasible path
      BooleanFormula branchingFormula = pmgr.buildBranchingFormula(arg);

      if (bfmgr.isTrue(branchingFormula)) {
        logger.log(Level.WARNING, "Could not create error path because of missing branching information!");
        return;
      }

      Model model;

      // add formula to solver environment
      prover.push(branchingFormula);
      try {

        // need to ask solver for satisfiability again,
        // otherwise model doesn't contain new predicates
        boolean stillSatisfiable = !prover.isUnsat();

        if (!stillSatisfiable) {
          // should not occur
          logger.log(Level.WARNING, "Could not create error path information because of inconsistent branching information!");
          return;
        }

        try {
          model = prover.getModel();
        } catch (SolverException e) {
          logger.log(Level.WARNING, "Solver could not produce model, cannot create error path.");
          logger.logDebugException(e);
          return;
        }
      } finally {
        prover.pop(); // remove branchingFormula
      }


      // get precise error path
      Map<Integer, Boolean> branchingInformation = pmgr.getBranchingPredicateValuesFromModel(model);
      ARGState root = (ARGState)pReachedSet.getFirstState();

      ARGPath targetPath;
      try {
        targetPath = ARGUtils.getPathFromBranchingInformation(root, pReachedSet.asCollection(), branchingInformation);
      } catch (IllegalArgumentException e) {
        logger.logUserException(Level.WARNING, e, "Could not create error path");
        return;
      }

      // create and store CounterexampleInfo object
      CounterexampleInfo counterexample;

      // replay error path for a more precise satisfying assignment
      PathChecker pathChecker = new PathChecker(logger, pmgr, solver);
      try {
        CounterexampleTraceInfo info = pathChecker.checkPath(targetPath.asEdgesList());

        if (info.isSpurious()) {
          logger.log(Level.WARNING, "Inconsistent replayed error path!");
          counterexample = CounterexampleInfo.feasible(targetPath, model);

        } else {
          counterexample = CounterexampleInfo.feasible(targetPath, info.getModel());

          counterexample.addFurtherInformation(fmgr.dumpFormula(bfmgr.and(info.getCounterExampleFormulas())),
              dumpCounterexampleFormula);
        }

      } catch (CPATransferException e) {
        // path is now suddenly a problem
        logger.logUserException(Level.WARNING, e, "Could not replay error path to get a more precise model");
        counterexample = CounterexampleInfo.feasible(targetPath, model);
      }

      ((ARGCPA)cpa).addCounterexample(targetPath.getLast().getFirst(), counterexample);

    } finally {
      stats.errorPathCreation.stop();
    }
  }

  private boolean checkTargetStates(final ReachedSet pReachedSet, final ProverEnvironment prover) throws InterruptedException {
    List<AbstractState> targetStates = from(pReachedSet)
                                            .filter(IS_TARGET_STATE)
                                            .toList();

    if (checkTargetStates) {
      logger.log(Level.FINER, "Found", targetStates.size(), "potential target states");

      // create formula
      BooleanFormula program = createFormulaFor(targetStates);

      logger.log(Level.INFO, "Starting satisfiability check...");
      stats.satCheck.start();
      prover.push(program);
      boolean safe = prover.isUnsat();
      // leave program formula on solver stack
      stats.satCheck.stop();

      if (safe) {
        pReachedSet.removeAll(targetStates);
      }
      return safe;

    } else {
      // fast check for trivial cases
      return targetStates.isEmpty();
    }
  }

  private boolean checkBoundingAssertions(final ReachedSet pReachedSet, final ProverEnvironment prover) throws InterruptedException {
    FluentIterable<AbstractState> stopStates = from(pReachedSet)
                                                    .filter(IS_STOP_STATE);

    if (boundingAssertions) {
      // create formula for unwinding assertions
      BooleanFormula assertions = createFormulaFor(stopStates);

      logger.log(Level.INFO, "Starting assertions check...");

      stats.assertionsCheck.start();
      prover.push(assertions);
      boolean sound = prover.isUnsat();
      prover.pop();
      stats.assertionsCheck.stop();

      logger.log(Level.FINER, "Soundness after assertion checks:", sound);
      return sound;

    } else {
      // fast check for trivial cases
      return stopStates.isEmpty();
    }
  }

  /**
   * Create a disjunctive formula of all the path formulas in the supplied iterable.
   */
  private BooleanFormula createFormulaFor(Iterable<AbstractState> states) {
    BooleanFormula f = bfmgr.makeBoolean(false);

    for (PredicateAbstractState e : AbstractStates.projectToType(states, PredicateAbstractState.class)) {
      f = bfmgr.or(f, e.getPathFormula().getFormula());
    }

    return f;
  }


  @Override
  public void collectStatistics(Collection<Statistics> pStatsCollection) {
    if (algorithm instanceof StatisticsProvider) {
      ((StatisticsProvider)algorithm).collectStatistics(pStatsCollection);
    }
    pStatsCollection.add(stats);
  }

  private class KInductionProver implements AutoCloseable {

    private ProverEnvironment prover = null;

    private final Boolean trivialResult;

    private final Iterable<CFAEdge> incomingEdges;

    private final Iterable<CFAEdge> outgoingEdges;

    private final ReachedSet reachedSet;

    private final Loop loop;

    private UnmodifiableReachedSet invariantsReachedSet;

    private int stackDepth = 0;

    public KInductionProver() {
      List<CFAEdge> incomingEdges = null;
      FluentIterable<CFAEdge> outgoingEdges = null;
      ReachedSet reachedSet = null;
      Loop loop = null;
      if (!cfa.getLoopStructure().isPresent()) {
        logger.log(Level.WARNING, "Could not use induction for proving program safety, loop structure of program could not be determined.");
        trivialResult = false;
      } else {
        Multimap<String, Loop> loops = cfa.getLoopStructure().get();

        // Induction is currently only possible if there is a single loop.
        // This check can be weakened in the future,
        // e.g. it is ok if there is only a single loop on each path.
        if (loops.size() > 1) {
          logger.log(Level.WARNING, "Could not use induction for proving program safety, program has too many loops");
          invariantGenerator.cancel();
          trivialResult = false;
        } else if (loops.isEmpty()) {
          // induction is unnecessary, program has no loops
          invariantGenerator.cancel();
          trivialResult = true;
        } else {
          stats.inductionPreparation.start();

          loop = Iterables.getOnlyElement(loops.values());
          // function edges do not count as incoming/outgoing edges
          incomingEdges = from(loop.getIncomingEdges()).filter(not(instanceOf(CFunctionReturnEdge.class))).toList();
          outgoingEdges = from(loop.getOutgoingEdges())
              .filter(new Predicate<CFAEdge>() {
                @Override
                public boolean apply(CFAEdge pInput) {
                  if (!(pInput instanceof CFunctionCallEdge)) {
                    return true;
                  }
                  CFANode nodeAfterFunction = ((CFunctionCallEdge) pInput).getSummaryEdge().getSuccessor();
                  if (nodeAfterFunction.getNumEnteringEdges() == 0) {
                    // This is a function call without the chance to return
                    // to the node after the function (a non-terminating function).
                    // This is an exception where the edge counts as an outgoing edge.
                    return true;
                  }
                  return false;
                }
              });

          if (incomingEdges.size() > 1) {
            logger.log(Level.WARNING, "Could not use induction for proving program safety, loop has too many incoming edges", incomingEdges);
            trivialResult = false;
          } else if (loop.getLoopHeads().size() > 1) {
            logger.log(Level.WARNING, "Could not use induction for proving program safety, loop has too many loop heads");
            trivialResult = false;
          } else {
            trivialResult = null;
          }
          reachedSet = reachedSetFactory.create();
          CFANode loopHead = Iterables.getOnlyElement(loop.getLoopHeads());
          Precision precision = cpa.getInitialPrecision(loopHead);
          if (trivialResult == null) {
            precision = excludeIgnorableEdges(precision);
          }
          reachedSet.add(cpa.getInitialState(loopHead), precision);
          stats.inductionPreparation.stop();
        }
      }
      this.incomingEdges = trivialResult == null ? incomingEdges : null;
      this.outgoingEdges = trivialResult == null ? outgoingEdges : null;
      this.reachedSet = reachedSet;
      this.loop = loop;
    }

    private boolean isTrivial() {
      return this.trivialResult != null;
    }

    private boolean getTrivialResult() {
      Preconditions.checkState(isTrivial(), "The proof is non-trivial.");
      return trivialResult;
    }

    private Iterable<CFAEdge> getIncomingEdges() {
      Preconditions.checkState(!isTrivial(), "No incoming edges computed, because the proof is trivial.");
      assert incomingEdges != null;
      return incomingEdges;
    }

    private Iterable<CFAEdge> getOutgoingEdges() {
      Preconditions.checkState(!isTrivial(), "No outgoing edges computed, because the proof is trivial.");
      assert outgoingEdges != null;
      return outgoingEdges;
    }

    private ReachedSet getCurrentReachedSet() {
      Preconditions.checkState(!isTrivial(), "No reached set created, because the proof is trivial.");
      assert reachedSet != null;
      return reachedSet;
    }

    private Loop getLoop() {
      Preconditions.checkState(!isTrivial(), "No loop computed, because the proof is trivial.");
      assert loop != null;
      return loop;
    }

    private boolean isProverInitialized() {
      return prover != null;
    }

    private ProverEnvironment getProver() throws CPAException, InterruptedException {
      // get global invariants
      CFANode loopHead = Iterables.getOnlyElement(getLoop().getLoopHeads());
      UnmodifiableReachedSet currentInvariantsReachedSet = invariantGenerator.get();
      if (currentInvariantsReachedSet != invariantsReachedSet) {
        invariantsReachedSet = currentInvariantsReachedSet;
        BooleanFormula invariants = extractInvariantsAt(currentInvariantsReachedSet, loopHead);
        injectInvariants(currentInvariantsReachedSet, loopHead);
        if (isProverInitialized()) {
          pop();
        } else {
          prover = solver.newProverEnvironmentWithModelGeneration();
        }
        invariants = fmgr.instantiate(invariants, SSAMap.emptySSAMap().withDefault(1));
        push(invariants);
      }
      assert isProverInitialized();
      return prover;
    }

    private void injectInvariants(UnmodifiableReachedSet pReachedSet, CFANode pLocation) {
      InvariantsCPA invariantsCPA = CPAs.retrieveCPA(cpa, InvariantsCPA.class);
      if (invariantsCPA == null) {
        return;
      }
      InvariantsState invariant = null;
      for (AbstractState locState : AbstractStates.filterLocation(pReachedSet, pLocation)) {
        InvariantsState disjunctivePart = AbstractStates.extractStateByType(locState, InvariantsState.class);
        if (disjunctivePart != null) {
          if (invariant == null) {
            invariant = disjunctivePart;
          } else {
            invariant = invariant.join(disjunctivePart, true);
          }
        } else {
          return;
        }
      }
      if (invariant != null) {
        invariantsCPA.injectInvariant(pLocation, invariant);
      }
    }

    @Override
    public void close() {
      if (isProverInitialized()) {
        while (stackDepth-- > 0) {
          prover.pop();
        }
        prover.close();
      }
    }

    private void pop() {
      Preconditions.checkState(isProverInitialized());
      Preconditions.checkState(stackDepth > 0);
      prover.pop();
      --stackDepth;
    }

    private void push(BooleanFormula pFormula) {
      Preconditions.checkState(isProverInitialized());
      prover.push(pFormula);
      ++stackDepth;
    }

    private BooleanFormula extractInvariantsAt(UnmodifiableReachedSet pReachedSet, CFANode pLocation) throws CPAException, InterruptedException {
      BooleanFormula invariant = bfmgr.makeBoolean(false);

      if (pReachedSet.isEmpty()) {
        return bfmgr.makeBoolean(true); // no invariants available
      }

      for (AbstractState locState : AbstractStates.filterLocation(pReachedSet, pLocation)) {
        BooleanFormula f = AbstractStates.extractReportedFormulas(fmgr, locState);
        logger.log(Level.ALL, "Invariant:", f);

        invariant = bfmgr.or(invariant, f);
      }
      return invariant;
    }

    public final boolean check() throws CPAException, InterruptedException {
      if (isTrivial()) {
        return getTrivialResult();
      }

      stats.inductionPreparation.start();
      final Loop loop = getLoop();

      final CFANode loopHead = Iterables.getOnlyElement(loop.getLoopHeads());

      // check that the loop head is unambiguous
      assert loopHead.equals(Iterables.getOnlyElement(getIncomingEdges()).getSuccessor());


      // Proving program safety with induction consists of two parts:
      // 1) Prove all paths safe that go only one iteration through the loop.
      //    This is part of the classic bounded model checking done above,
      //    so we don't care about this here.
      // 2) Assume that one loop iteration is safe and prove that the next one is safe, too.

      // Suppose that the loop has a single outgoing edge,
      // which leads to the error location. This edge is always an CAssumeEdge,
      // and it has a "sibling" which is an inner edge of the loop and leads to
      // the next iteration. We call the latter the continuation edge.
      // The common predecessor node of these two edges will be called cut point.
      // Now we want to show that the control flow of the program will never take
      // the outgoing edge and reach the error location,
      // if it didn't take it in the iteration before.
      // We create three formulas:
      // A is the assumption from the continuation edge in the previous iteration
      // B is the formula for the loop body in the current iteration up to the cut point
      // C is the negation of the formula for the path from the cut point to the error location
      // Then we try to prove that the formula (A & B) => C holds.
      // This implies that control flow cannot reach the error location.

      // The conjunction (A & B) is created by running the CPAAlgorithm starting
      // at the cut point and letting it run until the end of the current iteration
      // (i.e. let it finish the iteration it starts in and complete one more iteration).
      // Then we get the abstract state at the cut point in the last iteration
      // and take its path formula, which is exactly (A & B).
      // C is created by letting the CPAAlgorithm run starting at the cut point,
      // taking the outgoing edge (and not staying within the loop).
      // Then we can take the disjunction of the path formulas at all reached
      // target states. Two things are important here:
      // CPAAlgorithm needs to take only the path out of the loop,
      // and the path formula needs to be created with the SSAMap from (A & B)
      // in order to get the indices right.

      // Everything above is easily extended to k-induction with k >= 1
      // and to loops that have several outgoing edges (and therefore several
      // cut points).
      // For k-induction, just let the algorithm run a few iterations. Of course
      // the formula for the induction basis needs to contain the same number of
      // iterations. This is ensured because we use the same algorithm and the
      // same CPAs to create the formulas in both cases, so they'll run the same
      // number of iterations in both cases.
      // For several exiting edges, we add each cut-point to the initial reached
      // set, so that A will contain the assumptions from all continuation edges,
      // and we'll create several (A & B) and C formulas, one for each cut point.


      // Create initial reached set:
      // Run algorithm in order to create formula (A & B)
      logger.log(Level.INFO, "Running algorithm to create induction hypothesis");
      ReachedSet reached = getCurrentReachedSet();
      unroll(reached);

      final Multimap<CFANode, AbstractState> reachedPerLocation = Multimaps.index(reached, EXTRACT_LOCATION);

      // live view of reached set with only the states in the loop
      FluentIterable<AbstractState> loopStates = from(reached).filter(new Predicate<AbstractState>() {
        @Override
        public boolean apply(AbstractState pArg0) {
          LoopstackState loopState = extractStateByType(pArg0, LoopstackState.class);
          return loop.equals(loopState.getLoop());
        }
      });

      assert !loopStates.isEmpty();

      // Create formula
      BooleanFormula inductions = bfmgr.makeBoolean(true);

      final Iterable<CFAEdge> cutPointEdges = getCutPointEdges(reachedPerLocation, loopStates);

      int inductionCutPoints = 0;

      for (CFAEdge cutPointEdge : cutPointEdges) {

<<<<<<< HEAD
        inductionCutPoints++;
        logger.log(Level.FINEST, "Considering cut point edge", cutPointEdge);
=======
    @Option(name="invariantGenerationConfigFile",
            description="configuration file for invariant generation")
    @FileOption(FileOption.Type.OPTIONAL_INPUT_FILE)
    private File configFile;
>>>>>>> 5f901b87

        CFANode cutPoint = cutPointEdge.getPredecessor();
        Iterable<AbstractState> cutPointStates = reachedPerLocation.get(cutPoint);

        // Create (A & B)
        PathFormula pathFormulaAB = extractLastIterationPath(cutPointStates);
        BooleanFormula formulaAB = pathFormulaAB.getFormula();

        BooleanFormula formulaC;
        { // Create C
          // We want to continue exploration from lastCutPointState,
          // but with an empty path formula. However, the SSAMap needs to be the one
          // from lastCutPointState, so we can use a fresh initial state.
          PathFormula empty = pmgr.makeEmptyPathFormula(pathFormulaAB); // empty has correct SSAMap
          AbstractState freshCutPointState = cpa.getInitialState(cutPoint);

          // Modify the path formula but save the previous one to restore it later
          PredicateAbstractState predicateAbstractState = extractStateByType(freshCutPointState, PredicateAbstractState.class);
          PathFormula savedPathFormula = predicateAbstractState.getPathFormula();
          predicateAbstractState.setPathFormula(empty);

          /*
           * Ensure that only the path leaving the loop is left by preparing
           * the precision to exclude all other edges leaving the cut point
           */
          Precision freshCutPointPrecision = cpa.getInitialPrecision(cutPoint);
          freshCutPointPrecision = excludeIgnorableEdges(freshCutPointPrecision);
          freshCutPointPrecision = excludeLoopEdges(freshCutPointPrecision, cutPointEdge);

          // Create path formulas by running CPAAlgorithm
          reached = reachedSetFactory.create();
          reached.add(freshCutPointState, freshCutPointPrecision);
          algorithm.run(reached);

          Iterable<AbstractState> targetStates = from(reached).filter(IS_TARGET_STATE);
          formulaC = bfmgr.not(createFormulaFor(targetStates));
          reached.clear();

          // Reset predicate path formula
          predicateAbstractState.setPathFormula(savedPathFormula);
        }

        // Create (A & B) => C
        BooleanFormula f = bfmgr.or(bfmgr.not(formulaAB), formulaC);

        inductions = bfmgr.and(inductions, f);
      }

      stats.inductionCutPoints = inductionCutPoints;

      // now prove that (A & B) => C is a tautology by checking if the negation is unsatisfiable

      inductions = bfmgr.not(inductions);

      ProverEnvironment prover = getProver();

      stats.inductionPreparation.stop();

      logger.log(Level.INFO, "Starting induction check...");

      stats.inductionCheck.start();
      push(inductions);
      boolean sound = prover.isUnsat();

      if (!sound && logger.wouldBeLogged(Level.ALL)) {
        logger.log(Level.ALL, "Model returned for induction check:", prover.getModel());
      }
      pop();
      stats.inductionCheck.stop();

      logger.log(Level.FINER, "Soundness after induction check:", sound);
      return sound;
    }

    /**
     * Ensures that only the path leaving the loop is analyzed by preparing the
     * precision to exclude all other edges leaving the cut point.
     *
     * @param pFreshCutPointPrecision the current precision at the cut point.
     * @param pCutPointEdge the edge leaving the loop at the cut point.
     *
     * @return the new precision at the cut point.
     *
     * @throws CPAException if the EdgeExclusionCPA is not present.
     */
    private Precision excludeLoopEdges(Precision pFreshCutPointPrecision, CFAEdge pCutPointEdge) throws CPAException {
      List<CFAEdge> loopEdges = CFAUtils.leavingEdges(pCutPointEdge.getPredecessor())
          .filter(not(equalTo(pCutPointEdge))).toList();

      if (loopEdges.isEmpty()) {
        return pFreshCutPointPrecision;
      }

      EdgeExclusionPrecision oldPrecision = Precisions.extractPrecisionByType(pFreshCutPointPrecision, EdgeExclusionPrecision.class);
      if (oldPrecision == null) {
        throw new CPAException("Bounded model checking with induction requires an instance of the EdgeExclusionCPA. Please restart with the EdgeExclusionCPA.");
      }
      EdgeExclusionPrecision newPrecision = oldPrecision.excludeMoreEdges(loopEdges);
      if (newPrecision == oldPrecision) {
        return pFreshCutPointPrecision;
      }
      pFreshCutPointPrecision = Precisions.replaceByType(pFreshCutPointPrecision, newPrecision, EdgeExclusionPrecision.class);
      return pFreshCutPointPrecision;
    }

    /**
     * Extracts the path formula to the cut point states representing the last iteration.
     *
     * @param cutPointStates the cut point states.
     * @return the path formula to the cut point states representing the last iteration.
     *
     * @throws CPAException if no loopstack information is present.
     */
    private PathFormula extractLastIterationPath(Iterable<AbstractState> cutPointStates) throws CPAException, InterruptedException {
      int highestIteration = -1;
      PathFormula pathFormula = null;
      for (AbstractState cutPointState : cutPointStates) {
        LoopstackState loopstackState = extractStateByType(cutPointState, LoopstackState.class);
        if (loopstackState == null) {
          throw new CPAException("BMC without LoopstackCPA is not supported. Please rerun with an instance of the LoopstackCPA.");
        }
        if (!loopstackState.mustDumpAssumptionForAvoidance()) {
          int iteration = loopstackState.getIteration();
          if (iteration > highestIteration || pathFormula == null) {
            highestIteration = iteration;
            pathFormula = extractStateByType(cutPointState, PredicateAbstractState.class).getPathFormula();
          } else if (iteration == highestIteration) {
            assert pathFormula != null;
            pathFormula = pmgr.makeOr(pathFormula, extractStateByType(cutPointState, PredicateAbstractState.class).getPathFormula());
          }
        }
      }
      Preconditions.checkArgument(pathFormula != null, "cutPointStates must not be empty.");
      return pathFormula;
    }

    /**
     * Consider all edges that lead from the loop to a target location. This is
     * the combination of all edges leaving the loop leading to a target
     * location and all edges leading to target locations within the loop, but
     * not any target locations preceding the loop.
     *
     * @param pReachedPerLocation the reached set mapped to the reached locations.
     * @param pLoopStates the loop states.
     * @return all edges that lead from the loop to a target location.
     */
    private Iterable<CFAEdge> getCutPointEdges(final Multimap<CFANode, AbstractState> pReachedPerLocation,
        Iterable<AbstractState> pLoopStates) {
      Iterable<CFAEdge> relevantOutgoingEdges = FluentIterable.from(getOutgoingEdges()).filter(new Predicate<CFAEdge>() {

        @Override
        public boolean apply(@Nullable CFAEdge pEdge) {
          if (pEdge == null) {
            return false;
          }
          // filter out exit edges that do not lead to a target state, we don't care about them
          CFANode exitLocation = pEdge.getSuccessor();
          Collection<AbstractState> exitStates = pReachedPerLocation.get(exitLocation);
          if (exitStates.isEmpty()) {
            return false;
          }
          ARGState lastExitState = (ARGState) Iterables.getLast(exitStates);

          // the states reachable from the exit edge
          Set<ARGState> outOfLoopStates = lastExitState.getSubgraph();
          if (!from(outOfLoopStates).anyMatch(IS_TARGET_STATE)) {
            return false;
          }
          return true;
        }

      });
      Iterable<CFAEdge> relevantInsideEdges = FluentIterable.from(pLoopStates).filter(IS_TARGET_STATE).transformAndConcat(ENTERING_EDGES).toSet();
      return Iterables.concat(relevantOutgoingEdges, relevantInsideEdges);
    }

  }

  /**
   * Unrolls the given reached set using the algorithm provided to this
   * instance of the bounded model checking algorithm.
   *
   * @param pReachedSet the reached set to unroll.
   *
   * @return {@code true} if the unrolling was sound, {@code false} otherwise.
   *
   * @throws PredicatedAnalysisPropertyViolationException
   * @throws CPAException
   * @throws InterruptedException
   */
  private boolean unroll(ReachedSet pReachedSet) throws PredicatedAnalysisPropertyViolationException, CPAException, InterruptedException {
    return unroll(pReachedSet, Collections.<CFAEdge>emptySet());
  }

  /**
   * Unrolls the given reached set using the algorithm provided to this
   * instance of the bounded model checking algorithm.
   *
   * @param pReachedSet the reached set to unroll.
   * @param pExcludedEdges edges that are excluded in the current edge
   * exclusion precision and should stay excluded.
   *
   * @return {@code true} if the unrolling was sound, {@code false} otherwise.
   *
   * @throws PredicatedAnalysisPropertyViolationException
   * @throws CPAException
   * @throws InterruptedException
   */
  private boolean unroll(ReachedSet pReachedSet, Iterable<CFAEdge> pExcludedEdges) throws PredicatedAnalysisPropertyViolationException, CPAException, InterruptedException {
    adjustReachedSet(pReachedSet, pExcludedEdges);
    return algorithm.run(pReachedSet);
  }

  private void adjustReachedSet(ReachedSet pReachedSet, Iterable<CFAEdge> pExcludedEdges) {
    Preconditions.checkArgument(!pReachedSet.isEmpty());
    CFANode initialLocation = extractLocation(pReachedSet.getFirstState());
    for (AdjustableConditionCPA conditionCPA : conditionCPAs) {
      if (conditionCPA instanceof ReachedSetAdjustingCPA) {
        ((ReachedSetAdjustingCPA) conditionCPA).adjustReachedSet(pReachedSet);
      } else {
        pReachedSet.clear();
        logger.log(Level.WARNING, "Completely clearing the reached set after condition adjustment due to " + conditionCPA.getClass()
            + ". This may drastically impede the efficiency of iterative deepening. Implement ReachedSetAdjustingCPA to avoid this problem.");
        break;
      }
    }
    if (pReachedSet.isEmpty()) {
      Precision precision = cpa.getInitialPrecision(initialLocation);
      precision = excludeIgnorableEdges(precision);
      precision = excludeEdges(precision, pExcludedEdges);
      pReachedSet.add(cpa.getInitialState(initialLocation), precision);
    }
  }

  private Precision excludeIgnorableEdges(Precision pPrecision) {
    return excludeEdges(pPrecision, ignorableEdges);
  }

  private Precision excludeEdges(Precision pPrecision, Iterable<CFAEdge> pEdgesToIgnore) {
    EdgeExclusionPrecision oldPrecision = Precisions.extractPrecisionByType(pPrecision, EdgeExclusionPrecision.class);
    if (oldPrecision != null) {
      EdgeExclusionPrecision newPrecision = oldPrecision.excludeMoreEdges(pEdgesToIgnore);
      return Precisions.replaceByType(pPrecision, newPrecision, EdgeExclusionPrecision.class);
    }
    return pPrecision;
  }

  /**
   * Consider a variable v assigned at a location l within a single loop L.
   * If the next occurrence of v is at an assume edge e and all paths starting
   * at e either modify no variables but v before looping back to l or leave
   * the loop L without ever again referring to v, then the induction algorithm
   * may treat the edge e as non-existent.
   *
   * Reason: The paths starting at e do not change the safety property of the
   * loop.
   *
   * Advantage: This optimization makes induction possible for loops with a
   * non-deterministically loop-assigned switch variables where the default
   * case does not contain any logic. Such code is often generated by driver
   * environments.
   *
   * @param pCFA the control flow automaton.
   *
   * @return the control flow edges ignorable for induction according to the
   * reasoning described above.
   */
  private static Iterable<CFAEdge> getIgnorableEdges(CFA pCFA) {
    // Check if the required preconditions are met
    if (!pCFA.getVarClassification().isPresent()
        || !pCFA.getLoopStructure().isPresent()) {
      return Collections.emptySet();
    }
    ImmutableMultimap<String, Loop> loopStructure = pCFA.getLoopStructure().get();
    if (loopStructure.isEmpty() || loopStructure.values().size() > 2) {
      return Collections.emptySet();
    }
    Loop loop = Iterables.getOnlyElement(loopStructure.values());
    if (loop.getLoopHeads().size() != 1) {
      return Collections.emptySet();
    }

    CFANode loopHead = Iterables.getOnlyElement(loop.getLoopHeads());
    Set<CFANode> loopNodes = loop.getLoopNodes();
    VariableClassification variableClassification = pCFA.getVarClassification().get();

    // Compute all potential assignment edges within the loop
    Deque<CFANode> waitlist = new ArrayDeque<>();
    Set<CFANode> visited = new HashSet<>();
    waitlist.offer(loopHead);
    Set<CFAEdge> potentialAssignmentEdges = new HashSet<>();
    while (!waitlist.isEmpty()) {
      CFANode current = waitlist.poll();
      if (visited.add(current)) {
        for (CFAEdge leavingEdge : CFAUtils.allLeavingEdges(current)) {
          if (loopNodes.contains(leavingEdge.getSuccessor())) {
            if (leavingEdge.getEdgeType() == CFAEdgeType.DeclarationEdge
                || leavingEdge.getEdgeType() == CFAEdgeType.StatementEdge) {
              potentialAssignmentEdges.add(leavingEdge);
            }
            waitlist.offer(leavingEdge.getSuccessor());
          }
        }
      }
    }
    waitlist.clear();
    visited.clear();

    // Extract all candidate assignments
    Map<CFAEdge, String> candidateAssignments = new HashMap<>();
    for (CFAEdge edge : potentialAssignmentEdges) {
      if (edge instanceof AStatementEdge) {
        IAStatement statement = ((AStatementEdge) edge).getStatement();
        final IALeftHandSide leftHandSide;
        if (statement instanceof AExpressionAssignmentStatement) {
          AExpressionAssignmentStatement assignmentStatement = (AExpressionAssignmentStatement) statement;
          leftHandSide = assignmentStatement.getLeftHandSide();
        } else if (statement instanceof AFunctionCallAssignmentStatement) {
          AFunctionCallAssignmentStatement assignmentStatement = (AFunctionCallAssignmentStatement) statement;
          leftHandSide = assignmentStatement.getLeftHandSide();
        } else {
          leftHandSide = null;
        }
        if (leftHandSide instanceof AIdExpression) {
          String variableName = ((AIdExpression) leftHandSide).getDeclaration().getQualifiedName();
          if (!variableClassification.getAddressedVariables().contains(variableName)) {
            candidateAssignments.put(edge, variableName);
          }
        }
      }
    }

    // Filter for all edges that actually may be ignored for induction
    Set<CFAEdge> ignorableEdges = new HashSet<>();

    for (Map.Entry<CFAEdge, String> entry : candidateAssignments.entrySet()) {
      assert waitlist.isEmpty();
      assert visited.isEmpty();

      CFAEdge candidateAssignmentEdge = entry.getKey();
      String variable = entry.getValue();

      waitlist.offer(candidateAssignmentEdge.getSuccessor());

      while (!waitlist.isEmpty()) {
        CFANode current = waitlist.poll();
        if (visited.add(current)) {
          for (CFAEdge leavingEdge : CFAUtils.leavingEdges(current)) {
            CFANode successor = leavingEdge.getSuccessor();
            if (loopNodes.contains(successor)) {
              boolean variableIsInvolved = getInvolvedVariables(leavingEdge, variableClassification).contains(variable);
              boolean isAssumeEdge = leavingEdge.getEdgeType() == CFAEdgeType.AssumeEdge;
              if (!variableIsInvolved || isAssumeEdge) {
                waitlist.add(successor);
              }
              if (variableIsInvolved && isAssumeEdge && isIgnorable(leavingEdge, candidateAssignmentEdge, ignorableEdges, variableClassification, loop, variable)) {
                ignorableEdges.add(leavingEdge);
              }
            }
          }
        }
      }

      waitlist.clear();
      visited.clear();
    }

    return ignorableEdges;
  }

  private static boolean isIgnorable(CFAEdge pAssumeEdge, CFAEdge pAssignmentEdge, Set<CFAEdge> pIgnorableEdges,
      VariableClassification pVariableClassification, Loop pLoop, String pVariable) {
    Preconditions.checkArgument(pLoop.getLoopHeads().size() == 1);
    if (pIgnorableEdges.contains(pAssumeEdge)) {
      return true;
    }

    CFANode loopHead = Iterables.getOnlyElement(pLoop.getLoopHeads());

    Deque<CFANode> waitlist = new ArrayDeque<>();
    Deque<Boolean> loopHeadReachedWaitlist = new ArrayDeque<>();
    Set<CFANode> visited = new HashSet<>();
    waitlist.offer(pAssumeEdge.getSuccessor());
    loopHeadReachedWaitlist.offer(false);

    boolean assignmentReached = false;
    boolean assumptionReached = false;

    while (!waitlist.isEmpty()) {
      CFANode current = waitlist.poll();
      boolean loopHeadReached = loopHeadReachedWaitlist.poll();
      if (visited.add(current)) {
        for (CFAEdge leavingEdge : CFAUtils.leavingEdges(current)) {
          CFANode successor = leavingEdge.getSuccessor();
          boolean loopHeadReachedLocal = loopHeadReached || current.equals(loopHead);
          if (current.equals(pAssignmentEdge.getPredecessor())) {
            assignmentReached = true;
          } else if (current.equals(pAssumeEdge.getPredecessor())) {
            assumptionReached = true;
          } else {
            boolean isInLoop = pLoop.getLoopNodes().contains(successor);
            boolean isBeforeLoopHead = isInLoop && !loopHeadReachedLocal;
            Iterable<String> involvedVariables = getInvolvedVariables(leavingEdge, pVariableClassification);
            involvedVariables = from(involvedVariables).filter(not(in(pVariableClassification.getIrrelevantVariables())));
            if (isBeforeLoopHead && !isFreeOfSideEffects(leavingEdge)
                || !isBeforeLoopHead && (Iterables.contains(involvedVariables, pVariable) && !(Iterables.all(involvedVariables, equalTo(pVariable)) && leavingEdge.getEdgeType() == CFAEdgeType.DeclarationEdge))) {
              return false;
            }
          }
          if (!assignmentReached || !assumptionReached) {
            waitlist.add(successor);
            loopHeadReachedWaitlist.offer(loopHeadReachedLocal);
          }
        }
        if (current.getNumLeavingEdges() == 0 && !loopHeadReached) {
          return false;
        }
      }
    }

    return assignmentReached && assumptionReached;
  }

  private static boolean isFreeOfSideEffects(CFAEdge pEdge) {
    if (pEdge == null
        || pEdge.getEdgeType() != CFAEdgeType.StatementEdge
        && pEdge.getEdgeType() != CFAEdgeType.DeclarationEdge
        && pEdge.getEdgeType() != CFAEdgeType.MultiEdge) {
      return true;
    }
    if (pEdge instanceof AStatementEdge) {
      IAStatement statement = ((AStatementEdge) pEdge).getStatement();
      if (statement instanceof AExpressionAssignmentStatement
          || statement instanceof AFunctionCallAssignmentStatement) {
        return false;
      }
      return true;
    }
    if (pEdge instanceof MultiEdge) {
      for (CFAEdge edge : (MultiEdge) pEdge)  {
        if (!isFreeOfSideEffects(edge)) {
          return false;
        }
      }
      return true;
    }
    return false;
  }

  private static Set<String> getInvolvedVariables(CFAEdge pCfaEdge, VariableClassification pVariableClassification) {
    switch (pCfaEdge.getEdgeType()) {
    case AssumeEdge: {
      AssumeEdge assumeEdge = (AssumeEdge) pCfaEdge;
      IAExpression expression = assumeEdge.getExpression();
      return getInvolvedVariables(expression, pVariableClassification);
    }
    case MultiEdge: {
      MultiEdge multiEdge = (MultiEdge) pCfaEdge;
      ImmutableSet.Builder<String> builder = ImmutableSet.builder();
      for (CFAEdge edge : multiEdge) {
        builder.addAll(getInvolvedVariables(edge, pVariableClassification));
      }
      return builder.build();
    }
    case DeclarationEdge: {
      ADeclarationEdge declarationEdge = (ADeclarationEdge) pCfaEdge;
      IADeclaration declaration = declarationEdge.getDeclaration();
      if (declaration instanceof AVariableDeclaration) {
        AVariableDeclaration variableDeclaration = (AVariableDeclaration) declaration;
        String declaredVariable = variableDeclaration.getQualifiedName();
        IAInitializer initializer = variableDeclaration.getInitializer();
        if (initializer == null) {
          return Collections.singleton(declaredVariable);
        }
        ImmutableSet.Builder<String> builder = ImmutableSet.builder();
        builder.add(declaredVariable);
        if (initializer instanceof AInitializerExpression) {
          builder.addAll(getInvolvedVariables(((AInitializerExpression) initializer).getExpression(), pVariableClassification));
        } else if (initializer instanceof CInitializer) {
          builder.addAll(getInvolvedVariables((CInitializer) initializer, pVariableClassification));
        } else if (initializer instanceof JArrayInitializer) {
          for (IAExpression expression : ((JArrayInitializer) initializer).getInitializerExpressions()) {
            builder.addAll(getInvolvedVariables(expression, pVariableClassification));
          }
        }
        return builder.build();
      } else {
        return Collections.emptySet();
      }
    }
    case FunctionCallEdge: {
      FunctionCallEdge functionCallEdge = (FunctionCallEdge) pCfaEdge;
      ImmutableSet.Builder<String> builder = ImmutableSet.builder();
      for (IAExpression argument : functionCallEdge.getArguments()) {
        builder.addAll(getInvolvedVariables(argument, pVariableClassification));
      }
      for (IAExpression parameter : functionCallEdge.getSummaryEdge().getExpression().getFunctionCallExpression().getParameterExpressions()) {
        builder.addAll(getInvolvedVariables(parameter, pVariableClassification));
      }
      return builder.build();
    }
    case ReturnStatementEdge: {
      AReturnStatementEdge returnStatementEdge = (AReturnStatementEdge) pCfaEdge;
      return getInvolvedVariables(returnStatementEdge.getExpression(), pVariableClassification);
    }
    case StatementEdge: {
      AStatementEdge statementEdge = (AStatementEdge) pCfaEdge;
      IAStatement statement = statementEdge.getStatement();
      if (statement instanceof AExpressionAssignmentStatement) {
        AExpressionAssignmentStatement expressionAssignmentStatement = (AExpressionAssignmentStatement) statement;
        ImmutableSet.Builder<String> builder = ImmutableSet.builder();
        builder.addAll(getInvolvedVariables(expressionAssignmentStatement.getLeftHandSide(), pVariableClassification));
        builder.addAll(getInvolvedVariables(expressionAssignmentStatement.getRightHandSide(), pVariableClassification));
        return builder.build();
      } else if (statement instanceof AExpressionStatement) {
        return getInvolvedVariables(((AExpressionStatement) statement).getExpression(), pVariableClassification);
      } else if (statement instanceof AFunctionCallAssignmentStatement) {
        AFunctionCallAssignmentStatement functionCallAssignmentStatement = (AFunctionCallAssignmentStatement) statement;
        ImmutableSet.Builder<String> builder = ImmutableSet.builder();
        builder.addAll(getInvolvedVariables(functionCallAssignmentStatement.getLeftHandSide(), pVariableClassification));
        for (IAExpression expression : functionCallAssignmentStatement.getFunctionCallExpression().getParameterExpressions()) {
          builder.addAll(getInvolvedVariables(expression, pVariableClassification));
        }
        return builder.build();
      } else if (statement instanceof AFunctionCallStatement) {
        AFunctionCallStatement functionCallStatement = (AFunctionCallStatement) statement;
        ImmutableSet.Builder<String> builder = ImmutableSet.builder();
        for (IAExpression expression : functionCallStatement.getFunctionCallExpression().getParameterExpressions()) {
          builder.addAll(getInvolvedVariables(expression, pVariableClassification));
        }
        return builder.build();
      } else {
        return Collections.emptySet();
      }
    }
    case BlankEdge:
    case CallToReturnEdge:
    case FunctionReturnEdge:
    default:
      return Collections.emptySet();
    }
  }

  private static Set<String> getInvolvedVariables(CInitializer pCInitializer, VariableClassification pVariableClassification) {
    if (pCInitializer instanceof CDesignatedInitializer) {
      return getInvolvedVariables(((CDesignatedInitializer) pCInitializer).getRightHandSide(), pVariableClassification);
    } else if (pCInitializer instanceof CInitializerExpression) {
      return getInvolvedVariables(((CInitializerExpression) pCInitializer).getExpression(), pVariableClassification);
    } else if (pCInitializer instanceof CInitializerList) {
      CInitializerList initializerList = (CInitializerList) pCInitializer;
      ImmutableSet.Builder<String> builder = ImmutableSet.builder();
      for (CInitializer initializer : initializerList.getInitializers()) {
        builder.addAll(getInvolvedVariables(initializer, pVariableClassification));
      }
      return builder.build();
    }
    return Collections.emptySet();
  }

  private static Set<String> getInvolvedVariables(IAExpression pExpression, VariableClassification pVariableClassification) {
    if (pExpression == null) {
      return Collections.emptySet();
    } if (pExpression instanceof CExpression) {
      return pVariableClassification.getVariablesOfExpression((CExpression) pExpression);
    } else {
      throw new UnsupportedOperationException("VariableClassification only supports C expressions");
    }
  }

}<|MERGE_RESOLUTION|>--- conflicted
+++ resolved
@@ -30,6 +30,7 @@
 
 import java.io.PrintStream;
 import java.util.ArrayDeque;
+import java.util.ArrayList;
 import java.util.Collection;
 import java.util.Collections;
 import java.util.Deque;
@@ -37,12 +38,10 @@
 import java.util.HashSet;
 import java.util.List;
 import java.util.Map;
+import java.util.Queue;
 import java.util.Set;
 import java.util.logging.Level;
 
-import javax.annotation.Nullable;
-
-import org.sosy_lab.common.LogManager;
 import org.sosy_lab.common.configuration.Configuration;
 import org.sosy_lab.common.configuration.FileOption;
 import org.sosy_lab.common.configuration.InvalidConfigurationException;
@@ -50,45 +49,29 @@
 import org.sosy_lab.common.configuration.Options;
 import org.sosy_lab.common.io.Path;
 import org.sosy_lab.common.io.Paths;
+import org.sosy_lab.common.log.LogManager;
 import org.sosy_lab.common.time.Timer;
 import org.sosy_lab.cpachecker.cfa.CFA;
 import org.sosy_lab.cpachecker.cfa.ast.AExpressionAssignmentStatement;
-import org.sosy_lab.cpachecker.cfa.ast.AExpressionStatement;
 import org.sosy_lab.cpachecker.cfa.ast.AFunctionCallAssignmentStatement;
-import org.sosy_lab.cpachecker.cfa.ast.AFunctionCallStatement;
 import org.sosy_lab.cpachecker.cfa.ast.AIdExpression;
-import org.sosy_lab.cpachecker.cfa.ast.AInitializerExpression;
-import org.sosy_lab.cpachecker.cfa.ast.AVariableDeclaration;
-import org.sosy_lab.cpachecker.cfa.ast.IADeclaration;
-import org.sosy_lab.cpachecker.cfa.ast.IAExpression;
-import org.sosy_lab.cpachecker.cfa.ast.IAInitializer;
 import org.sosy_lab.cpachecker.cfa.ast.IALeftHandSide;
 import org.sosy_lab.cpachecker.cfa.ast.IAStatement;
-import org.sosy_lab.cpachecker.cfa.ast.c.CDesignatedInitializer;
-import org.sosy_lab.cpachecker.cfa.ast.c.CExpression;
-import org.sosy_lab.cpachecker.cfa.ast.c.CInitializer;
-import org.sosy_lab.cpachecker.cfa.ast.c.CInitializerExpression;
-import org.sosy_lab.cpachecker.cfa.ast.c.CInitializerList;
-import org.sosy_lab.cpachecker.cfa.ast.java.JArrayInitializer;
-import org.sosy_lab.cpachecker.cfa.model.ADeclarationEdge;
-import org.sosy_lab.cpachecker.cfa.model.AReturnStatementEdge;
 import org.sosy_lab.cpachecker.cfa.model.AStatementEdge;
-import org.sosy_lab.cpachecker.cfa.model.AssumeEdge;
 import org.sosy_lab.cpachecker.cfa.model.CFAEdge;
 import org.sosy_lab.cpachecker.cfa.model.CFAEdgeType;
 import org.sosy_lab.cpachecker.cfa.model.CFANode;
-import org.sosy_lab.cpachecker.cfa.model.FunctionCallEdge;
 import org.sosy_lab.cpachecker.cfa.model.MultiEdge;
-import org.sosy_lab.cpachecker.cfa.model.c.CFunctionCallEdge;
 import org.sosy_lab.cpachecker.cfa.model.c.CFunctionReturnEdge;
+import org.sosy_lab.cpachecker.cfa.types.MachineModel;
 import org.sosy_lab.cpachecker.core.CPAcheckerResult.Result;
 import org.sosy_lab.cpachecker.core.CounterexampleInfo;
-import org.sosy_lab.cpachecker.core.Model;
 import org.sosy_lab.cpachecker.core.ShutdownNotifier;
 import org.sosy_lab.cpachecker.core.algorithm.invariants.CPAInvariantGenerator;
 import org.sosy_lab.cpachecker.core.algorithm.invariants.DoNothingInvariantGenerator;
 import org.sosy_lab.cpachecker.core.algorithm.invariants.InvariantGenerator;
 import org.sosy_lab.cpachecker.core.algorithm.testgen.util.ReachedSetUtils;
+import org.sosy_lab.cpachecker.core.counterexample.Model;
 import org.sosy_lab.cpachecker.core.interfaces.AbstractState;
 import org.sosy_lab.cpachecker.core.interfaces.ConfigurableProgramAnalysis;
 import org.sosy_lab.cpachecker.core.interfaces.Precision;
@@ -107,13 +90,14 @@
 import org.sosy_lab.cpachecker.cpa.assumptions.storage.AssumptionStorageState;
 import org.sosy_lab.cpachecker.cpa.edgeexclusion.EdgeExclusionPrecision;
 import org.sosy_lab.cpachecker.cpa.invariants.InvariantsCPA;
+import org.sosy_lab.cpachecker.cpa.invariants.InvariantsPrecision;
 import org.sosy_lab.cpachecker.cpa.invariants.InvariantsState;
-import org.sosy_lab.cpachecker.cpa.loopstack.LoopstackState;
+import org.sosy_lab.cpachecker.cpa.invariants.InvariantsTransferRelation;
+import org.sosy_lab.cpachecker.cpa.loopstack.LoopstackCPA;
 import org.sosy_lab.cpachecker.cpa.predicate.PredicateAbstractState;
 import org.sosy_lab.cpachecker.cpa.predicate.PredicateCPA;
 import org.sosy_lab.cpachecker.exceptions.CPAException;
 import org.sosy_lab.cpachecker.exceptions.CPATransferException;
-import org.sosy_lab.cpachecker.exceptions.PredicatedAnalysisPropertyViolationException;
 import org.sosy_lab.cpachecker.exceptions.SolverException;
 import org.sosy_lab.cpachecker.util.AbstractStates;
 import org.sosy_lab.cpachecker.util.CFAUtils;
@@ -132,7 +116,6 @@
 import org.sosy_lab.cpachecker.util.predicates.pathformula.PathFormula;
 import org.sosy_lab.cpachecker.util.predicates.pathformula.SSAMap;
 
-import com.google.common.base.Function;
 import com.google.common.base.Preconditions;
 import com.google.common.base.Predicate;
 import com.google.common.base.Predicates;
@@ -141,7 +124,6 @@
 import com.google.common.collect.ImmutableSet;
 import com.google.common.collect.Iterables;
 import com.google.common.collect.Multimap;
-import com.google.common.collect.Multimaps;
 
 @Options(prefix="bmc")
 public class BMCAlgorithm implements Algorithm, StatisticsProvider {
@@ -155,21 +137,6 @@
                            },
                        AbstractStates.toState(AssumptionStorageState.class));
 
-  private static final Function<? super AbstractState, ? extends Iterable<? extends CFAEdge>> ENTERING_EDGES = new Function<AbstractState, Iterable<CFAEdge>>() {
-
-    @Override
-    @Nullable
-    public Iterable<CFAEdge> apply(@Nullable AbstractState pArg0) {
-      CFANode location;
-      if (pArg0 == null || (location = extractLocation(pArg0)) == null) {
-        return Collections.<CFAEdge>emptyList();
-      }
-      return CFAUtils.enteringEdges(location);
-    }
-
-    };
-
-
   private class BMCStatistics implements Statistics {
 
     private final Timer satCheck = new Timer();
@@ -222,18 +189,12 @@
   @Option(description="try using induction to verify programs with loops")
   private boolean induction = false;
 
-<<<<<<< HEAD
   @Option(description="Generate invariants and add them to the induction hypothesis.")
   private boolean useInvariantsForInduction = false;
 
   @Option(description="dump counterexample formula to file")
   @FileOption(FileOption.Type.OUTPUT_FILE)
   private Path dumpCounterexampleFormula = Paths.get("ErrorPath.%d.smt2");
-=======
-  @Option(description="dump counterexample formula to file")
-  @FileOption(FileOption.Type.OUTPUT_FILE)
-  private File dumpCounterexampleFormula = new File("counterexample.msat");
->>>>>>> 5f901b87
 
   private final BMCStatistics stats = new BMCStatistics();
   private final Algorithm algorithm;
@@ -244,6 +205,7 @@
   private final FormulaManagerView fmgr;
   private final PathFormulaManager pmgr;
   private final Solver solver;
+  private final MachineModel machineModel;
 
   private final LogManager logger;
   private final ReachedSetFactory reachedSetFactory;
@@ -255,7 +217,7 @@
 
   private final Iterable<CFAEdge> ignorableEdges;
 
-  private BooleanFormulaManagerView bfmgr;
+  private final BooleanFormulaManagerView bfmgr;
 
   public BMCAlgorithm(Algorithm pAlgorithm, ConfigurableProgramAnalysis pCpa,
                       Configuration pConfig, LogManager pLogger,
@@ -286,6 +248,7 @@
     solver = predCpa.getSolver();
     shutdownNotifier = pShutdownNotifier;
     conditionCPAs = CPAs.asIterable(cpa).filter(AdjustableConditionCPA.class).toList();
+    machineModel = predCpa.getMachineModel();
 
     ignorableEdges = induction ? getIgnorableEdges(cfa) : Collections.<CFAEdge>emptySet();
   }
@@ -317,10 +280,27 @@
 
 
       try (ProverEnvironment prover = solver.newProverEnvironmentWithModelGeneration();
+          @SuppressWarnings("resource")
           KInductionProver kInductionProver = induction ? new KInductionProver() : null) {
 
+        ImmutableSet<BooleanFormula> potentialInvariants = null;
+        Set<CFAEdge> relevantAssumeEdges = null;
         do {
           shutdownNotifier.shutdownIfNecessary();
+
+          ImmutableSet<CFANode> targetLocations = null;
+          if (induction) {
+             targetLocations = kInductionProver.getCurrentPotentialTargetLocations();
+            if (targetLocations != null && targetLocations.isEmpty()) {
+              logger.log(Level.INFO, "Invariant generation found no target states.");
+              invariantGenerator.cancel();
+              for (AbstractState waitlistState : new ArrayList<>(pReachedSet.getWaitlist())) {
+                pReachedSet.removeOnlyFromWaitlist(waitlistState);
+              }
+              return true;
+            }
+          }
+
           soundInner = unroll(reachedSet);
           if (from(reachedSet)
               .skip(1) // first state of reached is always an abstraction state, so skip it
@@ -343,6 +323,17 @@
 
           if (!safe) {
             return soundInner;
+          } else if (induction && !kInductionProver.isTrivial()) {
+            if (targetLocations != null) {
+              if (relevantAssumeEdges == null || kInductionProver.haveCurrentPotentialTargetLocationsChanged()) {
+                relevantAssumeEdges = getRelevantAssumeEdges(pReachedSet, targetLocations);
+              }
+              if (potentialInvariants != null) {
+                potentialInvariants = from(potentialInvariants).filter(not(in(kInductionProver.knownLoopHeadInvariants))).toSet();
+              }
+              potentialInvariants = guessLoopHeadInvariants(reachedSet, relevantAssumeEdges, prover, kInductionProver.getLoop(), potentialInvariants);
+              kInductionProver.setPotentialLoopHeadInvariants(potentialInvariants);
+            }
           }
 
           // second check soundness
@@ -377,6 +368,96 @@
     }
   }
 
+  private ImmutableSet<BooleanFormula> guessLoopHeadInvariants(ReachedSet pReachedSet, final Set<CFAEdge> pAssumeEdges,
+      ProverEnvironment pProver, Loop pLoop, ImmutableSet<BooleanFormula> pPreviousLoopHeadInvariants) throws CPAException, InterruptedException {
+
+    if (pAssumeEdges.isEmpty()) {
+      return ImmutableSet.of();
+    }
+
+    Iterable<AbstractState> loopHeadStates = AbstractStates.filterLocations(pReachedSet, pLoop.getLoopHeads());
+
+    ImmutableSet.Builder<BooleanFormula> candidateInvariants = new ImmutableSet.Builder<>();
+
+    for (CFAEdge assumeEdge : pAssumeEdges) {
+      PathFormula invariantPathFormula = pmgr.makeFormulaForPath(Collections.singletonList(assumeEdge));
+      BooleanFormula negatedCandidateInvariant = fmgr.uninstantiate(invariantPathFormula.getFormula());
+      BooleanFormula candidateInvariant = bfmgr.not(negatedCandidateInvariant);
+
+      if (pPreviousLoopHeadInvariants == null || pPreviousLoopHeadInvariants.contains(candidateInvariant)) {
+
+        // Is there any loop head state, where the assumption does not hold?
+        BooleanFormula invariantInvalidity = bfmgr.makeBoolean(false);
+        for (AbstractState loopHeadState : loopHeadStates) {
+          Iterable<AbstractState> loopHeadStateIterable = Collections.singleton(loopHeadState);
+          BooleanFormula loopHeadStateReachability = createFormulaFor(loopHeadStateIterable);
+          BooleanFormula instantiatedNegatedCandidateInvariant = instantiateForAll(loopHeadStateIterable, negatedCandidateInvariant);
+          // Is this loop head state reachable while the assumption does not hold?
+          BooleanFormula localInvalidity = bfmgr.and(loopHeadStateReachability, instantiatedNegatedCandidateInvariant);
+
+          invariantInvalidity = bfmgr.or(invariantInvalidity, localInvalidity);
+        }
+
+        pProver.push(invariantInvalidity);
+        if (pProver.isUnsat()) {
+          candidateInvariants.add(candidateInvariant);
+        } else if (logger.wouldBeLogged(Level.ALL)) {
+          logger.log(Level.ALL, candidateInvariant, "is not an invariant:", pProver.getModel());
+        }
+        pProver.pop();
+      }
+
+    }
+
+    return candidateInvariants.build();
+  }
+
+  /**
+   * @param pReachedSet
+   * @param pTargetLocations
+   * @return
+   */
+  private Set<CFAEdge> getRelevantAssumeEdges(ReachedSet pReachedSet, ImmutableSet<CFANode> pTargetLocations) {
+    FluentIterable<AbstractState> targetStates = from(pReachedSet).filter(IS_TARGET_STATE);
+    final Set<CFAEdge> assumeEdges = new HashSet<>();
+    Set<CFANode> targetLocations = from(Iterables.concat(pTargetLocations, targetStates.transform(EXTRACT_LOCATION))).toSet();
+    Set<CFANode> visited = new HashSet<>(targetLocations);
+    Queue<CFANode> waitlist = new ArrayDeque<>(targetLocations);
+    while (!waitlist.isEmpty()) {
+      CFANode current = waitlist.poll();
+      for (CFAEdge enteringEdge : CFAUtils.enteringEdges(current)) {
+        CFANode predecessor = enteringEdge.getPredecessor();
+        if (enteringEdge.getEdgeType() == CFAEdgeType.AssumeEdge) {
+          assumeEdges.add(enteringEdge);
+        } else if (visited.add(predecessor)) {
+          waitlist.add(predecessor);
+        }
+      }
+    }
+    return assumeEdges;
+  }
+
+  private BooleanFormula instantiateForAll(Iterable<AbstractState> pStates, BooleanFormula pUninstantiatedFormula) {
+    Set<BooleanFormula> instantiatedInvariants = new HashSet<>();
+    BooleanFormula result = bfmgr.makeBoolean(true);
+    for (AbstractState loopHeadState : pStates) {
+      PathFormula loopHeadPathFormula = AbstractStates.extractStateByType(loopHeadState, PredicateAbstractState.class).getPathFormula();
+      BooleanFormula instantiatedInvariant = fmgr.instantiate(pUninstantiatedFormula, pmgr.makeEmptyPathFormula(loopHeadPathFormula).getSsa().withDefault(1));
+      if (instantiatedInvariants.add(instantiatedInvariant)) {
+        result = bfmgr.and(result, instantiatedInvariant);
+      }
+    }
+    return result;
+  }
+
+  /**
+   * Adjusts the conditions of the CPAs which support the adjusting of
+   * conditions.
+   *
+   * @return {@code true} if all CPAs supporting the feature agreed on
+   * adjusting their conditions, {@code false} if one of the CPAs does not
+   * support any further adjustment of conditions.
+   */
   private boolean adjustConditions() {
     for (AdjustableConditionCPA condCpa : conditionCPAs) {
       if (!condCpa.adjustPrecision()) {
@@ -393,7 +474,17 @@
    * It does so by asking the solver for a satisfying assignment.
    * @throws InterruptedException
    */
-  private void createErrorPath(final ReachedSet pReachedSet, final ProverEnvironment prover) throws CPATransferException, InterruptedException {
+  private void createErrorPath(final ReachedSet pReachedSet, final ProverEnvironment pProver) throws CPATransferException, InterruptedException {
+    addCounterexampleTo(pReachedSet, pProver, new CounterexampleStorage() {
+
+      @Override
+      public void addCounterexample(ARGState pTargetState, CounterexampleInfo pCounterexample) {
+        ((ARGCPA) cpa).addCounterexample(pTargetState, pCounterexample);
+      }
+    });
+  }
+
+  private void addCounterexampleTo(final ReachedSet pReachedSet, final ProverEnvironment pProver, CounterexampleStorage pCounterexampleStorage) throws CPATransferException, InterruptedException {
     if (!(cpa instanceof ARGCPA)) {
       logger.log(Level.INFO, "Error found, but error path cannot be created without ARGCPA");
       return;
@@ -403,27 +494,43 @@
     try {
       logger.log(Level.INFO, "Error found, creating error path");
 
-      Iterable<ARGState> arg = from(pReachedSet).filter(ARGState.class);
-
-      // get the branchingFormula
-      // this formula contains predicates for all branches we took
-      // this way we can figure out which branches make a feasible path
-      BooleanFormula branchingFormula = pmgr.buildBranchingFormula(arg);
-
-      if (bfmgr.isTrue(branchingFormula)) {
-        logger.log(Level.WARNING, "Could not create error path because of missing branching information!");
-        return;
+      Set<ARGState> targetStates = from(pReachedSet).filter(ARGState.class).filter(IS_TARGET_STATE).toSet();
+
+      final boolean shouldCheckBranching;
+      if (targetStates.size() == 1) {
+        ARGState state = Iterables.getOnlyElement(targetStates);
+        while (state.getParents().size() == 1) {
+          state = Iterables.getOnlyElement(state.getParents());
+        }
+        shouldCheckBranching = !state.getParents().isEmpty();
+      } else {
+        shouldCheckBranching = true;
+      }
+
+      if (shouldCheckBranching) {
+        Iterable<ARGState> arg = from(pReachedSet).filter(ARGState.class);
+
+        // get the branchingFormula
+        // this formula contains predicates for all branches we took
+        // this way we can figure out which branches make a feasible path
+        BooleanFormula branchingFormula = pmgr.buildBranchingFormula(arg);
+
+        if (bfmgr.isTrue(branchingFormula)) {
+          logger.log(Level.WARNING, "Could not create error path because of missing branching information!");
+          return;
+        }
+
+        // add formula to solver environment
+        pProver.push(branchingFormula);
       }
 
       Model model;
 
-      // add formula to solver environment
-      prover.push(branchingFormula);
       try {
 
         // need to ask solver for satisfiability again,
         // otherwise model doesn't contain new predicates
-        boolean stillSatisfiable = !prover.isUnsat();
+        boolean stillSatisfiable = !pProver.isUnsat();
 
         if (!stillSatisfiable) {
           // should not occur
@@ -432,14 +539,16 @@
         }
 
         try {
-          model = prover.getModel();
+          model = pProver.getModel();
         } catch (SolverException e) {
           logger.log(Level.WARNING, "Solver could not produce model, cannot create error path.");
           logger.logDebugException(e);
           return;
         }
       } finally {
-        prover.pop(); // remove branchingFormula
+        if (shouldCheckBranching) {
+          pProver.pop(); // remove branchingFormula
+        }
       }
 
 
@@ -458,8 +567,9 @@
       // create and store CounterexampleInfo object
       CounterexampleInfo counterexample;
 
+
       // replay error path for a more precise satisfying assignment
-      PathChecker pathChecker = new PathChecker(logger, pmgr, solver);
+      PathChecker pathChecker = new PathChecker(logger, shutdownNotifier, pmgr, solver, machineModel);
       try {
         CounterexampleTraceInfo info = pathChecker.checkPath(targetPath.asEdgesList());
 
@@ -479,14 +589,26 @@
         logger.logUserException(Level.WARNING, e, "Could not replay error path to get a more precise model");
         counterexample = CounterexampleInfo.feasible(targetPath, model);
       }
-
-      ((ARGCPA)cpa).addCounterexample(targetPath.getLast().getFirst(), counterexample);
+      pCounterexampleStorage.addCounterexample(targetPath.getLast().getFirst(), counterexample);
 
     } finally {
       stats.errorPathCreation.stop();
     }
   }
 
+  /**
+   * Checks the reachability of the target states contained in the given
+   * reached set by performing a satisfiability check with the given prover.
+   *
+   * @param pReachedSet the reached set containing the target states.
+   * @param prover the prover to be used.
+   * @param pTargetLocations the target locations.
+   *
+   * @return {@code true} if no target states are reachable, {@code false}
+   * otherwise.
+   *
+   * @throws InterruptedException if the satisfiability check was interrupted.
+   */
   private boolean checkTargetStates(final ReachedSet pReachedSet, final ProverEnvironment prover) throws InterruptedException {
     List<AbstractState> targetStates = from(pReachedSet)
                                             .filter(IS_TARGET_STATE)
@@ -508,6 +630,7 @@
       if (safe) {
         pReachedSet.removeAll(targetStates);
       }
+
       return safe;
 
     } else {
@@ -516,6 +639,25 @@
     }
   }
 
+  /**
+   * Checks if the bounded unrolling completely unrolled all reachable loop
+   * iterations by performing a satisfiablity check on the formulas encoding
+   * the reachability of the states where the bounded model check stopped due
+   * to reaching the bound.
+   *
+   * If this is is the case, then the bounded model check is guaranteed to be
+   * sound.
+   *
+   * @param pReachedSet the reached set containing the frontier of the bounded
+   * model check, i.e. where the bounded model check stopped.
+   * @param prover the prover to be used to prove that the stop states are
+   * unreachable.
+   *
+   * @return {@code true} if the bounded model check covered all reachable
+   * states and was thus sound, {@code false} otherwise.
+   *
+   * @throws InterruptedException if the satisfiability check is interrupted.
+   */
   private boolean checkBoundingAssertions(final ReachedSet pReachedSet, final ProverEnvironment prover) throws InterruptedException {
     FluentIterable<AbstractState> stopStates = from(pReachedSet)
                                                     .filter(IS_STOP_STATE);
@@ -563,27 +705,43 @@
     pStatsCollection.add(stats);
   }
 
+  /**
+   * Instances of this class are used to prove the safety of a program by
+   * applying an inductive approach based on k-induction.
+   */
   private class KInductionProver implements AutoCloseable {
 
     private ProverEnvironment prover = null;
 
     private final Boolean trivialResult;
 
-    private final Iterable<CFAEdge> incomingEdges;
-
-    private final Iterable<CFAEdge> outgoingEdges;
-
     private final ReachedSet reachedSet;
 
     private final Loop loop;
 
     private UnmodifiableReachedSet invariantsReachedSet;
 
+    private BooleanFormula currentInvariants = bfmgr.makeBoolean(true);
+
     private int stackDepth = 0;
 
+    private ImmutableSet<CFANode> targetLocations = null;
+
+    private boolean targetLocationsChanged = false;
+
+    private BooleanFormula previousFormula = null;
+
+    private int previousK = -1;
+
+    private ImmutableSet<BooleanFormula> potentialLoopHeadInvariants = ImmutableSet.of();
+
+    private Set<BooleanFormula> knownLoopHeadInvariants = new HashSet<>();
+
+    /**
+     * Creates an instance of the KInductionProver.
+     */
     public KInductionProver() {
       List<CFAEdge> incomingEdges = null;
-      FluentIterable<CFAEdge> outgoingEdges = null;
       ReachedSet reachedSet = null;
       Loop loop = null;
       if (!cfa.getLoopStructure().isPresent()) {
@@ -609,23 +767,6 @@
           loop = Iterables.getOnlyElement(loops.values());
           // function edges do not count as incoming/outgoing edges
           incomingEdges = from(loop.getIncomingEdges()).filter(not(instanceOf(CFunctionReturnEdge.class))).toList();
-          outgoingEdges = from(loop.getOutgoingEdges())
-              .filter(new Predicate<CFAEdge>() {
-                @Override
-                public boolean apply(CFAEdge pInput) {
-                  if (!(pInput instanceof CFunctionCallEdge)) {
-                    return true;
-                  }
-                  CFANode nodeAfterFunction = ((CFunctionCallEdge) pInput).getSummaryEdge().getSuccessor();
-                  if (nodeAfterFunction.getNumEnteringEdges() == 0) {
-                    // This is a function call without the chance to return
-                    // to the node after the function (a non-terminating function).
-                    // This is an exception where the edge counts as an outgoing edge.
-                    return true;
-                  }
-                  return false;
-                }
-              });
 
           if (incomingEdges.size() > 1) {
             logger.log(Level.WARNING, "Could not use induction for proving program safety, loop has too many incoming edges", incomingEdges);
@@ -635,67 +776,123 @@
             trivialResult = false;
           } else {
             trivialResult = null;
+            reachedSet = reachedSetFactory.create();
+            CFANode loopHead = Iterables.getOnlyElement(loop.getLoopHeads());
+
+            if (invariantGenerator instanceof CPAInvariantGenerator) {
+              CPAInvariantGenerator invariantGenerator = (CPAInvariantGenerator) BMCAlgorithm.this.invariantGenerator;
+              InvariantsCPA invariantsCPA = CPAs.retrieveCPA(invariantGenerator.getCPAs(), InvariantsCPA.class);
+              if (invariantsCPA != null) {
+                targetLocations = invariantsCPA.tryGetTargetLocations(loopHead);
+              }
+            }
+
+            Precision precision = cpa.getInitialPrecision(loopHead);
+            precision = excludeIgnorableEdges(precision);
+            reachedSet.add(cpa.getInitialState(loopHead), precision);
           }
-          reachedSet = reachedSetFactory.create();
-          CFANode loopHead = Iterables.getOnlyElement(loop.getLoopHeads());
-          Precision precision = cpa.getInitialPrecision(loopHead);
-          if (trivialResult == null) {
-            precision = excludeIgnorableEdges(precision);
-          }
-          reachedSet.add(cpa.getInitialState(loopHead), precision);
           stats.inductionPreparation.stop();
         }
       }
-      this.incomingEdges = trivialResult == null ? incomingEdges : null;
-      this.outgoingEdges = trivialResult == null ? outgoingEdges : null;
       this.reachedSet = reachedSet;
       this.loop = loop;
     }
 
+    public void setPotentialLoopHeadInvariants(ImmutableSet<BooleanFormula> pPotentialLoopHeadInvariants) {
+      synchronized (this) {
+        this.potentialLoopHeadInvariants = pPotentialLoopHeadInvariants;
+      }
+    }
+
+    private ImmutableSet<BooleanFormula> getPotentialLoopHeadInvariants() {
+      synchronized (this) {
+        return this.potentialLoopHeadInvariants;
+      }
+    }
+
+    /**
+     * Checks if the result of the k-induction check has been determined to
+     * be trivial by the constructor.
+     *
+     * @return {@code true} if the constructor was able to determine a constant
+     * result for the k-induction check, {@code false} otherwise.
+     */
     private boolean isTrivial() {
       return this.trivialResult != null;
     }
 
+    /**
+     * If available, gets the constant result of the k-induction check as
+     * determined by the constructor. Do not call this function if there is no
+     * such trivial constant result. This can be checked by calling
+     * {@link isTrivial}.
+     *
+     * @return the trivial constant result of the k-induction check.
+     */
     private boolean getTrivialResult() {
       Preconditions.checkState(isTrivial(), "The proof is non-trivial.");
       return trivialResult;
     }
 
-    private Iterable<CFAEdge> getIncomingEdges() {
-      Preconditions.checkState(!isTrivial(), "No incoming edges computed, because the proof is trivial.");
-      assert incomingEdges != null;
-      return incomingEdges;
-    }
-
-    private Iterable<CFAEdge> getOutgoingEdges() {
-      Preconditions.checkState(!isTrivial(), "No outgoing edges computed, because the proof is trivial.");
-      assert outgoingEdges != null;
-      return outgoingEdges;
-    }
-
+    /**
+     * Gets the current reached set describing the loop iterations unrolled for
+     * the inductive step. The reached set is only available if no trivial
+     * constant result for the k-induction check was determined by the
+     * constructor, as can be checked by calling {@link isTrivial}.
+     *
+     * @return the current reached set describing the loop iterations unrolled
+     * for the inductive step.
+     */
     private ReachedSet getCurrentReachedSet() {
       Preconditions.checkState(!isTrivial(), "No reached set created, because the proof is trivial.");
       assert reachedSet != null;
       return reachedSet;
     }
 
+    /**
+     * Gets the single loop of the program. This loop is only available if no
+     * trivial constant result for the k-induction check was determined by the
+     * constructor, as can be checked by calling {@link isTrivial}.
+     *
+     * @return the single loop of the program.
+     */
     private Loop getLoop() {
       Preconditions.checkState(!isTrivial(), "No loop computed, because the proof is trivial.");
       assert loop != null;
       return loop;
     }
 
+    /**
+     * Checks if the prover is already initialized.
+     *
+     * @return {@code true} if the prover is initialized, {@code false}
+     * otherwise.
+     */
     private boolean isProverInitialized() {
       return prover != null;
     }
 
+    /**
+     * Gets the prover environment to be used within the KInductionProver.
+     *
+     * This prover may be preinitialized with additional supporting invariants.
+     * The presence of these invariants, including pushing them onto and
+     * popping them off of the prover stack, is taken care of automatically.
+     *
+     * @return the prover environment to be used within the KInductionProver.
+     *
+     * @throws CPAException if the supporting invariant generation encountered
+     * an exception.
+     * @throws InterruptedException if the supporting invariant generation is
+     * interrupted.
+     */
     private ProverEnvironment getProver() throws CPAException, InterruptedException {
-      // get global invariants
-      CFANode loopHead = Iterables.getOnlyElement(getLoop().getLoopHeads());
       UnmodifiableReachedSet currentInvariantsReachedSet = invariantGenerator.get();
       if (currentInvariantsReachedSet != invariantsReachedSet) {
+        CFANode loopHead = Iterables.getOnlyElement(getLoop().getLoopHeads());
         invariantsReachedSet = currentInvariantsReachedSet;
-        BooleanFormula invariants = extractInvariantsAt(currentInvariantsReachedSet, loopHead);
+        // get global invariants
+        BooleanFormula invariants = getCurrentInvariants();
         injectInvariants(currentInvariantsReachedSet, loopHead);
         if (isProverInitialized()) {
           pop();
@@ -709,6 +906,37 @@
       return prover;
     }
 
+    /**
+     * Gets the most current invariants generated by the invariant generator.
+     *
+     * @return the most current invariants generated by the invariant generator.
+     *
+     * @throws CPAException if the invariant generation encountered an exception.
+     * @throws InterruptedException if the invariant generation is interrupted.
+     */
+    private BooleanFormula getCurrentInvariants() throws CPAException, InterruptedException {
+      if (!bfmgr.isFalse(currentInvariants)) {
+        UnmodifiableReachedSet currentInvariantsReachedSet = invariantGenerator.get();
+        if (currentInvariantsReachedSet != invariantsReachedSet || haveCurrentPotentialTargetLocationsChanged()) {
+          CFANode loopHead = Iterables.getOnlyElement(getLoop().getLoopHeads());
+          currentInvariants = extractInvariantsAt(currentInvariantsReachedSet, loopHead);
+        }
+      }
+      return currentInvariants;
+    }
+
+    /**
+     * Attempts to inject the generated invariants into the bounded analysis
+     * CPAs to improve their performance.
+     *
+     * Currently, this is only supported for the InvariantsCPA. If the
+     * InvariantsCPA is not activated for both the bounded analysis as well as
+     * the invariant generation, this function does nothing.
+     *
+     * @param pReachedSet the invariant generation reached set.
+     * @param pLocation the location for which to extract and re-inject the
+     * invariants.
+     */
     private void injectInvariants(UnmodifiableReachedSet pReachedSet, CFANode pLocation) {
       InvariantsCPA invariantsCPA = CPAs.retrieveCPA(cpa, InvariantsCPA.class);
       if (invariantsCPA == null) {
@@ -721,7 +949,7 @@
           if (invariant == null) {
             invariant = disjunctivePart;
           } else {
-            invariant = invariant.join(disjunctivePart, true);
+            invariant = invariant.join(disjunctivePart, InvariantsPrecision.getEmptyPrecision());
           }
         } else {
           return;
@@ -742,6 +970,9 @@
       }
     }
 
+    /**
+     * Pops the last formula from the prover stack.
+     */
     private void pop() {
       Preconditions.checkState(isProverInitialized());
       Preconditions.checkState(stackDepth > 0);
@@ -749,18 +980,40 @@
       --stackDepth;
     }
 
+    /**
+     * Pushes the given formula to the prover stack.
+     *
+     * @param pFormula the formula to be pushed.
+     */
     private void push(BooleanFormula pFormula) {
       Preconditions.checkState(isProverInitialized());
       prover.push(pFormula);
       ++stackDepth;
     }
 
-    private BooleanFormula extractInvariantsAt(UnmodifiableReachedSet pReachedSet, CFANode pLocation) throws CPAException, InterruptedException {
-      BooleanFormula invariant = bfmgr.makeBoolean(false);
+    /**
+     * Extracts the generated invariants for the given location from the
+     * given reached set produced by the invariant generator.
+     *
+     * @param pReachedSet the reached set produced by the invariant generator.
+     * @param pLocation the location to extract the invariants for.
+     *
+     * @return the extracted invariants as a boolean formula.
+     */
+    private BooleanFormula extractInvariantsAt(UnmodifiableReachedSet pReachedSet, CFANode pLocation) {
 
       if (pReachedSet.isEmpty()) {
         return bfmgr.makeBoolean(true); // no invariants available
       }
+
+      // Check if the invariant generation was able to prove correctness for the program
+      if (targetLocations != null && AbstractStates.filterLocations(pReachedSet, targetLocations).isEmpty()) {
+        logger.log(Level.INFO, "Invariant generation found no target states.");
+        invariantGenerator.cancel();
+        return bfmgr.makeBoolean(false);
+      }
+
+      BooleanFormula invariant = bfmgr.makeBoolean(false);
 
       for (AbstractState locState : AbstractStates.filterLocation(pReachedSet, pLocation)) {
         BooleanFormula f = AbstractStates.extractReportedFormulas(fmgr, locState);
@@ -771,19 +1024,48 @@
       return invariant;
     }
 
+    public ImmutableSet<CFANode> getCurrentPotentialTargetLocations() {
+      synchronized (this) {
+        return this.targetLocations;
+      }
+    }
+
+    private void setCurrentPotentialTargetLocations(ImmutableSet<CFANode> pTargetLocations) {
+      synchronized (this) {
+        this.targetLocationsChanged = pTargetLocations.equals(this.targetLocations);
+        this.targetLocations = pTargetLocations;
+      }
+    }
+
+    private boolean haveCurrentPotentialTargetLocationsChanged() {
+      synchronized (this) {
+        return this.targetLocationsChanged;
+      }
+    }
+
+    /**
+     * Attempts to perform the inductive check.
+     *
+     * @return <code>true</code> if k-induction successfully proved the
+     * correctness, <code>false</code> if the attempt was inconclusive.
+     *
+     * @throws CPAException if the bounded analysis constructing the step case
+     * encountered an exception.
+     * @throws InterruptedException if the bounded analysis constructing the
+     * step case was interrupted.
+     */
     public final boolean check() throws CPAException, InterruptedException {
+      // Early return if there is a trivial result for the inductive approach
       if (isTrivial()) {
         return getTrivialResult();
       }
 
+      // Early return if the invariant generation proved the program correct
+      if (bfmgr.isFalse(getCurrentInvariants())) {
+        return true;
+      }
+
       stats.inductionPreparation.start();
-      final Loop loop = getLoop();
-
-      final CFANode loopHead = Iterables.getOnlyElement(loop.getLoopHeads());
-
-      // check that the loop head is unambiguous
-      assert loopHead.equals(Iterables.getOnlyElement(getIncomingEdges()).getSuccessor());
-
 
       // Proving program safety with induction consists of two parts:
       // 1) Prove all paths safe that go only one iteration through the loop.
@@ -791,258 +1073,128 @@
       //    so we don't care about this here.
       // 2) Assume that one loop iteration is safe and prove that the next one is safe, too.
 
-      // Suppose that the loop has a single outgoing edge,
-      // which leads to the error location. This edge is always an CAssumeEdge,
-      // and it has a "sibling" which is an inner edge of the loop and leads to
-      // the next iteration. We call the latter the continuation edge.
-      // The common predecessor node of these two edges will be called cut point.
-      // Now we want to show that the control flow of the program will never take
-      // the outgoing edge and reach the error location,
-      // if it didn't take it in the iteration before.
-      // We create three formulas:
-      // A is the assumption from the continuation edge in the previous iteration
-      // B is the formula for the loop body in the current iteration up to the cut point
-      // C is the negation of the formula for the path from the cut point to the error location
-      // Then we try to prove that the formula (A & B) => C holds.
-      // This implies that control flow cannot reach the error location.
-
-      // The conjunction (A & B) is created by running the CPAAlgorithm starting
-      // at the cut point and letting it run until the end of the current iteration
-      // (i.e. let it finish the iteration it starts in and complete one more iteration).
-      // Then we get the abstract state at the cut point in the last iteration
-      // and take its path formula, which is exactly (A & B).
-      // C is created by letting the CPAAlgorithm run starting at the cut point,
-      // taking the outgoing edge (and not staying within the loop).
-      // Then we can take the disjunction of the path formulas at all reached
-      // target states. Two things are important here:
-      // CPAAlgorithm needs to take only the path out of the loop,
-      // and the path formula needs to be created with the SSAMap from (A & B)
-      // in order to get the indices right.
-
-      // Everything above is easily extended to k-induction with k >= 1
-      // and to loops that have several outgoing edges (and therefore several
-      // cut points).
-      // For k-induction, just let the algorithm run a few iterations. Of course
-      // the formula for the induction basis needs to contain the same number of
-      // iterations. This is ensured because we use the same algorithm and the
-      // same CPAs to create the formulas in both cases, so they'll run the same
-      // number of iterations in both cases.
-      // For several exiting edges, we add each cut-point to the initial reached
-      // set, so that A will contain the assumptions from all continuation edges,
-      // and we'll create several (A & B) and C formulas, one for each cut point.
-
-
       // Create initial reached set:
       // Run algorithm in order to create formula (A & B)
       logger.log(Level.INFO, "Running algorithm to create induction hypothesis");
+
+      LoopstackCPA loopstackCPA = CPAs.retrieveCPA(cpa, LoopstackCPA.class);
+      int k = loopstackCPA.getMaxLoopIterations();
+
+      BooleanFormula safePredecessors;
       ReachedSet reached = getCurrentReachedSet();
+
+      // Create the formula asserting the safety for k consecutive predecessors
+      if (previousFormula != null && this.previousK == k - 1) {
+        safePredecessors = bfmgr.not(previousFormula);
+      } else {
+        final Iterable<AbstractState> predecessorTargetStates;
+        if (k <= 1) {
+          predecessorTargetStates = Collections.emptySet();
+        } else {
+          loopstackCPA.setMaxLoopIterations(k - 1);
+
+          unroll(reached);
+          predecessorTargetStates = from(reached).filter(IS_TARGET_STATE);
+
+          loopstackCPA.setMaxLoopIterations(k);
+        }
+        safePredecessors = bfmgr.not(createFormulaFor(predecessorTargetStates));
+      }
+
+      Map<BooleanFormula, Map<AbstractState, BooleanFormula>> assumptionsAtState = new HashMap<>();
+
+      Iterable<AbstractState> loopHeadStates = AbstractStates.filterLocations(reached, loop.getLoopHeads());
+
+      for (BooleanFormula knownLoopHeadInvariant : knownLoopHeadInvariants) {
+        for (AbstractState loopHeadState : loopHeadStates) {
+          Iterable<AbstractState> loopHeadStateIterable = Collections.singleton(loopHeadState);
+          BooleanFormula invariantAssumption = bfmgr.or(
+              bfmgr.not(createFormulaFor(loopHeadStateIterable)),
+              instantiateForAll(loopHeadStateIterable, knownLoopHeadInvariant));
+          safePredecessors = bfmgr.and(safePredecessors, invariantAssumption);
+        }
+      }
+
+      BooleanFormula loopInvariantAssumption = bfmgr.makeBoolean(true);
+      for (BooleanFormula potentialLoopInvariant : getPotentialLoopHeadInvariants()) {
+        Map<AbstractState, BooleanFormula> assumptionAtState = new HashMap<>();
+        for (AbstractState loopHeadState : loopHeadStates) {
+          Iterable<AbstractState> loopHeadStateIterable = Collections.singleton(loopHeadState);
+          BooleanFormula invariantAssumption = bfmgr.or(
+              bfmgr.not(createFormulaFor(loopHeadStateIterable)),
+              instantiateForAll(loopHeadStateIterable, potentialLoopInvariant));
+          assumptionAtState.put(loopHeadState, invariantAssumption);
+          loopInvariantAssumption = bfmgr.and(loopInvariantAssumption, invariantAssumption);
+        }
+        assumptionsAtState.put(potentialLoopInvariant, assumptionAtState);
+      }
+
+      // Create the formula asserting the faultiness of the successor
       unroll(reached);
-
-      final Multimap<CFANode, AbstractState> reachedPerLocation = Multimaps.index(reached, EXTRACT_LOCATION);
-
-      // live view of reached set with only the states in the loop
-      FluentIterable<AbstractState> loopStates = from(reached).filter(new Predicate<AbstractState>() {
-        @Override
-        public boolean apply(AbstractState pArg0) {
-          LoopstackState loopState = extractStateByType(pArg0, LoopstackState.class);
-          return loop.equals(loopState.getLoop());
-        }
-      });
-
-      assert !loopStates.isEmpty();
-
-      // Create formula
-      BooleanFormula inductions = bfmgr.makeBoolean(true);
-
-      final Iterable<CFAEdge> cutPointEdges = getCutPointEdges(reachedPerLocation, loopStates);
-
-      int inductionCutPoints = 0;
-
-      for (CFAEdge cutPointEdge : cutPointEdges) {
-
-<<<<<<< HEAD
-        inductionCutPoints++;
-        logger.log(Level.FINEST, "Considering cut point edge", cutPointEdge);
-=======
-    @Option(name="invariantGenerationConfigFile",
-            description="configuration file for invariant generation")
-    @FileOption(FileOption.Type.OPTIONAL_INPUT_FILE)
-    private File configFile;
->>>>>>> 5f901b87
-
-        CFANode cutPoint = cutPointEdge.getPredecessor();
-        Iterable<AbstractState> cutPointStates = reachedPerLocation.get(cutPoint);
-
-        // Create (A & B)
-        PathFormula pathFormulaAB = extractLastIterationPath(cutPointStates);
-        BooleanFormula formulaAB = pathFormulaAB.getFormula();
-
-        BooleanFormula formulaC;
-        { // Create C
-          // We want to continue exploration from lastCutPointState,
-          // but with an empty path formula. However, the SSAMap needs to be the one
-          // from lastCutPointState, so we can use a fresh initial state.
-          PathFormula empty = pmgr.makeEmptyPathFormula(pathFormulaAB); // empty has correct SSAMap
-          AbstractState freshCutPointState = cpa.getInitialState(cutPoint);
-
-          // Modify the path formula but save the previous one to restore it later
-          PredicateAbstractState predicateAbstractState = extractStateByType(freshCutPointState, PredicateAbstractState.class);
-          PathFormula savedPathFormula = predicateAbstractState.getPathFormula();
-          predicateAbstractState.setPathFormula(empty);
-
-          /*
-           * Ensure that only the path leaving the loop is left by preparing
-           * the precision to exclude all other edges leaving the cut point
-           */
-          Precision freshCutPointPrecision = cpa.getInitialPrecision(cutPoint);
-          freshCutPointPrecision = excludeIgnorableEdges(freshCutPointPrecision);
-          freshCutPointPrecision = excludeLoopEdges(freshCutPointPrecision, cutPointEdge);
-
-          // Create path formulas by running CPAAlgorithm
-          reached = reachedSetFactory.create();
-          reached.add(freshCutPointState, freshCutPointPrecision);
-          algorithm.run(reached);
-
-          Iterable<AbstractState> targetStates = from(reached).filter(IS_TARGET_STATE);
-          formulaC = bfmgr.not(createFormulaFor(targetStates));
-          reached.clear();
-
-          // Reset predicate path formula
-          predicateAbstractState.setPathFormula(savedPathFormula);
-        }
-
-        // Create (A & B) => C
-        BooleanFormula f = bfmgr.or(bfmgr.not(formulaAB), formulaC);
-
-        inductions = bfmgr.and(inductions, f);
-      }
-
-      stats.inductionCutPoints = inductionCutPoints;
-
-      // now prove that (A & B) => C is a tautology by checking if the negation is unsatisfiable
-
-      inductions = bfmgr.not(inductions);
+      Set<AbstractState> targetStates = from(reached).filter(IS_TARGET_STATE).toSet();
+      BooleanFormula unsafeSuccessor = createFormulaFor(from(targetStates));
+      this.previousFormula = unsafeSuccessor;
 
       ProverEnvironment prover = getProver();
 
+      loopHeadStates = AbstractStates.filterLocations(reached, loop.getLoopHeads());
+      BooleanFormula loopInvariantContradiction = bfmgr.makeBoolean(false);
+      for (BooleanFormula potentialLoopInvariant : getPotentialLoopHeadInvariants()) {
+        Map<AbstractState, BooleanFormula> assumptionAtState = assumptionsAtState.get(potentialLoopInvariant);
+        BooleanFormula assumptionContradiction = bfmgr.makeBoolean(false);
+        for (AbstractState loopHeadState : loopHeadStates) {
+          Iterable<AbstractState> loopHeadStateIterable = Collections.singleton(loopHeadState);
+          BooleanFormula invariantAssumption = bfmgr.or(bfmgr.not(createFormulaFor(loopHeadStateIterable)),
+              instantiateForAll(loopHeadStateIterable, potentialLoopInvariant));
+          assumptionContradiction = bfmgr.or(assumptionContradiction, bfmgr.not(invariantAssumption));
+          loopInvariantContradiction = bfmgr.or(loopInvariantContradiction, bfmgr.not(invariantAssumption));
+        }
+        BooleanFormula assumptionAssertion = bfmgr.and(from(assumptionAtState.values()).toList());
+        push(assumptionAssertion);
+        push(assumptionContradiction);
+        if (prover.isUnsat()) {
+          knownLoopHeadInvariants.add(potentialLoopInvariant);
+        } else {
+          pop();
+        }
+        pop();
+      }
+      this.previousK = k;
+
+      ImmutableSet<CFANode> newTargetLocations = from(targetStates).transform(AbstractStates.EXTRACT_LOCATION).toSet();
+      setCurrentPotentialTargetLocations(newTargetLocations);
+
       stats.inductionPreparation.stop();
 
       logger.log(Level.INFO, "Starting induction check...");
 
       stats.inductionCheck.start();
-      push(inductions);
+
+      // First check with candidate loop invariant
+      push(safePredecessors); // k consecutive iterations are SAFE
+      push(loopInvariantAssumption); // loop invariant holds for predecessors
+      push(bfmgr.or(unsafeSuccessor, loopInvariantContradiction)); // combined contradiction to successor safety or loop invariant
       boolean sound = prover.isUnsat();
 
-      if (!sound && logger.wouldBeLogged(Level.ALL)) {
-        logger.log(Level.ALL, "Model returned for induction check:", prover.getModel());
-      }
-      pop();
+      pop(); // pop combined contradiction
+      pop(); // pop loop invariant assertion for predecessors
+
+      // If first check failed and a candidate loop invariant was tried out, check without the candidate loop invariant
+      if (!sound && !potentialLoopHeadInvariants.isEmpty()) {
+        push(unsafeSuccessor); // push plain contradiction to successor safety
+        sound = prover.isUnsat();
+        if (!sound && logger.wouldBeLogged(Level.ALL)) {
+          logger.log(Level.ALL, "Model returned for induction check:", prover.getModel());
+        }
+        pop(); // pop plain contradiction to successor safety ("unsafe successor")
+      }
+      pop(); // pop assertion of safe predecessors
+
       stats.inductionCheck.stop();
 
       logger.log(Level.FINER, "Soundness after induction check:", sound);
+
       return sound;
-    }
-
-    /**
-     * Ensures that only the path leaving the loop is analyzed by preparing the
-     * precision to exclude all other edges leaving the cut point.
-     *
-     * @param pFreshCutPointPrecision the current precision at the cut point.
-     * @param pCutPointEdge the edge leaving the loop at the cut point.
-     *
-     * @return the new precision at the cut point.
-     *
-     * @throws CPAException if the EdgeExclusionCPA is not present.
-     */
-    private Precision excludeLoopEdges(Precision pFreshCutPointPrecision, CFAEdge pCutPointEdge) throws CPAException {
-      List<CFAEdge> loopEdges = CFAUtils.leavingEdges(pCutPointEdge.getPredecessor())
-          .filter(not(equalTo(pCutPointEdge))).toList();
-
-      if (loopEdges.isEmpty()) {
-        return pFreshCutPointPrecision;
-      }
-
-      EdgeExclusionPrecision oldPrecision = Precisions.extractPrecisionByType(pFreshCutPointPrecision, EdgeExclusionPrecision.class);
-      if (oldPrecision == null) {
-        throw new CPAException("Bounded model checking with induction requires an instance of the EdgeExclusionCPA. Please restart with the EdgeExclusionCPA.");
-      }
-      EdgeExclusionPrecision newPrecision = oldPrecision.excludeMoreEdges(loopEdges);
-      if (newPrecision == oldPrecision) {
-        return pFreshCutPointPrecision;
-      }
-      pFreshCutPointPrecision = Precisions.replaceByType(pFreshCutPointPrecision, newPrecision, EdgeExclusionPrecision.class);
-      return pFreshCutPointPrecision;
-    }
-
-    /**
-     * Extracts the path formula to the cut point states representing the last iteration.
-     *
-     * @param cutPointStates the cut point states.
-     * @return the path formula to the cut point states representing the last iteration.
-     *
-     * @throws CPAException if no loopstack information is present.
-     */
-    private PathFormula extractLastIterationPath(Iterable<AbstractState> cutPointStates) throws CPAException, InterruptedException {
-      int highestIteration = -1;
-      PathFormula pathFormula = null;
-      for (AbstractState cutPointState : cutPointStates) {
-        LoopstackState loopstackState = extractStateByType(cutPointState, LoopstackState.class);
-        if (loopstackState == null) {
-          throw new CPAException("BMC without LoopstackCPA is not supported. Please rerun with an instance of the LoopstackCPA.");
-        }
-        if (!loopstackState.mustDumpAssumptionForAvoidance()) {
-          int iteration = loopstackState.getIteration();
-          if (iteration > highestIteration || pathFormula == null) {
-            highestIteration = iteration;
-            pathFormula = extractStateByType(cutPointState, PredicateAbstractState.class).getPathFormula();
-          } else if (iteration == highestIteration) {
-            assert pathFormula != null;
-            pathFormula = pmgr.makeOr(pathFormula, extractStateByType(cutPointState, PredicateAbstractState.class).getPathFormula());
-          }
-        }
-      }
-      Preconditions.checkArgument(pathFormula != null, "cutPointStates must not be empty.");
-      return pathFormula;
-    }
-
-    /**
-     * Consider all edges that lead from the loop to a target location. This is
-     * the combination of all edges leaving the loop leading to a target
-     * location and all edges leading to target locations within the loop, but
-     * not any target locations preceding the loop.
-     *
-     * @param pReachedPerLocation the reached set mapped to the reached locations.
-     * @param pLoopStates the loop states.
-     * @return all edges that lead from the loop to a target location.
-     */
-    private Iterable<CFAEdge> getCutPointEdges(final Multimap<CFANode, AbstractState> pReachedPerLocation,
-        Iterable<AbstractState> pLoopStates) {
-      Iterable<CFAEdge> relevantOutgoingEdges = FluentIterable.from(getOutgoingEdges()).filter(new Predicate<CFAEdge>() {
-
-        @Override
-        public boolean apply(@Nullable CFAEdge pEdge) {
-          if (pEdge == null) {
-            return false;
-          }
-          // filter out exit edges that do not lead to a target state, we don't care about them
-          CFANode exitLocation = pEdge.getSuccessor();
-          Collection<AbstractState> exitStates = pReachedPerLocation.get(exitLocation);
-          if (exitStates.isEmpty()) {
-            return false;
-          }
-          ARGState lastExitState = (ARGState) Iterables.getLast(exitStates);
-
-          // the states reachable from the exit edge
-          Set<ARGState> outOfLoopStates = lastExitState.getSubgraph();
-          if (!from(outOfLoopStates).anyMatch(IS_TARGET_STATE)) {
-            return false;
-          }
-          return true;
-        }
-
-      });
-      Iterable<CFAEdge> relevantInsideEdges = FluentIterable.from(pLoopStates).filter(IS_TARGET_STATE).transformAndConcat(ENTERING_EDGES).toSet();
-      return Iterables.concat(relevantOutgoingEdges, relevantInsideEdges);
     }
 
   }
@@ -1055,33 +1207,43 @@
    *
    * @return {@code true} if the unrolling was sound, {@code false} otherwise.
    *
-   * @throws PredicatedAnalysisPropertyViolationException
+   * @throws CPAException if an exception occurred during unrolling the reached
+   * set.
+   * @throws InterruptedException if the unrolling is interrupted.
+   */
+  private boolean unroll(ReachedSet pReachedSet) throws CPAException, InterruptedException {
+    return unroll(pReachedSet, Collections.<CFAEdge>emptySet());
+  }
+
+  /**
+   * Unrolls the given reached set using the algorithm provided to this
+   * instance of the bounded model checking algorithm.
+   *
+   * @param pReachedSet the reached set to unroll.
+   * @param pExcludedEdges edges that are excluded in the current edge
+   * exclusion precision and should stay excluded.
+   *
+   * @return {@code true} if the unrolling was sound, {@code false} otherwise.
+   *
    * @throws CPAException
    * @throws InterruptedException
    */
-  private boolean unroll(ReachedSet pReachedSet) throws PredicatedAnalysisPropertyViolationException, CPAException, InterruptedException {
-    return unroll(pReachedSet, Collections.<CFAEdge>emptySet());
-  }
-
-  /**
-   * Unrolls the given reached set using the algorithm provided to this
-   * instance of the bounded model checking algorithm.
-   *
-   * @param pReachedSet the reached set to unroll.
-   * @param pExcludedEdges edges that are excluded in the current edge
-   * exclusion precision and should stay excluded.
-   *
-   * @return {@code true} if the unrolling was sound, {@code false} otherwise.
-   *
-   * @throws PredicatedAnalysisPropertyViolationException
-   * @throws CPAException
-   * @throws InterruptedException
-   */
-  private boolean unroll(ReachedSet pReachedSet, Iterable<CFAEdge> pExcludedEdges) throws PredicatedAnalysisPropertyViolationException, CPAException, InterruptedException {
+  private boolean unroll(ReachedSet pReachedSet, Iterable<CFAEdge> pExcludedEdges) throws CPAException, InterruptedException {
     adjustReachedSet(pReachedSet, pExcludedEdges);
     return algorithm.run(pReachedSet);
   }
 
+  /**
+   * Adjusts the given reached set so that the involved adjustable condition
+   * CPAs are able to operate properly without being negatively influenced by
+   * states generated earlier under different conditions while trying to
+   * retain as many states as possible.
+   *
+   * @param pReachedSet the reached set to be adjusted.
+   * @param pExcludedEdges the edges that were excluded and should also be
+   * excluded in the future in case the reached set needs to be cleared and
+   * reinitialized.
+   */
   private void adjustReachedSet(ReachedSet pReachedSet, Iterable<CFAEdge> pExcludedEdges) {
     Preconditions.checkArgument(!pReachedSet.isEmpty());
     CFANode initialLocation = extractLocation(pReachedSet.getFirstState());
@@ -1103,10 +1265,24 @@
     }
   }
 
+  /**
+   * Excludes the collected ignorable edges from the given precision.
+   *
+   * @param pPrecision the precision to exclude the edges from.
+   * @return the new precision.
+   */
   private Precision excludeIgnorableEdges(Precision pPrecision) {
     return excludeEdges(pPrecision, ignorableEdges);
   }
 
+  /**
+   * Excludes the given edges from the given precision if the EdgeExclusionCPA
+   * is activated to allow for such edge exclusions.
+   *
+   * @param pPrecision the precision to exclude the edges from.
+   * @param pEdgesToIgnore the edges to be excluded.
+   * @return the new precision.
+   */
   private Precision excludeEdges(Precision pPrecision, Iterable<CFAEdge> pEdgesToIgnore) {
     EdgeExclusionPrecision oldPrecision = Precisions.extractPrecisionByType(pPrecision, EdgeExclusionPrecision.class);
     if (oldPrecision != null) {
@@ -1151,7 +1327,7 @@
       return Collections.emptySet();
     }
 
-    CFANode loopHead = Iterables.getOnlyElement(loop.getLoopHeads());
+    final CFANode loopHead = Iterables.getOnlyElement(loop.getLoopHeads());
     Set<CFANode> loopNodes = loop.getLoopNodes();
     VariableClassification variableClassification = pCFA.getVarClassification().get();
 
@@ -1202,7 +1378,7 @@
     }
 
     // Filter for all edges that actually may be ignored for induction
-    Set<CFAEdge> ignorableEdges = new HashSet<>();
+    final Set<CFAEdge> ignorableEdges = new HashSet<>();
 
     for (Map.Entry<CFAEdge, String> entry : candidateAssignments.entrySet()) {
       assert waitlist.isEmpty();
@@ -1219,13 +1395,15 @@
           for (CFAEdge leavingEdge : CFAUtils.leavingEdges(current)) {
             CFANode successor = leavingEdge.getSuccessor();
             if (loopNodes.contains(successor)) {
-              boolean variableIsInvolved = getInvolvedVariables(leavingEdge, variableClassification).contains(variable);
+              boolean variableIsInvolved = InvariantsTransferRelation.INSTANCE.getInvolvedVariables(leavingEdge).keySet().contains(variable);
               boolean isAssumeEdge = leavingEdge.getEdgeType() == CFAEdgeType.AssumeEdge;
               if (!variableIsInvolved || isAssumeEdge) {
                 waitlist.add(successor);
               }
               if (variableIsInvolved && isAssumeEdge && isIgnorable(leavingEdge, candidateAssignmentEdge, ignorableEdges, variableClassification, loop, variable)) {
-                ignorableEdges.add(leavingEdge);
+                if (isReachableWithout(loopHead, loopHead, Iterables.concat(ignorableEdges, Collections.singleton(leavingEdge)), true)) {
+                  ignorableEdges.add(leavingEdge);
+                }
               }
             }
           }
@@ -1239,6 +1417,53 @@
     return ignorableEdges;
   }
 
+  private static boolean isReachableWithout(CFANode pSource, CFANode pTarget, Iterable<CFAEdge> pExcludedEdges, boolean ignoreStartMatch) {
+    Set<CFANode> visited = new HashSet<>();
+    Queue<CFANode> waitlist = new ArrayDeque<>();
+    waitlist.offer(pSource);
+    boolean started = false;
+    while (!waitlist.isEmpty()) {
+      CFANode current = waitlist.poll();
+      if (started && current.equals(pTarget)) {
+        return true;
+      }
+      started = true;
+      for (CFAEdge leavingEdge : CFAUtils.leavingEdges(current)) {
+        if (!Iterables.contains(pExcludedEdges, leavingEdge)) {
+          CFANode successor = leavingEdge.getSuccessor();
+          if (visited.add(successor)) {
+            waitlist.add(successor);
+          }
+        }
+      }
+    }
+    return false;
+  }
+
+  /**
+   * Checks if the given assume edge succeeding the given assignment edge is
+   * ignorable. See {@link getIgnorableEdges} for details on why such an edge
+   * may be deemed ignorable.
+   *
+   * This is a helper function only meant to be called by
+   * {@link getIgnorableEdges}.
+   *
+   * @param pAssumeEdge the assume edge containing an assumption about the
+   * given variable {@code pVariable}.
+   * @param pAssignmentEdge the assignment edge preceding the assume edge
+   * {@code pAssumeEdge} and assigning a value to the variable
+   * {@code pVariable}.
+   * @param pIgnorableEdges the edges already found to be ignorable. This set
+   * is not modified by this function.
+   * @param pVariableClassification the variable classification information
+   * about the control flow automaton.
+   * @param pLoop the loop containing the given edges.
+   * @param pVariable the variable assigned to by the assignment edge
+   * {@code pAssignmentEdge}.
+   *
+   * @return {@code true} if the edge may be ignored by k-induction,
+   * {@code false} if it should not be ignored.
+   */
   private static boolean isIgnorable(CFAEdge pAssumeEdge, CFAEdge pAssignmentEdge, Set<CFAEdge> pIgnorableEdges,
       VariableClassification pVariableClassification, Loop pLoop, String pVariable) {
     Preconditions.checkArgument(pLoop.getLoopHeads().size() == 1);
@@ -1271,7 +1496,7 @@
           } else {
             boolean isInLoop = pLoop.getLoopNodes().contains(successor);
             boolean isBeforeLoopHead = isInLoop && !loopHeadReachedLocal;
-            Iterable<String> involvedVariables = getInvolvedVariables(leavingEdge, pVariableClassification);
+            Iterable<String> involvedVariables = InvariantsTransferRelation.INSTANCE.getInvolvedVariables(leavingEdge).keySet();
             involvedVariables = from(involvedVariables).filter(not(in(pVariableClassification.getIrrelevantVariables())));
             if (isBeforeLoopHead && !isFreeOfSideEffects(leavingEdge)
                 || !isBeforeLoopHead && (Iterables.contains(involvedVariables, pVariable) && !(Iterables.all(involvedVariables, equalTo(pVariable)) && leavingEdge.getEdgeType() == CFAEdgeType.DeclarationEdge))) {
@@ -1292,6 +1517,14 @@
     return assignmentReached && assumptionReached;
   }
 
+  /**
+   * Checks if the given CFA edge is free of side effects.
+   *
+   * @param pEdge the edge to be checked.
+   *
+   * @return {@code true} if the edge is considered to be free of side effects,
+   * {@code false} if it might cause side effects.
+   */
   private static boolean isFreeOfSideEffects(CFAEdge pEdge) {
     if (pEdge == null
         || pEdge.getEdgeType() != CFAEdgeType.StatementEdge
@@ -1318,124 +1551,10 @@
     return false;
   }
 
-  private static Set<String> getInvolvedVariables(CFAEdge pCfaEdge, VariableClassification pVariableClassification) {
-    switch (pCfaEdge.getEdgeType()) {
-    case AssumeEdge: {
-      AssumeEdge assumeEdge = (AssumeEdge) pCfaEdge;
-      IAExpression expression = assumeEdge.getExpression();
-      return getInvolvedVariables(expression, pVariableClassification);
-    }
-    case MultiEdge: {
-      MultiEdge multiEdge = (MultiEdge) pCfaEdge;
-      ImmutableSet.Builder<String> builder = ImmutableSet.builder();
-      for (CFAEdge edge : multiEdge) {
-        builder.addAll(getInvolvedVariables(edge, pVariableClassification));
-      }
-      return builder.build();
-    }
-    case DeclarationEdge: {
-      ADeclarationEdge declarationEdge = (ADeclarationEdge) pCfaEdge;
-      IADeclaration declaration = declarationEdge.getDeclaration();
-      if (declaration instanceof AVariableDeclaration) {
-        AVariableDeclaration variableDeclaration = (AVariableDeclaration) declaration;
-        String declaredVariable = variableDeclaration.getQualifiedName();
-        IAInitializer initializer = variableDeclaration.getInitializer();
-        if (initializer == null) {
-          return Collections.singleton(declaredVariable);
-        }
-        ImmutableSet.Builder<String> builder = ImmutableSet.builder();
-        builder.add(declaredVariable);
-        if (initializer instanceof AInitializerExpression) {
-          builder.addAll(getInvolvedVariables(((AInitializerExpression) initializer).getExpression(), pVariableClassification));
-        } else if (initializer instanceof CInitializer) {
-          builder.addAll(getInvolvedVariables((CInitializer) initializer, pVariableClassification));
-        } else if (initializer instanceof JArrayInitializer) {
-          for (IAExpression expression : ((JArrayInitializer) initializer).getInitializerExpressions()) {
-            builder.addAll(getInvolvedVariables(expression, pVariableClassification));
-          }
-        }
-        return builder.build();
-      } else {
-        return Collections.emptySet();
-      }
-    }
-    case FunctionCallEdge: {
-      FunctionCallEdge functionCallEdge = (FunctionCallEdge) pCfaEdge;
-      ImmutableSet.Builder<String> builder = ImmutableSet.builder();
-      for (IAExpression argument : functionCallEdge.getArguments()) {
-        builder.addAll(getInvolvedVariables(argument, pVariableClassification));
-      }
-      for (IAExpression parameter : functionCallEdge.getSummaryEdge().getExpression().getFunctionCallExpression().getParameterExpressions()) {
-        builder.addAll(getInvolvedVariables(parameter, pVariableClassification));
-      }
-      return builder.build();
-    }
-    case ReturnStatementEdge: {
-      AReturnStatementEdge returnStatementEdge = (AReturnStatementEdge) pCfaEdge;
-      return getInvolvedVariables(returnStatementEdge.getExpression(), pVariableClassification);
-    }
-    case StatementEdge: {
-      AStatementEdge statementEdge = (AStatementEdge) pCfaEdge;
-      IAStatement statement = statementEdge.getStatement();
-      if (statement instanceof AExpressionAssignmentStatement) {
-        AExpressionAssignmentStatement expressionAssignmentStatement = (AExpressionAssignmentStatement) statement;
-        ImmutableSet.Builder<String> builder = ImmutableSet.builder();
-        builder.addAll(getInvolvedVariables(expressionAssignmentStatement.getLeftHandSide(), pVariableClassification));
-        builder.addAll(getInvolvedVariables(expressionAssignmentStatement.getRightHandSide(), pVariableClassification));
-        return builder.build();
-      } else if (statement instanceof AExpressionStatement) {
-        return getInvolvedVariables(((AExpressionStatement) statement).getExpression(), pVariableClassification);
-      } else if (statement instanceof AFunctionCallAssignmentStatement) {
-        AFunctionCallAssignmentStatement functionCallAssignmentStatement = (AFunctionCallAssignmentStatement) statement;
-        ImmutableSet.Builder<String> builder = ImmutableSet.builder();
-        builder.addAll(getInvolvedVariables(functionCallAssignmentStatement.getLeftHandSide(), pVariableClassification));
-        for (IAExpression expression : functionCallAssignmentStatement.getFunctionCallExpression().getParameterExpressions()) {
-          builder.addAll(getInvolvedVariables(expression, pVariableClassification));
-        }
-        return builder.build();
-      } else if (statement instanceof AFunctionCallStatement) {
-        AFunctionCallStatement functionCallStatement = (AFunctionCallStatement) statement;
-        ImmutableSet.Builder<String> builder = ImmutableSet.builder();
-        for (IAExpression expression : functionCallStatement.getFunctionCallExpression().getParameterExpressions()) {
-          builder.addAll(getInvolvedVariables(expression, pVariableClassification));
-        }
-        return builder.build();
-      } else {
-        return Collections.emptySet();
-      }
-    }
-    case BlankEdge:
-    case CallToReturnEdge:
-    case FunctionReturnEdge:
-    default:
-      return Collections.emptySet();
-    }
-  }
-
-  private static Set<String> getInvolvedVariables(CInitializer pCInitializer, VariableClassification pVariableClassification) {
-    if (pCInitializer instanceof CDesignatedInitializer) {
-      return getInvolvedVariables(((CDesignatedInitializer) pCInitializer).getRightHandSide(), pVariableClassification);
-    } else if (pCInitializer instanceof CInitializerExpression) {
-      return getInvolvedVariables(((CInitializerExpression) pCInitializer).getExpression(), pVariableClassification);
-    } else if (pCInitializer instanceof CInitializerList) {
-      CInitializerList initializerList = (CInitializerList) pCInitializer;
-      ImmutableSet.Builder<String> builder = ImmutableSet.builder();
-      for (CInitializer initializer : initializerList.getInitializers()) {
-        builder.addAll(getInvolvedVariables(initializer, pVariableClassification));
-      }
-      return builder.build();
-    }
-    return Collections.emptySet();
-  }
-
-  private static Set<String> getInvolvedVariables(IAExpression pExpression, VariableClassification pVariableClassification) {
-    if (pExpression == null) {
-      return Collections.emptySet();
-    } if (pExpression instanceof CExpression) {
-      return pVariableClassification.getVariablesOfExpression((CExpression) pExpression);
-    } else {
-      throw new UnsupportedOperationException("VariableClassification only supports C expressions");
-    }
+  private static interface CounterexampleStorage {
+
+    void addCounterexample(ARGState pTargetState, CounterexampleInfo pCounterexample);
+
   }
 
 }