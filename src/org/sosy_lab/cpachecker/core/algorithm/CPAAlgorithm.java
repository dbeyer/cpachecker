--- conflicted
+++ resolved
@@ -337,15 +337,9 @@
       Precision successorPrecision = precAdjustmentResult.precision();
       Action action = precAdjustmentResult.action();
 
-<<<<<<< HEAD
-        shutdownNotifier.shutdownIfNecessary();
-        stats.precisionTimer.start();
-        PrecisionAdjustmentResult precAdjustmentResult;
-=======
       if (action == Action.BREAK) {
         stats.stopTimer.start();
         boolean stop;
->>>>>>> 941e4251
         try {
           stop = stopOperator.stop(successor, reachedSet.getReached(successor), successorPrecision);
         } finally {
@@ -375,46 +369,10 @@
 
           return true;
         }
-<<<<<<< HEAD
-        assert action == Action.CONTINUE : "Enum Action has unhandled values!";
-
-        Collection<AbstractState> reached = reachedSet.getReached(successor);
-
-        // An optimization, we don't bother merging if we know that the
-        // merge operator won't do anything (i.e., it is merge-sep).
-        if (mergeOperator != MergeSepOperator.getInstance() && !reached.isEmpty()) {
-          shutdownNotifier.shutdownIfNecessary();
-          stats.mergeTimer.start();
-          try {
-            List<AbstractState> toRemove = new ArrayList<>();
-            List<Pair<AbstractState, Precision>> toAdd = new ArrayList<>();
-
-            logger.log(Level.FINER, "Considering", reached.size(),
-                "states from reached set for merge");
-            for (AbstractState reachedState : reached) {
-              AbstractState mergedState =
-                  mergeOperator.merge(successor, reachedState,
-                      successorPrecision);
-
-              if (!mergedState.equals(reachedState)) {
-                logger.log(Level.FINER,
-                    "Successor was merged with state from reached set");
-                logger.log(Level.ALL, "Merged", successor, "\nand",
-                    reachedState, "\n-->", mergedState);
-                stats.countMerge++;
-
-                toRemove.add(reachedState);
-                toAdd.add(Pair.of(mergedState, successorPrecision));
-              }
-            }
-            reachedSet.removeAll(toRemove);
-            reachedSet.addAll(toAdd);
-=======
       }
       assert action == Action.CONTINUE : "Enum Action has unhandled values!";
 
       Collection<AbstractState> reached = reachedSet.getReached(successor);
->>>>>>> 941e4251
 
       // An optimization, we don't bother merging if we know that the
       // merge operator won't do anything (i.e., it is merge-sep).
@@ -447,14 +405,6 @@
             ((ARGMergeJoinCPAEnabledAnalysis) mergeOperator).cleanUp(reachedSet);
           }
 
-<<<<<<< HEAD
-        shutdownNotifier.shutdownIfNecessary();
-        stats.stopTimer.start();
-        boolean stop;
-        try {
-          stop = stopOperator.stop(successor, reached, successorPrecision);
-=======
->>>>>>> 941e4251
         } finally {
           stats.mergeTimer.stop();
         }
