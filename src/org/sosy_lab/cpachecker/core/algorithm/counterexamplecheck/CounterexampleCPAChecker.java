--- conflicted
+++ resolved
@@ -161,16 +161,10 @@
       Specification lSpecification =
           Specification.fromFiles(ImmutableList.of(automatonFile), cfa, lConfig, lLogger);
       CoreComponentsFactory factory =
-<<<<<<< HEAD
           new CoreComponentsFactory(
               lConfig, lLogger, lShutdownManager.getNotifier(), new AggregatedReachedSets());
-      ConfigurableProgramAnalysis lCpas = factory.createCPA(cfa, SpecAutomatonCompositionType.TARGET_SPEC);
-      Algorithm lAlgorithm = factory.createAlgorithm(lCpas, filename, cfa);
-=======
-          new CoreComponentsFactory(lConfig, lLogger, lShutdownManager.getNotifier());
       ConfigurableProgramAnalysis lCpas = factory.createCPA(cfa, lSpecification);
       Algorithm lAlgorithm = factory.createAlgorithm(lCpas, filename, cfa, lSpecification);
->>>>>>> b30b1351
       ReachedSet lReached = factory.createReachedSet();
       lReached.add(
           lCpas.getInitialState(entryNode, StateSpacePartition.getDefaultPartition()),
