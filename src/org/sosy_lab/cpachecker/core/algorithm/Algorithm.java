--- conflicted
+++ resolved
@@ -39,14 +39,6 @@
    * @throws CPAException
    * @throws InterruptedException
    */
-<<<<<<< HEAD
-  public boolean run(ReachedSet reachedSet) throws CPAException, InterruptedException, PredicatedAnalysisPropertyViolationException;
-
-  /**
-   * Reset the algorithm. Returns false if reset was (partially) a no-op, otherwise true.
-   */
-  public boolean reset();
-=======
   AlgorithmStatus run(ReachedSet reachedSet) throws CPAException, InterruptedException, CPAEnabledAnalysisPropertyViolationException;
 
   /**
@@ -135,5 +127,9 @@
           && isSound == other.isSound;
     }
   }
->>>>>>> 809d5bce
+
+  /**
+   * Reset the algorithm. Returns false if reset was (partially) a no-op, otherwise true.
+   */
+  public boolean reset();
 }