/*
 *  CPAchecker is a tool for configurable software verification.
 *  This file is part of CPAchecker.
 *
 *  Copyright (C) 2007-2014  Dirk Beyer
 *  All rights reserved.
 *
 *  Licensed under the Apache License, Version 2.0 (the "License");
 *  you may not use this file except in compliance with the License.
 *  You may obtain a copy of the License at
 *
 *      http://www.apache.org/licenses/LICENSE-2.0
 *
 *  Unless required by applicable law or agreed to in writing, software
 *  distributed under the License is distributed on an "AS IS" BASIS,
 *  WITHOUT WARRANTIES OR CONDITIONS OF ANY KIND, either express or implied.
 *  See the License for the specific language governing permissions and
 *  limitations under the License.
 *
 *
 *  CPAchecker web page:
 *    http://cpachecker.sosy-lab.org
 */
package org.sosy_lab.cpachecker.cpa.composite;

import com.google.common.base.Preconditions;
import com.google.common.base.Predicate;
import com.google.common.collect.ImmutableList;

<<<<<<< HEAD
import org.sosy_lab.cpachecker.core.defaults.AdjustablePrecision;
=======
import org.sosy_lab.cpachecker.core.interfaces.AdjustablePrecision;
>>>>>>> 4ae4448b
import org.sosy_lab.cpachecker.core.interfaces.Precision;
import org.sosy_lab.cpachecker.core.interfaces.WrapperPrecision;

import java.util.List;
import java.util.function.BiFunction;

<<<<<<< HEAD
public class CompositePrecision implements WrapperPrecision, AdjustablePrecision {
=======
class CompositePrecision implements WrapperPrecision, AdjustablePrecision {
>>>>>>> 4ae4448b

  private final ImmutableList<Precision> precisions;

  CompositePrecision(List<Precision> precisions) {
    this.precisions = ImmutableList.copyOf(precisions);
  }

  @Override
  public boolean equals(Object other) {
    if (other == this) {
      return true;
    } else if (other == null || !(other instanceof CompositePrecision)) {
      return false;
    }

    return precisions.equals(((CompositePrecision)other).precisions);
  }

  @Override
  public int hashCode() {
    return precisions.hashCode();
  }

  Precision get(int idx) {
    return precisions.get(idx);
  }

  @Override
  public String toString() {
    return precisions.toString();
  }

  @Override
  public AdjustablePrecision add(AdjustablePrecision otherPrecision) {
    Class<?> requiredClass = otherPrecision.getClass();
    for (Precision precision : precisions) {
      Class<?> currentClass = precision.getClass();
      if (requiredClass.equals(currentClass))
      {
        AdjustablePrecision currentPrecision = (AdjustablePrecision) precision;
        return currentPrecision.add(otherPrecision);
      }
    }
    return otherPrecision;
  }

  @Override
  public boolean subtract(AdjustablePrecision otherPrecision) {
    Class<?> requiredClass = otherPrecision.getClass();
    for (Precision precision : precisions) {
      Class<?> currentClass = precision.getClass();
      if (requiredClass.equals(currentClass))
      {
        AdjustablePrecision currentPrecision = (AdjustablePrecision) precision;
        return currentPrecision.subtract(otherPrecision);
      }
    }
    return false;
  }

  @Override
  public void clear() {
    for (Precision precision : precisions) {
      if (precision instanceof AdjustablePrecision)
      {
        AdjustablePrecision currentPrecision = (AdjustablePrecision) precision;
        currentPrecision.clear();
      }
    }
  }

  @Override
  public <T extends Precision> T retrieveWrappedPrecision(Class<T> pType) {
    if (pType.isAssignableFrom(getClass())) {
      return pType.cast(this);
    }
    for (Precision precision : precisions) {
      if (pType.isAssignableFrom(precision.getClass())) {
        return pType.cast(precision);

      } else if (precision instanceof WrapperPrecision) {
        T result = ((WrapperPrecision)precision).retrieveWrappedPrecision(pType);
        if (result != null) {
          return result;
        }
      }
    }
    return null;
  }

  @Override
  public Precision replaceWrappedPrecision(Precision newPrecision, Predicate<? super Precision> replaceType) {

    if (replaceType.apply(this)) {
      return newPrecision;
    }

    ImmutableList.Builder<Precision> newPrecisions = ImmutableList.builder();
    boolean changed = false;
    for (Precision precision : precisions) {
      if (replaceType.apply(precision)) {
        newPrecisions.add(newPrecision);
        changed = true;

      } else if (precision instanceof WrapperPrecision) {
        Precision newWrappedPrecision = ((WrapperPrecision)precision).replaceWrappedPrecision(newPrecision, replaceType);
        if (newWrappedPrecision != null) {
          newPrecisions.add(newWrappedPrecision);
          changed = true;

        } else {
          newPrecisions.add(precision);
        }
      } else {
        newPrecisions.add(precision);
      }
    }
    return changed ? new CompositePrecision(newPrecisions.build()) : null;
  }

  @Override
  public ImmutableList<Precision> getWrappedPrecisions() {
    return precisions;
  }

  @Override
  public AdjustablePrecision add(AdjustablePrecision pOtherPrecision) {
    return adjustPrecisionWith(pOtherPrecision, (a, b) -> a.add(b));
  }

  @Override
  public AdjustablePrecision subtract(AdjustablePrecision pOtherPrecision) {
    return adjustPrecisionWith(pOtherPrecision, (a, b) -> a.subtract(b));
  }

  private AdjustablePrecision adjustPrecisionWith(
      AdjustablePrecision pOtherPrecision,
      BiFunction<AdjustablePrecision, AdjustablePrecision, AdjustablePrecision> adjustFunction) {
    Preconditions.checkArgument(pOtherPrecision instanceof CompositePrecision);
    CompositePrecision precisionToAdjust = (CompositePrecision) pOtherPrecision;
    ImmutableList.Builder<Precision> newPrecisions = ImmutableList.builder();

    for (int i = 0; i < this.precisions.size(); i++) {
      Precision currentPrecision = this.get(i);
      Precision adjustedPrecision = precisionToAdjust.get(i);

      Preconditions.checkArgument(
          currentPrecision instanceof AdjustablePrecision,
          "Precision " + currentPrecision + "does not support adjusting precision");
      Preconditions.checkArgument(
          adjustedPrecision instanceof AdjustablePrecision,
          "Precision " + adjustedPrecision + "does not support adjusting precision");

      Precision newPrecision =
          adjustFunction.apply(
              (AdjustablePrecision) currentPrecision, (AdjustablePrecision) adjustedPrecision);
      newPrecisions.add(newPrecision);
    }
    return new CompositePrecision(newPrecisions.build());
  }
}<|MERGE_RESOLUTION|>--- conflicted
+++ resolved
@@ -26,23 +26,15 @@
 import com.google.common.base.Preconditions;
 import com.google.common.base.Predicate;
 import com.google.common.collect.ImmutableList;
-
-<<<<<<< HEAD
-import org.sosy_lab.cpachecker.core.defaults.AdjustablePrecision;
-=======
+import java.util.List;
+import java.util.function.BiFunction;
+import org.sosy_lab.cpachecker.core.defaults.AdjustableInternalPrecision;
 import org.sosy_lab.cpachecker.core.interfaces.AdjustablePrecision;
->>>>>>> 4ae4448b
 import org.sosy_lab.cpachecker.core.interfaces.Precision;
 import org.sosy_lab.cpachecker.core.interfaces.WrapperPrecision;
 
-import java.util.List;
-import java.util.function.BiFunction;
-
-<<<<<<< HEAD
-public class CompositePrecision implements WrapperPrecision, AdjustablePrecision {
-=======
-class CompositePrecision implements WrapperPrecision, AdjustablePrecision {
->>>>>>> 4ae4448b
+public class CompositePrecision
+    implements WrapperPrecision, AdjustablePrecision, AdjustableInternalPrecision {
 
   private final ImmutableList<Precision> precisions;
 
@@ -76,28 +68,28 @@
   }
 
   @Override
-  public AdjustablePrecision add(AdjustablePrecision otherPrecision) {
+  public AdjustableInternalPrecision addInternal(AdjustableInternalPrecision otherPrecision) {
     Class<?> requiredClass = otherPrecision.getClass();
     for (Precision precision : precisions) {
       Class<?> currentClass = precision.getClass();
       if (requiredClass.equals(currentClass))
       {
-        AdjustablePrecision currentPrecision = (AdjustablePrecision) precision;
-        return currentPrecision.add(otherPrecision);
+        AdjustableInternalPrecision currentPrecision = (AdjustableInternalPrecision) precision;
+        return currentPrecision.addInternal(otherPrecision);
       }
     }
     return otherPrecision;
   }
 
   @Override
-  public boolean subtract(AdjustablePrecision otherPrecision) {
+  public boolean subtractInternal(AdjustableInternalPrecision otherPrecision) {
     Class<?> requiredClass = otherPrecision.getClass();
     for (Precision precision : precisions) {
       Class<?> currentClass = precision.getClass();
       if (requiredClass.equals(currentClass))
       {
-        AdjustablePrecision currentPrecision = (AdjustablePrecision) precision;
-        return currentPrecision.subtract(otherPrecision);
+        AdjustableInternalPrecision currentPrecision = (AdjustableInternalPrecision) precision;
+        return currentPrecision.subtractInternal(otherPrecision);
       }
     }
     return false;
@@ -106,9 +98,9 @@
   @Override
   public void clear() {
     for (Precision precision : precisions) {
-      if (precision instanceof AdjustablePrecision)
+      if (precision instanceof AdjustableInternalPrecision)
       {
-        AdjustablePrecision currentPrecision = (AdjustablePrecision) precision;
+        AdjustableInternalPrecision currentPrecision = (AdjustableInternalPrecision) precision;
         currentPrecision.clear();
       }
     }
