/*
 *  CPAchecker is a tool for configurable software verification.
 *  This file is part of CPAchecker.
 *
 *  Copyright (C) 2007-2014  Dirk Beyer
 *  All rights reserved.
 *
 *  Licensed under the Apache License, Version 2.0 (the "License");
 *  you may not use this file except in compliance with the License.
 *  You may obtain a copy of the License at
 *
 *      http://www.apache.org/licenses/LICENSE-2.0
 *
 *  Unless required by applicable law or agreed to in writing, software
 *  distributed under the License is distributed on an "AS IS" BASIS,
 *  WITHOUT WARRANTIES OR CONDITIONS OF ANY KIND, either express or implied.
 *  See the License for the specific language governing permissions and
 *  limitations under the License.
 *
 *
 *  CPAchecker web page:
 *    http://cpachecker.sosy-lab.org
 */
package org.sosy_lab.cpachecker.cpa.composite;

import com.google.common.base.Preconditions;
import com.google.common.collect.ImmutableList;
import com.google.common.collect.ImmutableList.Builder;

import org.sosy_lab.common.configuration.InvalidConfigurationException;
import org.sosy_lab.common.configuration.Option;
import org.sosy_lab.common.configuration.Options;
import org.sosy_lab.cpachecker.cfa.CFA;
import org.sosy_lab.cpachecker.cfa.model.CFAEdge;
import org.sosy_lab.cpachecker.cfa.model.CFANode;
import org.sosy_lab.cpachecker.core.defaults.AbstractCPAFactory;
import org.sosy_lab.cpachecker.core.defaults.MergeSepOperator;
import org.sosy_lab.cpachecker.core.defaults.SimplePrecisionAdjustment;
import org.sosy_lab.cpachecker.core.interfaces.AbstractDomain;
import org.sosy_lab.cpachecker.core.interfaces.AbstractState;
import org.sosy_lab.cpachecker.core.interfaces.CPAFactory;
import org.sosy_lab.cpachecker.core.interfaces.ConfigurableProgramAnalysis;
import org.sosy_lab.cpachecker.core.interfaces.ConfigurableProgramAnalysisWithBAM;
import org.sosy_lab.cpachecker.core.interfaces.MergeOperator;
import org.sosy_lab.cpachecker.core.interfaces.Precision;
import org.sosy_lab.cpachecker.core.interfaces.PrecisionAdjustment;
import org.sosy_lab.cpachecker.core.interfaces.Reducer;
import org.sosy_lab.cpachecker.core.interfaces.StateSpacePartition;
import org.sosy_lab.cpachecker.core.interfaces.Statistics;
import org.sosy_lab.cpachecker.core.interfaces.StatisticsProvider;
import org.sosy_lab.cpachecker.core.interfaces.StopOperator;
import org.sosy_lab.cpachecker.core.interfaces.TransferRelation;
import org.sosy_lab.cpachecker.core.interfaces.WrapperCPA;
import org.sosy_lab.cpachecker.core.interfaces.pcc.ProofChecker;
import org.sosy_lab.cpachecker.cpa.predicate.PredicateAbstractionManager;
import org.sosy_lab.cpachecker.exceptions.CPAException;
import org.sosy_lab.cpachecker.exceptions.CPATransferException;

import java.util.ArrayList;
import java.util.Collection;
import java.util.List;

public class CompositeCPA implements ConfigurableProgramAnalysis, StatisticsProvider, WrapperCPA, ConfigurableProgramAnalysisWithBAM, ProofChecker {

  @Options(prefix="cpa.composite")
  private static class CompositeOptions {
    @Option(secure=true, toUppercase=true, values={"PLAIN", "AGREE"},
        description="which composite merge operator to use (plain or agree)\n"
          + "Both delegate to the component cpas, but agree only allows "
          + "merging if all cpas agree on this. This is probably what you want.")
    private String merge = "AGREE";

    @Option(secure=true,
    description="inform Composite CPA if it is run in a CPA enabled analysis because then it must "
      + "behave differently during merge.")
    private boolean inCPAEnabledAnalysis = false;

    @Option(secure=true, description="Separate the target states when building the product.")
    private boolean separateTargetStates = false;
  }

  private static class CompositeCPAFactory extends AbstractCPAFactory {

    private CFA cfa = null;
    private ImmutableList<ConfigurableProgramAnalysis> cpas = null;

    @Override
    public ConfigurableProgramAnalysis createInstance() throws InvalidConfigurationException {
      Preconditions.checkState(cpas != null, "CompositeCPA needs wrapped CPAs!");
      Preconditions.checkState(cfa != null, "CompositeCPA needs CFA information!");

      CompositeOptions options = new CompositeOptions();
      getConfiguration().inject(options);

      ImmutableList.Builder<AbstractDomain> domains = ImmutableList.builder();
      ImmutableList.Builder<TransferRelation> transferRelations = ImmutableList.builder();
      ImmutableList.Builder<MergeOperator> mergeOperators = ImmutableList.builder();
      ImmutableList.Builder<StopOperator> stopOperators = ImmutableList.builder();
      ImmutableList.Builder<PrecisionAdjustment> precisionAdjustments = ImmutableList.builder();
      ImmutableList.Builder<SimplePrecisionAdjustment> simplePrecisionAdjustments = ImmutableList.builder();

      boolean mergeSep = true;
      boolean simplePrec = true;

      PredicateAbstractionManager abmgr = null;

      for (ConfigurableProgramAnalysis sp : cpas) {
        if (sp instanceof org.sosy_lab.cpachecker.cpa.predicate.PredicateCPA) {
          abmgr = ((org.sosy_lab.cpachecker.cpa.predicate.PredicateCPA)sp).getPredicateManager();
        }

        domains.add(sp.getAbstractDomain());
        transferRelations.add(sp.getTransferRelation());
        stopOperators.add(sp.getStopOperator());

        PrecisionAdjustment prec = sp.getPrecisionAdjustment();
        if (prec instanceof SimplePrecisionAdjustment) {
          simplePrecisionAdjustments.add((SimplePrecisionAdjustment) prec);
        } else {
          simplePrec = false;
        }
        precisionAdjustments.add(prec);

        MergeOperator merge = sp.getMergeOperator();
        if (merge != MergeSepOperator.getInstance()) {
          mergeSep = false;
        }
        mergeOperators.add(merge);
      }

      ImmutableList<StopOperator> stopOps = stopOperators.build();

      MergeOperator compositeMerge;
      if (mergeSep) {
        compositeMerge = MergeSepOperator.getInstance();
      } else {
        if (options.inCPAEnabledAnalysis) {
          if (options.merge.equals("AGREE")) {
            compositeMerge = new CompositeMergeAgreeCPAEnabledAnalysisOperator(mergeOperators.build(), stopOps, abmgr);
          } else {
            throw new InvalidConfigurationException("Merge PLAIN is currently not supported in predicated analysis");
          }
        } else {
          if (options.merge.equals("AGREE")) {
            compositeMerge = new CompositeMergeAgreeOperator(mergeOperators.build(), stopOps);
          } else if (options.merge.equals("PLAIN")) {
            compositeMerge = new CompositeMergePlainOperator(mergeOperators.build());
          } else {
            throw new AssertionError();
          }
        }
      }

      CompositeDomain compositeDomain = new CompositeDomain(domains.build());
      CompositeStopOperator compositeStop = new CompositeStopOperator(stopOps);

      final TransferRelation compositeTransfer;
      if (options.separateTargetStates) {
        compositeTransfer = new CompositeTransferRelationNoFullCrossProd(transferRelations.build(), getConfiguration(), cfa);
      } else {
        compositeTransfer = new CompositeTransferRelation(transferRelations.build(), getConfiguration(), cfa);
      }



      PrecisionAdjustment compositePrecisionAdjustment;
      if (simplePrec) {
        compositePrecisionAdjustment = new CompositeSimplePrecisionAdjustment(simplePrecisionAdjustments.build());
      } else {
        compositePrecisionAdjustment =
            new CompositePrecisionAdjustment(precisionAdjustments.build(), getLogger());
      }

      return new CompositeCPA(
          compositeDomain, compositeTransfer, compositeMerge, compositeStop,
          compositePrecisionAdjustment, cpas);
    }

    @Override
    public CPAFactory setChild(ConfigurableProgramAnalysis pChild)
        throws UnsupportedOperationException {
      throw new UnsupportedOperationException("Use CompositeCPA to wrap several CPAs!");
    }

    @Override
    public CPAFactory setChildren(List<ConfigurableProgramAnalysis> pChildren) {
      Preconditions.checkNotNull(pChildren);
      Preconditions.checkArgument(!pChildren.isEmpty());
      Preconditions.checkState(cpas == null);

      cpas = ImmutableList.copyOf(pChildren);
      return this;
    }

    @Override
    public <T> CPAFactory set(T pObject, Class<T> pClass) throws UnsupportedOperationException {
      if (pClass.equals(CFA.class)) {
        cfa = (CFA)pObject;
      }
      return super.set(pObject, pClass);
    }
  }

  public static CPAFactory factory() {
    return new CompositeCPAFactory();
  }

  private final AbstractDomain abstractDomain;
  private final TransferRelation transferRelation;
  private final MergeOperator mergeOperator;
  private final CompositeStopOperator stopOperator;
  private final PrecisionAdjustment precisionAdjustment;
  private final Reducer reducer;

  private final ImmutableList<ConfigurableProgramAnalysis> cpas;

<<<<<<< HEAD
  protected CompositeCPA(AbstractDomain abstractDomain,
      TransferRelation transferRelation,
=======
  protected CompositeCPA(
      AbstractDomain abstractDomain,
      CompositeTransferRelation transferRelation,
>>>>>>> a5beede5
      MergeOperator mergeOperator,
      CompositeStopOperator stopOperator,
      PrecisionAdjustment precisionAdjustment,
      ImmutableList<ConfigurableProgramAnalysis> cpas) {
    this.abstractDomain = abstractDomain;
    this.transferRelation = transferRelation;
    this.mergeOperator = mergeOperator;
    this.stopOperator = stopOperator;
    this.precisionAdjustment = precisionAdjustment;
    this.cpas = cpas;

    List<Reducer> wrappedReducers = new ArrayList<>();
    for (ConfigurableProgramAnalysis cpa : cpas) {
      if (cpa instanceof ConfigurableProgramAnalysisWithBAM) {
        wrappedReducers.add(((ConfigurableProgramAnalysisWithBAM) cpa).getReducer());
      } else {
        wrappedReducers.clear();
        break;
      }
    }
    if (!wrappedReducers.isEmpty()) {
      reducer = new CompositeReducer(wrappedReducers);
    } else {
      reducer = null;
    }
  }

  @Override
  public AbstractDomain getAbstractDomain() {
    return abstractDomain;
  }

  @Override
  public TransferRelation getTransferRelation() {
    return transferRelation;
  }

  @Override
  public MergeOperator getMergeOperator() {
    return mergeOperator;
  }

  @Override
  public StopOperator getStopOperator() {
    return stopOperator;
  }

  @Override
  public PrecisionAdjustment getPrecisionAdjustment() {
    return precisionAdjustment;
  }

  @Override
  public Reducer getReducer() {
    return reducer;
  }

  @Override
  public AbstractState getInitialState(CFANode pNode, StateSpacePartition pPartition) {
    Preconditions.checkNotNull(pNode);

    ImmutableList.Builder<AbstractState> initialStates = ImmutableList.builder();
    for (ConfigurableProgramAnalysis sp : cpas) {
      initialStates.add(sp.getInitialState(pNode, pPartition));
    }

    return new CompositeState(initialStates.build());
  }

  @Override
  public Precision getInitialPrecision(CFANode pNode, StateSpacePartition partition) {
    Preconditions.checkNotNull(pNode);

    ImmutableList.Builder<Precision> initialPrecisions = ImmutableList.builder();
    for (ConfigurableProgramAnalysis sp : cpas) {
      initialPrecisions.add(sp.getInitialPrecision(pNode, partition));
    }
    return new CompositePrecision(initialPrecisions.build());
  }

  @Override
  public void collectStatistics(Collection<Statistics> pStatsCollection) {
    for (ConfigurableProgramAnalysis cpa: cpas) {
      if (cpa instanceof StatisticsProvider) {
        ((StatisticsProvider)cpa).collectStatistics(pStatsCollection);
      }
    }

    if (precisionAdjustment instanceof StatisticsProvider) {
      ((StatisticsProvider)precisionAdjustment).collectStatistics(pStatsCollection);
    }
  }

  @Override
  public <T extends ConfigurableProgramAnalysis> T retrieveWrappedCpa(Class<T> pType) {
    if (pType.isAssignableFrom(getClass())) {
      return pType.cast(this);
    }
    for (ConfigurableProgramAnalysis cpa : cpas) {
      if (pType.isAssignableFrom(cpa.getClass())) {
        return pType.cast(cpa);
      } else if (cpa instanceof WrapperCPA) {
        T result = ((WrapperCPA)cpa).retrieveWrappedCpa(pType);
        if (result != null) {
          return result;
        }
      }
    }
    return null;
  }

  @Override
  public <T extends ConfigurableProgramAnalysis> Collection<T> retrieveWrappedCpas(Class<T> pType) {
    Builder<T> result = ImmutableList.builder();

    if (pType.isAssignableFrom(getClass())) {
      result.add(pType.cast(this));
    }

    for (ConfigurableProgramAnalysis cpa : cpas) {
      if (pType.isAssignableFrom(cpa.getClass())) {
        result.add(pType.cast(cpa));
      } else if (cpa instanceof WrapperCPA) {
        Collection<T> c = ((WrapperCPA)cpa).retrieveWrappedCpas(pType);
        if (c != null) {
          result.addAll(c);
        }
      }
    }

    return result.build();
  }

  @Override
  public ImmutableList<ConfigurableProgramAnalysis> getWrappedCPAs() {
    return cpas;
  }

  @Override
  public boolean areAbstractSuccessors(AbstractState pElement, CFAEdge pCfaEdge, Collection<? extends AbstractState> pSuccessors) throws CPATransferException, InterruptedException {
    if (transferRelation instanceof CompositeTransferRelation) {
      return ((CompositeTransferRelation) transferRelation).areAbstractSuccessors(pElement, pCfaEdge, pSuccessors, cpas);
    } else {
      throw new RuntimeException("Not yet implemented.");
    }
  }

  @Override
  public boolean isCoveredBy(AbstractState pElement, AbstractState pOtherElement) throws CPAException, InterruptedException {
    return stopOperator.isCoveredBy(pElement, pOtherElement, cpas);
  }
}<|MERGE_RESOLUTION|>--- conflicted
+++ resolved
@@ -214,14 +214,9 @@
 
   private final ImmutableList<ConfigurableProgramAnalysis> cpas;
 
-<<<<<<< HEAD
-  protected CompositeCPA(AbstractDomain abstractDomain,
-      TransferRelation transferRelation,
-=======
   protected CompositeCPA(
       AbstractDomain abstractDomain,
-      CompositeTransferRelation transferRelation,
->>>>>>> a5beede5
+      TransferRelation transferRelation,
       MergeOperator mergeOperator,
       CompositeStopOperator stopOperator,
       PrecisionAdjustment precisionAdjustment,
