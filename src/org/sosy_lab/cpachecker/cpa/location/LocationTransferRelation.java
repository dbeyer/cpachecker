/*
 *  CPAchecker is a tool for configurable software verification.
 *  This file is part of CPAchecker.
 *
 *  Copyright (C) 2007-2014  Dirk Beyer
 *  All rights reserved.
 *
 *  Licensed under the Apache License, Version 2.0 (the "License");
 *  you may not use this file except in compliance with the License.
 *  You may obtain a copy of the License at
 *
 *      http://www.apache.org/licenses/LICENSE-2.0
 *
 *  Unless required by applicable law or agreed to in writing, software
 *  distributed under the License is distributed on an "AS IS" BASIS,
 *  WITHOUT WARRANTIES OR CONDITIONS OF ANY KIND, either express or implied.
 *  See the License for the specific language governing permissions and
 *  limitations under the License.
 *
 *
 *  CPAchecker web page:
 *    http://cpachecker.sosy-lab.org
 */
package org.sosy_lab.cpachecker.cpa.location;

import java.util.ArrayList;
import java.util.Collection;
import java.util.Collections;
import java.util.List;
import org.sosy_lab.cpachecker.cfa.model.CFAEdge;
import org.sosy_lab.cpachecker.cfa.model.CFANode;
import org.sosy_lab.cpachecker.core.defaults.EmptyEdge;
import org.sosy_lab.cpachecker.core.defaults.NoEdge;
import org.sosy_lab.cpachecker.core.defaults.WrapperCFAEdge;
import org.sosy_lab.cpachecker.core.interfaces.AbstractEdge;
import org.sosy_lab.cpachecker.core.interfaces.AbstractState;
import org.sosy_lab.cpachecker.core.interfaces.AbstractStateWithEdge;
import org.sosy_lab.cpachecker.core.interfaces.Precision;
import org.sosy_lab.cpachecker.core.interfaces.Statistics;
import org.sosy_lab.cpachecker.core.interfaces.TransferRelation;
import org.sosy_lab.cpachecker.exceptions.CPATransferException;
import org.sosy_lab.cpachecker.util.CFAUtils;

public class LocationTransferRelation implements TransferRelation {

  private final LocationStateFactory factory;
  private final LocationStatistics stats;

  public LocationTransferRelation(LocationStateFactory pFactory, LocationStatistics pStats) {
    factory = pFactory;
    stats = pStats;
  }

  @Override
  public Collection<LocationState> getAbstractSuccessorsForEdge(
      AbstractState element, Precision prec, CFAEdge cfaEdge) {

    try {
      stats.getSuccessorsForEdgeTimer.start();
      CFANode node = ((LocationState) element).getLocationNode();

<<<<<<< HEAD
    if (node == cfaEdge.getPredecessor()) {
      // if (CFAUtils.allLeavingEdges(node).contains(cfaEdge)) {
      return Collections.singleton(factory.getState(cfaEdge.getSuccessor()));
    }
=======
      if (CFAUtils.allLeavingEdges(node).contains(cfaEdge)) {

        stats.createStateTimer.start();
        Collection<LocationState> result = factory.getState(cfaEdge.getSuccessor());
        stats.createStateTimer.stop();
        return result;
      }
>>>>>>> 78b791fe

      return Collections.emptySet();
    } finally {

      stats.getSuccessorsForEdgeTimer.stop();
    }
  }

  @Override
  public Collection<LocationState> getAbstractSuccessors(AbstractState element,
      Precision prec) throws CPATransferException {

    try {
      stats.getSuccessorsTimer.start();
      if (element instanceof AbstractStateWithEdge) {
        AbstractEdge edge = ((AbstractStateWithEdge) element).getAbstractEdge();
        if (edge instanceof WrapperCFAEdge) {
          return getAbstractSuccessorsForEdge(element, prec, ((WrapperCFAEdge) edge).getCFAEdge());
        } else if (edge == EmptyEdge.getInstance()) {
          // Again return all next edges
          return factory.getState(((LocationState) element).locationNode);
        } else if (edge == NoEdge.getInstance()) {
          // Again return all next edges
          return Collections.emptySet();
        } else {
          throw new UnsupportedOperationException(
              edge.getClass() + " edges are not supported in LocationCPA");
        }
      } else {
        CFANode node = ((LocationState) element).getLocationNode();
        List<LocationState> result = new ArrayList<>();
        CFAUtils.successorsOf(node).forEach(n -> result.addAll(factory.getState(n)));
        return result;
      }
    } finally {
      stats.getSuccessorsTimer.stop();
    }
  }

  Statistics getStatistics() {
    return stats;
  }
}<|MERGE_RESOLUTION|>--- conflicted
+++ resolved
@@ -59,12 +59,7 @@
       stats.getSuccessorsForEdgeTimer.start();
       CFANode node = ((LocationState) element).getLocationNode();
 
-<<<<<<< HEAD
-    if (node == cfaEdge.getPredecessor()) {
-      // if (CFAUtils.allLeavingEdges(node).contains(cfaEdge)) {
-      return Collections.singleton(factory.getState(cfaEdge.getSuccessor()));
-    }
-=======
+      // if (node == cfaEdge.getPredecessor()) {
       if (CFAUtils.allLeavingEdges(node).contains(cfaEdge)) {
 
         stats.createStateTimer.start();
@@ -72,7 +67,6 @@
         stats.createStateTimer.stop();
         return result;
       }
->>>>>>> 78b791fe
 
       return Collections.emptySet();
     } finally {
