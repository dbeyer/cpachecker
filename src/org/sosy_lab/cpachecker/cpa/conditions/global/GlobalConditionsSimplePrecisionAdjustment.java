/*
 *  CPAchecker is a tool for configurable software verification.
 *  This file is part of CPAchecker.
 *
 *  Copyright (C) 2007-2012  Dirk Beyer
 *  All rights reserved.
 *
 *  Licensed under the Apache License, Version 2.0 (the "License");
 *  you may not use this file except in compliance with the License.
 *  You may obtain a copy of the License at
 *
 *      http://www.apache.org/licenses/LICENSE-2.0
 *
 *  Unless required by applicable law or agreed to in writing, software
 *  distributed under the License is distributed on an "AS IS" BASIS,
 *  WITHOUT WARRANTIES OR CONDITIONS OF ANY KIND, either express or implied.
 *  See the License for the specific language governing permissions and
 *  limitations under the License.
 *
 *
 *  CPAchecker web page:
 *    http://cpachecker.sosy-lab.org
 */
package org.sosy_lab.cpachecker.cpa.conditions.global;

import java.lang.management.ManagementFactory;
import java.lang.management.MemoryMXBean;
import java.util.logging.Level;

import javax.management.JMException;
import javax.management.MBeanServer;
import javax.management.MalformedObjectNameException;
import javax.management.ObjectName;

import org.sosy_lab.common.LogManager;
import org.sosy_lab.cpachecker.core.defaults.SimplePrecisionAdjustment;
import org.sosy_lab.cpachecker.core.interfaces.AbstractState;
import org.sosy_lab.cpachecker.core.interfaces.Precision;
import org.sosy_lab.cpachecker.exceptions.CPAException;
<<<<<<< HEAD
=======
import org.sosy_lab.cpachecker.util.resources.ProcessCpuTime;
>>>>>>> 30d65383


class GlobalConditionsSimplePrecisionAdjustment extends SimplePrecisionAdjustment {

  private final LogManager logger;

  private final GlobalConditionsThresholds thresholds;

  //necessary stuff to query the OperatingSystemMBean for the process cpu time
  private final MBeanServer mbeanServer;
  private final ObjectName osMbean;
  private static final String PROCESS_CPU_TIME = "ProcessCpuTime";
  private static final String MEMORY_SIZE = "CommittedVirtualMemorySize";

  private final MemoryMXBean memory;

  private boolean cpuTimeDisabled = false;
  private boolean processMemoryDisabled = false;

  GlobalConditionsSimplePrecisionAdjustment(LogManager pLogger, GlobalConditionsThresholds pThresholds) {
    logger = pLogger;
    thresholds = pThresholds;

    mbeanServer = ManagementFactory.getPlatformMBeanServer();
    memory = ManagementFactory.getMemoryMXBean();

    try {
      osMbean = new ObjectName(ManagementFactory.OPERATING_SYSTEM_MXBEAN_NAME);
    } catch (MalformedObjectNameException e) {
      // the name is hard-coded, so this exception should never occur
      throw new AssertionError(e);
    }
  }

  @Override
  public Action prec(AbstractState pElement, Precision pPrecision) throws CPAException {

    if (checkWallTime()) {
      logger.log(Level.WARNING, "Wall time threshold reached, terminating.");
      return Action.BREAK;
    }

    if (checkCpuTime()) {
      logger.log(Level.WARNING, "Cpu time threshold reached, terminating.");
      return Action.BREAK;
    }

    if (checkHeapMemory()) {
      logger.log(Level.WARNING, "Java heap memory threshold reached, terminating.");
      return Action.BREAK;
    }

    if (checkProcessMemory()) {
      logger.log(Level.WARNING, "Process memory threshold reached, terminating.");
      return Action.BREAK;
    }

    return Action.CONTINUE;
  }


  private boolean checkWallTime() {
    return (System.currentTimeMillis() > thresholds.getWallTimeThreshold());
  }

  private boolean checkCpuTime() {
    if (cpuTimeDisabled) {
      return false;
    }
    long threshold = thresholds.getCpuTimeThreshold();
    if (threshold < 0) {
      return false;
    }

    Object cputimeObject;
    try {
<<<<<<< HEAD
      cputimeObject = mbeanServer.getAttribute(osMbean, PROCESS_CPU_TIME);
=======
      cputimeNanos = ProcessCpuTime.read();
>>>>>>> 30d65383
    } catch (JMException e) {
      logger.logDebugException(e, "Querying cpu time failed");
      logger.log(Level.WARNING, "Your Java VM does not support measuring the cpu time, cpu time threshold disabled");

      cpuTimeDisabled = true;
      return false;
    }

    if (!(cputimeObject instanceof Long)) {
      logger.log(Level.WARNING, "Invalid value received for cpu time: " + cputimeObject + ", cpu time threshold disabled");

      cpuTimeDisabled = true;
      return false;
    }

    long cputime = ((Long)cputimeObject) / (1000*1000);

    return (cputime > threshold);
  }

  private boolean checkHeapMemory() {
    long threshold = thresholds.getHeapMemoryThreshold();
    if (threshold < 0) {
      return false;
    }

    return (memory.getHeapMemoryUsage().getUsed() > threshold);
  }

  private boolean checkProcessMemory() {
    if (processMemoryDisabled) {
      return false;
    }
    long threshold = thresholds.getProcessMemoryThreshold();
    if (threshold < 0) {
      return false;
    }

    Object memUsedObject;
    try {
      memUsedObject = mbeanServer.getAttribute(osMbean, MEMORY_SIZE);
    } catch (JMException e) {
      logger.logDebugException(e, "Querying memory size failed");
      logger.log(Level.WARNING, "Your Java VM does not support measuring the memory size, process memory threshold disabled");

      processMemoryDisabled = true;
      return false;
    }

    if (!(memUsedObject instanceof Long)) {
      logger.log(Level.WARNING, "Invalid value received for memory size: " + memUsedObject + ", process memory threshold disabled");

      processMemoryDisabled = true;
      return false;
    }

    long memUsed = ((Long)memUsedObject) / (1024*1024);

    return (memUsed > threshold);
  }
}<|MERGE_RESOLUTION|>--- conflicted
+++ resolved
@@ -2,7 +2,7 @@
  *  CPAchecker is a tool for configurable software verification.
  *  This file is part of CPAchecker.
  *
- *  Copyright (C) 2007-2012  Dirk Beyer
+ *  Copyright (C) 2007-2013  Dirk Beyer
  *  All rights reserved.
  *
  *  Licensed under the Apache License, Version 2.0 (the "License");
@@ -37,10 +37,7 @@
 import org.sosy_lab.cpachecker.core.interfaces.AbstractState;
 import org.sosy_lab.cpachecker.core.interfaces.Precision;
 import org.sosy_lab.cpachecker.exceptions.CPAException;
-<<<<<<< HEAD
-=======
 import org.sosy_lab.cpachecker.util.resources.ProcessCpuTime;
->>>>>>> 30d65383
 
 
 class GlobalConditionsSimplePrecisionAdjustment extends SimplePrecisionAdjustment {
@@ -52,7 +49,6 @@
   //necessary stuff to query the OperatingSystemMBean for the process cpu time
   private final MBeanServer mbeanServer;
   private final ObjectName osMbean;
-  private static final String PROCESS_CPU_TIME = "ProcessCpuTime";
   private static final String MEMORY_SIZE = "CommittedVirtualMemorySize";
 
   private final MemoryMXBean memory;
@@ -115,13 +111,9 @@
       return false;
     }
 
-    Object cputimeObject;
+    long cputimeNanos;
     try {
-<<<<<<< HEAD
-      cputimeObject = mbeanServer.getAttribute(osMbean, PROCESS_CPU_TIME);
-=======
       cputimeNanos = ProcessCpuTime.read();
->>>>>>> 30d65383
     } catch (JMException e) {
       logger.logDebugException(e, "Querying cpu time failed");
       logger.log(Level.WARNING, "Your Java VM does not support measuring the cpu time, cpu time threshold disabled");
@@ -130,14 +122,7 @@
       return false;
     }
 
-    if (!(cputimeObject instanceof Long)) {
-      logger.log(Level.WARNING, "Invalid value received for cpu time: " + cputimeObject + ", cpu time threshold disabled");
-
-      cpuTimeDisabled = true;
-      return false;
-    }
-
-    long cputime = ((Long)cputimeObject) / (1000*1000);
+    long cputime = cputimeNanos / (1000*1000);
 
     return (cputime > threshold);
   }
@@ -148,7 +133,7 @@
       return false;
     }
 
-    return (memory.getHeapMemoryUsage().getUsed() > threshold);
+    return ((memory.getHeapMemoryUsage().getUsed() / (1024*1024)) > threshold);
   }
 
   private boolean checkProcessMemory() {
