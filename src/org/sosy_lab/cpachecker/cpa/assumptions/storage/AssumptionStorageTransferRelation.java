--- conflicted
+++ resolved
@@ -90,17 +90,11 @@
 
     for (AbstractState element : AbstractStates.asIterable(others)) {
       if (element instanceof AssumptionReportingState) {
-<<<<<<< HEAD
-        CExpression inv = ((AssumptionReportingState)element).getAssumption();
-        Formula invFormula = converter.makePredicate(inv, edge, function, SSAMap.emptySSAMap().builder());
-        assumption = formulaManager.makeAnd(assumption, formulaManager.uninstantiate(invFormula));
-=======
         List<CExpression> assumptions = ((AssumptionReportingState)element).getAssumptions();
         for (CExpression inv : assumptions) {
           BooleanFormula invFormula = converter.makePredicate(inv, edge, function, SSAMap.emptySSAMap().builder());
           assumption = bfmgr.and(assumption, formulaManager.uninstantiate(invFormula));
         }
->>>>>>> 21982e81
       }
 
       if (element instanceof AvoidanceReportingState) {
