// This file is part of CPAchecker,
// a tool for configurable software verification:
// https://cpachecker.sosy-lab.org
//
// SPDX-FileCopyrightText: 2007-2020 Dirk Beyer <https://www.sosy-lab.org>
//
// SPDX-License-Identifier: Apache-2.0

package org.sosy_lab.cpachecker.cpa.automaton;

import java.util.Objects;
import java.util.logging.Level;
import org.sosy_lab.cpachecker.core.interfaces.AbstractQueryableState;
import org.sosy_lab.cpachecker.core.interfaces.AbstractState;
import org.sosy_lab.cpachecker.exceptions.CPATransferException;
import org.sosy_lab.cpachecker.exceptions.InvalidQueryException;

public interface AutomatonExpression<T> {

  ResultValue<T> eval(AutomatonExpressionArguments pArgs) throws CPATransferException;

  static class StringExpression implements AutomatonExpression<String> {
    private String toPrint;

    public StringExpression(String pString) {
      this.toPrint = pString;
    }

    @Override
    public ResultValue<String> eval(AutomatonExpressionArguments pArgs) {
      // replace $rawstatement
      String str = toPrint.replaceAll("\\$[rR]aw[Ss]tatement", pArgs.getCfaEdge().getRawStatement());
      // replace $line
      str = str.replaceAll("\\$[Ll]ine", String.valueOf(pArgs.getCfaEdge().getLineNumber()));
      // replace $location
      str = str.replaceAll("\\$[Ll]ocation", pArgs.getCfaEdge().getFileLocation().toString());
      // replace $file
      str = str.replaceAll("\\$[Ff]ile", pArgs.getCfaEdge().getFileLocation().getFileName());
      // replace $states
      str = str.replaceAll("\\$[Ss]tates", pArgs.getAbstractStates().toString());
      // replace Transition Variables and AutomatonVariables
      str = pArgs.replaceVariables(str);
      if (str == null) {
        return new ResultValue<>("Failure in Variable Replacement in String \"" + toPrint + "\"","ActionExpr.Print");
      } else {
        return new ResultValue<>(str);
      }
    }

    @Override
    public String toString() {
      return toPrint; // TODO correct?
    }

    @Override
    public int hashCode() {
      return toPrint.hashCode();
    }

    @Override
    public boolean equals(Object o) {
      return o instanceof StringExpression && toPrint.equals(((StringExpression) o).toPrint);
    }
  }
  /**
   * Sends a query-String to an <code>AbstractState</code> of another analysis and returns the
   * query-Result.
   */
  static class CPAQuery implements AutomatonExpression<String> {
    private final String cpaName;
    private final String queryString;

    public CPAQuery(String pCPAName, String pQuery) {
      cpaName = pCPAName;
      queryString = pQuery;
    }

    @Override
    public ResultValue<String> eval(AutomatonExpressionArguments pArgs) {
      // replace transition variables
      String modifiedQueryString = pArgs.replaceVariables(queryString);
      if (modifiedQueryString == null) {
        return new ResultValue<>("Failed to modify queryString \"" + queryString + "\"", "AutomatonBoolExpr.CPAQuery");
      }

      for (AbstractState ae : pArgs.getAbstractStates()) {
        if (ae instanceof AbstractQueryableState) {
          AbstractQueryableState aqe = (AbstractQueryableState) ae;
          if (aqe.getCPAName().equals(cpaName)) {
            try {
              Object result = aqe.evaluateProperty(modifiedQueryString);
              return new ResultValue<>(result.toString());
            } catch (InvalidQueryException e) {
              pArgs.getLogger().logException(Level.WARNING, e,
                  "Automaton encountered an Exception during Query of the "
                  + cpaName + " CPA on Edge " + pArgs.getCfaEdge().getDescription());
              return new ResultValue<>("Automaton encountered an Exception during Query of the "
                  + cpaName + " CPA on Edge " + pArgs.getCfaEdge().getDescription(), "AutomatonExpression.CPAQuery");
            }
          }
        }
      }
      return new ResultValue<>("No State of CPA \"" + cpaName + "\" was found!", "AutomatonExpression.CPAQuery");
    }

    @Override
    public String toString() {
      return "EVAL(" + cpaName + "(\"" + queryString + "\"))";
    }

    @Override
    public int hashCode() {
      return Objects.hash(cpaName, queryString);
    }

    @Override
    public boolean equals(Object o) {
      if (o instanceof CPAQuery) {
        CPAQuery other = (CPAQuery) o;
        return cpaName.equals(other.cpaName) && queryString.equals(other.queryString);
      }
      return false;
    }
  }

  // TODO: lift CPA Query here

  public static class ResultValue<resultType> {
    private boolean canNotEvaluate = false;
    private String failureMessage = null; // only set if cannotEvaluate == true
    private String failureOrigin = null;  // only set if cannotEvaluate == true
    private resultType value = null;      // only set if cannotEvaluate == false
    public ResultValue(resultType value) {
      this.value = value;
    }
    public ResultValue(String failureMessage, String failureOrigin) {
      this.canNotEvaluate = true;
      this.failureMessage = failureMessage;
      this.failureOrigin = failureOrigin;
    }
    /**
     * Copies the failure messages from the passed result.
     * This Method assumes that the parameter fulfills canNotEvaluate() == true !
     */
    public ResultValue(ResultValue<?> pRes) {
      assert pRes.canNotEvaluate;
      this.canNotEvaluate = true;
      this.failureMessage = pRes.failureMessage;
      this.failureOrigin = pRes.failureOrigin;
    }

    boolean canNotEvaluate() {
      return this.canNotEvaluate;
    }
<<<<<<< HEAD

    /** @returns null if cannotEvaluate() == false */
    String getFailureMessage() {
      return failureMessage;
    }

    /** @returns null if cannotEvaluate() == false */
    String getFailureOrigin() {
      return failureOrigin;
    }

    /** @returns null if cannotEvaluate() == true */
=======
    /** Return failure message or {@code null} if {@code cannotEvaluate() == false} */
    String getFailureMessage() {
      return failureMessage;
    }
    /** Return failure origin or {@code null} if {@code cannotEvaluate() == false} */
    String getFailureOrigin() {
      return failureOrigin;
    }
    /** Return value or {@code null} if {@code cannotEvaluate() == false} */
>>>>>>> 86b22f16
    resultType getValue() {
      return value;
    }

    @Override
    public String toString() {
      if (canNotEvaluate()) {
        return String.format("not evaluated (%s)", failureMessage);
      } else {
        return getValue().toString();
      }
    }
  }
}<|MERGE_RESOLUTION|>--- conflicted
+++ resolved
@@ -15,7 +15,7 @@
 import org.sosy_lab.cpachecker.exceptions.CPATransferException;
 import org.sosy_lab.cpachecker.exceptions.InvalidQueryException;
 
-public interface AutomatonExpression<T> {
+interface AutomatonExpression<T> {
 
   ResultValue<T> eval(AutomatonExpressionArguments pArgs) throws CPATransferException;
 
@@ -152,20 +152,6 @@
     boolean canNotEvaluate() {
       return this.canNotEvaluate;
     }
-<<<<<<< HEAD
-
-    /** @returns null if cannotEvaluate() == false */
-    String getFailureMessage() {
-      return failureMessage;
-    }
-
-    /** @returns null if cannotEvaluate() == false */
-    String getFailureOrigin() {
-      return failureOrigin;
-    }
-
-    /** @returns null if cannotEvaluate() == true */
-=======
     /** Return failure message or {@code null} if {@code cannotEvaluate() == false} */
     String getFailureMessage() {
       return failureMessage;
@@ -175,7 +161,6 @@
       return failureOrigin;
     }
     /** Return value or {@code null} if {@code cannotEvaluate() == false} */
->>>>>>> 86b22f16
     resultType getValue() {
       return value;
     }
