--- conflicted
+++ resolved
@@ -23,13 +23,13 @@
  */
 package org.sosy_lab.cpachecker.cpa.automaton;
 
-import static com.google.common.base.Objects.equal;
 import static org.sosy_lab.common.Pair.zipList;
 
 import java.math.BigDecimal;
 import java.math.BigInteger;
 import java.util.ArrayList;
 import java.util.List;
+import java.util.Objects;
 import java.util.regex.Matcher;
 import java.util.regex.Pattern;
 
@@ -67,6 +67,7 @@
 import org.sosy_lab.cpachecker.cfa.ast.c.CTypeIdInitializerExpression;
 import org.sosy_lab.cpachecker.cfa.ast.c.CUnaryExpression;
 import org.sosy_lab.cpachecker.cfa.ast.c.CUnaryExpression.UnaryOperator;
+import org.sosy_lab.cpachecker.cfa.parser.Scope;
 import org.sosy_lab.cpachecker.cfa.types.c.CType;
 import org.sosy_lab.cpachecker.exceptions.CParserException;
 import org.sosy_lab.cpachecker.exceptions.ParserException;
@@ -90,24 +91,24 @@
   private static final String NUMBERED_JOKER_EXPR = "CPAchecker_AutomatonAnalysis_JokerExpression_Num";
   private static final Pattern NUMBERED_JOKER_PATTERN = Pattern.compile("\\$\\d+");
 
-  static ASTMatcher generatePatternAST(String pPattern, CParser parser) throws InvalidAutomatonException, InvalidConfigurationException {
+  static ASTMatcher generatePatternAST(String pPattern, CParser parser, Scope scope) throws InvalidAutomatonException, InvalidConfigurationException {
     // $?-Jokers, $1-Jokers and function declaration
     String tmp = addFunctionDeclaration(replaceJokersInPattern(pPattern));
 
-    return parse(tmp, parser).accept(ASTMatcherGenerator.INSTANCE);
-  }
-
-  static CStatement generateSourceAST(String pSource, CParser parser) throws InvalidAutomatonException, InvalidConfigurationException {
+    return parse(tmp, parser, scope).accept(ASTMatcherGenerator.INSTANCE);
+  }
+
+  static CStatement generateSourceAST(String pSource, CParser parser, Scope scope) throws InvalidAutomatonException, InvalidConfigurationException {
     String tmp = addFunctionDeclaration(pSource);
 
-    return parse(tmp, parser);
-  }
-
-  static List<CStatement> generateSourceASTOfBlock(String pSource, CParser parser)
+    return parse(tmp, parser, scope);
+  }
+
+  static List<CStatement> generateSourceASTOfBlock(String pSource, CParser parser, Scope scope)
       throws InvalidAutomatonException, InvalidConfigurationException, CParserException {
     String tmp = addFunctionDeclaration(pSource);
 
-    return parseBlockOfStatements(tmp, parser);
+    return parseBlockOfStatements(tmp, parser, scope);
   }
 
   @VisibleForTesting
@@ -153,15 +154,10 @@
    * @throws InvalidAutomatonException
    * @throws InvalidConfigurationException
    */
-  private static CStatement parse(String code, CParser parser) throws InvalidAutomatonException, InvalidConfigurationException {
+  private static CStatement parse(String code, CParser parser, Scope scope) throws InvalidAutomatonException, InvalidConfigurationException {
     try {
-<<<<<<< HEAD
-      CAstNode statement = parser.parseSingleStatement(code);
+      CAstNode statement = parser.parseSingleStatement(code, scope);
       if (!(statement instanceof CStatement)) {
-=======
-      IASTNode statement = parser.parseSingleStatement(code);
-      if (!(statement instanceof IASTStatement)) {
->>>>>>> 5f901b87
         throw new InvalidAutomatonException("Not a valid statement: " + statement.toASTString());
       }
       return (CStatement)statement;
@@ -184,10 +180,10 @@
    * @throws InvalidConfigurationException
    * @throws CParserException
    */
-  private static List<CStatement> parseBlockOfStatements(String code, CParser parser) throws InvalidAutomatonException, InvalidConfigurationException, CParserException {
+  private static List<CStatement> parseBlockOfStatements(String code, CParser parser, Scope scope) throws InvalidAutomatonException, InvalidConfigurationException, CParserException {
     List<CAstNode> statements;
 
-    statements = parser.parseStatements(code);
+    statements = parser.parseStatements(code, scope);
 
     for(CAstNode statement : statements) {
       if(!(statement instanceof CStatement)) {
@@ -397,11 +393,7 @@
 
           @Override
           public String toString() {
-<<<<<<< HEAD
             return stmt.toASTString();
-=======
-            return stmt.asStatement().toASTString();
->>>>>>> 5f901b87
           }
         };
 
@@ -421,11 +413,7 @@
 
           @Override
           public String toString() {
-<<<<<<< HEAD
             return stmt.toASTString();
-=======
-            return stmt.asStatement().toASTString();
->>>>>>> 5f901b87
           }
         };
       }
@@ -496,7 +484,7 @@
 
     @Override
     protected boolean matches2(T pSource, AutomatonExpressionArguments pArg) {
-      return equal(field, getFieldValueFrom(pSource));
+      return Objects.equals(field, getFieldValueFrom(pSource));
     }
 
     protected F getFieldValueFrom(T pSource) {
@@ -517,7 +505,7 @@
 
     @Override
     protected boolean matches2(T pSource, AutomatonExpressionArguments pArg) {
-      return equal(field1, getFieldValue1From(pSource)) && equal(field2, getFieldValue2From(pSource));
+      return Objects.equals(field1, getFieldValue1From(pSource)) && Objects.equals(field2, getFieldValue2From(pSource));
     }
 
     protected F getFieldValue1From(T pSource) {
@@ -774,7 +762,7 @@
 
     @Override
     protected boolean matches2(CTypeIdExpression pSource, AutomatonExpressionArguments pArg) {
-      return equal(operator, pSource.getOperator())
+      return Objects.equals(operator, pSource.getOperator())
           && super.matches2(pSource, pArg);
     }
 
