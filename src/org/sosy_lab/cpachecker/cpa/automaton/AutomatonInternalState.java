/*
 *  CPAchecker is a tool for configurable software verification.
 *  This file is part of CPAchecker.
 *
 *  Copyright (C) 2007-2014  Dirk Beyer
 *  All rights reserved.
 *
 *  Licensed under the Apache License, Version 2.0 (the "License");
 *  you may not use this file except in compliance with the License.
 *  You may obtain a copy of the License at
 *
 *      http://www.apache.org/licenses/LICENSE-2.0
 *
 *  Unless required by applicable law or agreed to in writing, software
 *  distributed under the License is distributed on an "AS IS" BASIS,
 *  WITHOUT WARRANTIES OR CONDITIONS OF ANY KIND, either express or implied.
 *  See the License for the specific language governing permissions and
 *  limitations under the License.
 *
 *
 *  CPAchecker web page:
 *    http://cpachecker.sosy-lab.org
 */
package org.sosy_lab.cpachecker.cpa.automaton;

import com.google.common.collect.ImmutableList;
import java.util.Collections;
import java.util.List;
import java.util.Map;
import org.sosy_lab.common.UniqueIdGenerator;
import org.sosy_lab.common.log.LogManager;
import org.sosy_lab.cpachecker.cfa.model.CFAEdge;
import org.sosy_lab.cpachecker.cpa.automaton.AutomatonExpression.StringExpression;

/** Represents a State in the automaton.
 */
public class AutomatonInternalState {
  // the StateId is used to identify States in GraphViz
  private static final UniqueIdGenerator idGenerator = new UniqueIdGenerator();
  private final int stateId = idGenerator.getFreshId();

  /** State representing BOTTOM */
<<<<<<< HEAD
  public static final AutomatonInternalState BOTTOM =
      new AutomatonInternalState("_predefinedState_BOTTOM", Collections.emptyList()) {
=======
  static final AutomatonInternalState BOTTOM =
      new AutomatonInternalState("_predefinedState_BOTTOM", ImmutableList.of()) {
>>>>>>> 9135a456
        @Override
        public String toString() {
          return "STOP";
        }
      };

  /** Error State */
  static final AutomatonInternalState ERROR =
      new AutomatonInternalState(
          "_predefinedState_ERROR",
          Collections.singletonList(
              new AutomatonTransition.Builder(AutomatonBoolExpr.TRUE, BOTTOM)
                  .withViolatedPropertyDescription(new StringExpression(""))
                  .build()),
          true,
          false,
          false) {
        @Override
        public String toString() {
          return "ERROR";
        }
      };

  /** Break state, used to halt the analysis without being a target state */
  static final AutomatonInternalState BREAK =
      new AutomatonInternalState(
          "_predefinedState_BREAK",
          Collections.singletonList(
              new AutomatonTransition.Builder(AutomatonBoolExpr.TRUE, BOTTOM).build()),
          false,
          false,
          false);

  /** Name of this State.  */
  private final String name;

  /** Outgoing transitions of this state.  */
  private final ImmutableList<AutomatonTransition> transitions;

  private final boolean mIsTarget;

  /**
   * determines if all transitions of the state are considered or only the first that matches
   */
  private final boolean mAllTransitions;

  private final boolean isCycleStart;

  public AutomatonInternalState(
      String pName,
      List<AutomatonTransition> pTransitions,
      boolean pIsTarget,
      boolean pAllTransitions,
      boolean pIsCycleStart) {
    this.name = pName;
    this.transitions = ImmutableList.copyOf(pTransitions);
    this.mIsTarget = pIsTarget;
    this.mAllTransitions = pAllTransitions;
    this.isCycleStart = pIsCycleStart;
  }

  public AutomatonInternalState(
      String pName,
      List<AutomatonTransition> pTransitions,
      boolean pIsTarget,
      boolean pAllTransitions) {
    this(pName, pTransitions, pIsTarget, pAllTransitions, false);
  }

  public AutomatonInternalState(String pName, List<AutomatonTransition> pTransitions) {
    this(pName, pTransitions, false, false, false);
  }

  public boolean isNonDetState() {
    return mAllTransitions;
  }

  public boolean isNontrivialCycleStart() {
    return isCycleStart;
  }

  /** Lets all outgoing transitions of this state resolve their "sink" states.
   * @param pAllStates map of all states of this automaton.
   */
  void setFollowStates(Map<String, AutomatonInternalState> pAllStates) throws InvalidAutomatonException {
    for (AutomatonTransition t : transitions) {
      t.setFollowState(pAllStates);
    }
  }

  public String getName() {
    return name;
  }
  /** @return a integer representation of this state.
   */
  public int getStateId() {
    return stateId;
  }

  public boolean isTarget() {
    return mIsTarget;
  }

  /**
   * @return Is it a state in that we will remain
   *  the rest of the time?
   */
  public boolean isFinalSelfLoopingState() {
    if (transitions.size() == 1) {
      AutomatonTransition tr = transitions.get(0);
      if (tr.getFollowState().equals(this)) {
        return true;
      }
    }

    return false;
  }

  public ImmutableList<AutomatonTransition> getTransitions() {
    return transitions;
  }

  @Override
  public String toString() {
    return this.name;
  }

  public boolean nontriviallyMatches(final CFAEdge pEdge, final LogManager pLogger) {
    for(AutomatonTransition trans : transitions) {
      if (trans.nontriviallyMatches(pEdge, pLogger)) {
        return true;
      }
    }
    return false;
  }

  public boolean nontriviallyMatchesAndEndsIn(
      final CFAEdge pEdge, final String pSuccessorName, final LogManager pLogger) {
    for (AutomatonTransition trans : transitions) {
      if (trans.getFollowState().getName().equals(pSuccessorName)
          && trans.nontriviallyMatches(pEdge, pLogger)) {
        return true;
      }
    }
    return false;
  }
}<|MERGE_RESOLUTION|>--- conflicted
+++ resolved
@@ -40,13 +40,8 @@
   private final int stateId = idGenerator.getFreshId();
 
   /** State representing BOTTOM */
-<<<<<<< HEAD
   public static final AutomatonInternalState BOTTOM =
-      new AutomatonInternalState("_predefinedState_BOTTOM", Collections.emptyList()) {
-=======
-  static final AutomatonInternalState BOTTOM =
       new AutomatonInternalState("_predefinedState_BOTTOM", ImmutableList.of()) {
->>>>>>> 9135a456
         @Override
         public String toString() {
           return "STOP";
