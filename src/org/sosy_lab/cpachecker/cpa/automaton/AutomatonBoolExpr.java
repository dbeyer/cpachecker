/*
 *  CPAchecker is a tool for configurable software verification.
 *  This file is part of CPAchecker.
 *
 *  Copyright (C) 2007-2014  Dirk Beyer
 *  All rights reserved.
 *
 *  Licensed under the Apache License, Version 2.0 (the "License");
 *  you may not use this file except in compliance with the License.
 *  You may obtain a copy of the License at
 *
 *      http://www.apache.org/licenses/LICENSE-2.0
 *
 *  Unless required by applicable law or agreed to in writing, software
 *  distributed under the License is distributed on an "AS IS" BASIS,
 *  WITHOUT WARRANTIES OR CONDITIONS OF ANY KIND, either express or implied.
 *  See the License for the specific language governing permissions and
 *  limitations under the License.
 *
 *
 *  CPAchecker web page:
 *    http://cpachecker.sosy-lab.org
 */
package org.sosy_lab.cpachecker.cpa.automaton;

import static com.google.common.base.Preconditions.checkNotNull;

import java.util.Collections;
import java.util.Objects;
import java.util.Set;
import java.util.logging.Level;
import java.util.regex.Pattern;

import org.sosy_lab.common.log.LogManager;
import org.sosy_lab.cpachecker.cfa.ast.AFunctionCall;
import org.sosy_lab.cpachecker.cfa.ast.AFunctionCallAssignmentStatement;
import org.sosy_lab.cpachecker.cfa.ast.FileLocation;
import org.sosy_lab.cpachecker.cfa.ast.c.CAstNode;
import org.sosy_lab.cpachecker.cfa.model.AStatementEdge;
import org.sosy_lab.cpachecker.cfa.model.AssumeEdge;
import org.sosy_lab.cpachecker.cfa.model.BlankEdge;
import org.sosy_lab.cpachecker.cfa.model.CFAEdge;
import org.sosy_lab.cpachecker.cfa.model.CFAEdgeType;
import org.sosy_lab.cpachecker.cfa.model.CFANode;
import org.sosy_lab.cpachecker.cfa.model.FunctionEntryNode;
import org.sosy_lab.cpachecker.cfa.model.FunctionReturnEdge;
import org.sosy_lab.cpachecker.cfa.model.c.CLabelNode;
import org.sosy_lab.cpachecker.core.interfaces.AbstractQueryableState;
import org.sosy_lab.cpachecker.core.interfaces.AbstractState;
import org.sosy_lab.cpachecker.core.interfaces.TrinaryEqualable;
import org.sosy_lab.cpachecker.cpa.automaton.AutomatonASTComparator.ASTMatcherProvider;
import org.sosy_lab.cpachecker.exceptions.CPATransferException;
import org.sosy_lab.cpachecker.exceptions.InvalidQueryException;
import org.sosy_lab.cpachecker.exceptions.UnrecognizedCFAEdgeException;
import org.sosy_lab.cpachecker.util.AbstractStates;
import org.sosy_lab.cpachecker.util.CFAUtils;
import org.sosy_lab.cpachecker.util.SourceLocationMapper;
import org.sosy_lab.cpachecker.util.SourceLocationMapper.LocationDescriptor;
import org.sosy_lab.cpachecker.util.automaton.AutomatonGraphmlCommon;

import com.google.common.base.Optional;
import com.google.common.base.Preconditions;
import com.google.common.collect.ImmutableSet;

/**
 * Implements a boolean expression that evaluates and returns a <code>MaybeBoolean</code> value when <code>eval()</code> is called.
 * The Expression can be evaluated multiple times.
 */
public interface AutomatonBoolExpr extends AutomatonExpression, TrinaryEqualable {

  ResultValue<Boolean> CONST_TRUE = new ResultValue<>(Boolean.TRUE);
  ResultValue<Boolean> CONST_FALSE = new ResultValue<>(Boolean.FALSE);

  abstract class AbstractAutomatonBoolExpr implements AutomatonBoolExpr {

    @Override
    public Equality equalityTo(Object pOther) {
      return this.equals(pOther)
          ? Equality.EQUAL
          : Equality.UNKNOWN;
    }
  }

  @Override
  ResultValue<Boolean> eval(AutomatonExpressionArguments pArgs) throws CPATransferException;

  final class MatchProgramExit extends AbstractAutomatonBoolExpr {

    @Override
    public ResultValue<Boolean> eval(AutomatonExpressionArguments pArgs) {
      if (pArgs.getCfaEdge().getSuccessor().getNumLeavingEdges() == 0) {
        return CONST_TRUE;
      } else {
        return CONST_FALSE;
      }
    }

    @Override
    public Equality equalityTo(Object pOther) {
      return pOther instanceof MatchProgramExit
          ? Equality.EQUAL
          : Equality.UNKNOWN; // Also other matches might match a program exit
    }

  }

  enum MatchProgramEntry implements AutomatonBoolExpr {

    INSTANCE;

    @Override
    public ResultValue<Boolean> eval(AutomatonExpressionArguments pArgs) throws CPATransferException {
      CFAEdge edge = pArgs.getCfaEdge();
      CFANode predecessor = edge.getPredecessor();
      if (predecessor instanceof FunctionEntryNode
          && predecessor.getNumEnteringEdges() == 0) {
        return AutomatonBoolExpr.CONST_TRUE;
      }
      return AutomatonBoolExpr.CONST_FALSE;
    }

    @Override
<<<<<<< HEAD
    public String toString() {
      return "PROGRAM-ENTRY";
    }

  }

  static enum MatchLoopStart implements AutomatonBoolExpr {
    INSTANCE;

    @Override
    public ResultValue<Boolean> eval(AutomatonExpressionArguments pArgs)
        throws CPATransferException {
      CFAEdge edge = pArgs.getCfaEdge();
      CFANode successor = edge.getSuccessor();
      if (successor.isLoopStart()) {
        return AutomatonBoolExpr.CONST_TRUE;
      }
      return AutomatonBoolExpr.CONST_FALSE;
    }

    @Override
    public String toString() {
      return "LOOP-START";
    }
  }

  class MatchSuccessor implements AutomatonBoolExpr {

    private final Set<CFANode> acceptedNodes;

    private MatchSuccessor(Set<CFANode> pAcceptedNodes) {
      this.acceptedNodes = pAcceptedNodes;
    }

    @Override
    public ResultValue<Boolean> eval(AutomatonExpressionArguments pArgs)
        throws CPATransferException {
      CFAEdge edge = pArgs.getCfaEdge();
      CFANode successor = edge.getSuccessor();
      if (acceptedNodes.contains(successor)) {
        return AutomatonBoolExpr.CONST_TRUE;
      }
      return AutomatonBoolExpr.CONST_FALSE;
    }

    @Override
    public String toString() {
      return "SUCCESSOR IN " + acceptedNodes;
    }

    static AutomatonBoolExpr of(CFANode pAcceptedNode) {
      return new MatchSuccessor(Collections.singleton(pAcceptedNode));
    }

    static AutomatonBoolExpr of(Set<CFANode> pAcceptedNodes) {
      return new MatchSuccessor(ImmutableSet.copyOf(pAcceptedNodes));
    }
  }

  class EpsilonMatch implements AutomatonBoolExpr {

    private final AutomatonBoolExpr expr;

    private EpsilonMatch(AutomatonBoolExpr pExpr) {
      Preconditions.checkArgument(!(pExpr instanceof EpsilonMatch));
      expr = Objects.requireNonNull(pExpr);
    }

    @Override
    public ResultValue<Boolean> eval(AutomatonExpressionArguments pArgs)
        throws CPATransferException {
      ResultValue<Boolean> evaluation = expr.eval(pArgs);
      CFAEdge edge = pArgs.getCfaEdge();
      while (!Boolean.TRUE.equals(evaluation.getValue())
          && edge.getSuccessor().getNumLeavingEdges() == 1
          && AutomatonGraphmlCommon.handleAsEpsilonEdge(edge.getSuccessor().getLeavingEdge(0))) {
        edge = edge.getSuccessor().getLeavingEdge(0);
        AutomatonExpressionArguments args =
            new AutomatonExpressionArguments(
                pArgs.getState(),
                pArgs.getAutomatonVariables(),
                pArgs.getAbstractStates(),
                edge,
                pArgs.getLogger());
        evaluation = expr.eval(args);
      }
      return evaluation;
    }

    @Override
    public String toString() {
      return "~" + expr;
    }

    static AutomatonBoolExpr of(AutomatonBoolExpr pExpr) {
      if (pExpr instanceof EpsilonMatch) {
        return pExpr;
      }
      return new EpsilonMatch(pExpr);
=======
    public Equality equalityTo(Object pOther) {
      return pOther instanceof MatchProgramEntry
          ? Equality.EQUAL
          : Equality.UNKNOWN; // Also other matches might match a program exit
>>>>>>> aaaa126a
    }

  }

  /**
   * Implements a match on the label after the current CFAEdge.
   * The eval method returns false if there is no label following the CFAEdge.
   */
  final class MatchLabelExact extends AbstractAutomatonBoolExpr {

    private final String label;

    public MatchLabelExact(String pLabel) {
      label = checkNotNull(pLabel);
    }

    @Override
    public ResultValue<Boolean> eval(AutomatonExpressionArguments pArgs) {
      CFANode successorNode = pArgs.getCfaEdge().getSuccessor();
      if (successorNode instanceof CLabelNode) {
        if (label.equals(((CLabelNode)successorNode).getLabel())) {
          return CONST_TRUE;
        } else {
          return CONST_FALSE;
        }
      } else {
        return CONST_FALSE;
      }
    }

    @Override
    public Equality equalityTo(Object pOther) {
      return pOther instanceof MatchLabelExact
          ? (this.label.equals(((MatchLabelExact)pOther).label)
                ? Equality.EQUAL
                : Equality.UNEQUAL)
          : Equality.UNKNOWN; // Also other matchers might match a program exit
    }

    @Override
    public String toString() {
      return "MATCH LABEL \"" + label + "\"";
    }
  }

  /**
   * Implements a regex match on the label after the current CFAEdge.
   * The eval method returns false if there is no label following the CFAEdge.
   * (".*" in java-regex means "any characters")
   */
  final class MatchLabelRegEx extends AbstractAutomatonBoolExpr {

    private final Pattern pattern;

    public MatchLabelRegEx(String pPattern) {
      pattern = Pattern.compile(pPattern);
    }

    @Override
    public ResultValue<Boolean> eval(AutomatonExpressionArguments pArgs) {
      CFANode successorNode = pArgs.getCfaEdge().getSuccessor();
      if (successorNode instanceof CLabelNode) {
        String label = ((CLabelNode)successorNode).getLabel();
        if (pattern.matcher(label).matches()) {
          return CONST_TRUE;
        } else {
          return CONST_FALSE;
        }
      } else {
        return CONST_FALSE;
        //return new ResultValue<>("cannot evaluate if the CFAEdge is not a CLabelNode", "MatchLabelRegEx.eval(..)");
      }
    }

    @Override
    public Equality equalityTo(Object pOther) {
      return pOther instanceof MatchLabelRegEx
          ? (this.pattern.pattern().equals(((MatchLabelRegEx)pOther).pattern.pattern())
                ? Equality.EQUAL
                : Equality.UNKNOWN)
          : Equality.UNKNOWN; // Also other matchers might match a program exit
    }

    @Override
    public String toString() {
      return "MATCH LABEL [" + pattern + "]";
    }
  }


  /**
   * This is a efficient implementation of the ASTComparison (it caches the generated ASTs for the pattern).
   * It also displays error messages if the AST contains problems/errors.
   * The AST Comparison evaluates the pattern (coming from the Automaton Definition) and the C-Statement on the CFA Edge to ASTs and compares these with a Tree comparison algorithm.
   */
  final class MatchCFAEdgeASTComparison extends AbstractAutomatonBoolExpr {

    public enum CallableMatchMode { NONE, CALL, RETURN }

    private final ASTMatcherProvider patternAST;
    private final CallableMatchMode callableMatchMode;

    public MatchCFAEdgeASTComparison(ASTMatcherProvider pAstMatcherProvider, CallableMatchMode pCallMatchMode) {
      this.patternAST = pAstMatcherProvider;
      this.callableMatchMode = pCallMatchMode;
    }

    private boolean isFunctionCall(CFAEdge pEdge) {

      if (pEdge.getEdgeType() == CFAEdgeType.FunctionCallEdge) {
        return true;
      }

      if (pEdge.getEdgeType() == CFAEdgeType.StatementEdge) {
        if (pEdge instanceof AStatementEdge) {
          if (((AStatementEdge) pEdge).getStatement() instanceof AFunctionCall) {
            return true;
          }
        }
      }

      return false;
    }

    public ASTMatcherProvider getPatternAST() {
      return patternAST;
    }

    private Optional<?> getFunctionReturnAst(final CFAEdge pCFAEdge) {
      if (pCFAEdge.getEdgeType() == CFAEdgeType.FunctionReturnEdge) {
        FunctionReturnEdge edge = (FunctionReturnEdge) pCFAEdge;
        return Optional.of(edge.getSummaryEdge().getExpression());
      }

      if (pCFAEdge.getEdgeType() == CFAEdgeType.StatementEdge) {
        if (pCFAEdge instanceof AStatementEdge) {
          if (((AStatementEdge) pCFAEdge).getStatement() instanceof
              AFunctionCallAssignmentStatement) {
            return pCFAEdge.getRawAST();
          }
        }
      }

      return Optional.absent();
    }

    @Override
    public ResultValue<Boolean> eval(AutomatonExpressionArguments pArgs) throws UnrecognizedCFAEdgeException {
      final Optional<?> ast;

      switch (callableMatchMode) {
      case CALL:
        if (isFunctionCall(pArgs.getCfaEdge())) {
          ast = pArgs.getCfaEdge().getRawAST();
        } else {
          return CONST_FALSE;
        }
        break;
      case RETURN:
        ast = getFunctionReturnAst(pArgs.getCfaEdge());
        break;
      default:
        ast = pArgs.getCfaEdge().getRawAST();
      }

      if (ast.isPresent()) {
        if (!(ast.get() instanceof CAstNode)) {
          throw new UnrecognizedCFAEdgeException(pArgs.getCfaEdge());
        }
        // some edges do not have an AST node attached to them, e.g. BlankEdges
        if (patternAST.getMatcher().matches((CAstNode)ast.get(), pArgs)) {
          return CONST_TRUE;
        } else {
          return CONST_FALSE;
        }
      }
      return CONST_FALSE;
    }

    @Override
    public Equality equalityTo(Object pOther) {
      return pOther instanceof MatchCFAEdgeASTComparison
          ? (this.patternAST.getPatternString().equals(((MatchCFAEdgeASTComparison)pOther).patternAST.getPatternString())
                ? Equality.EQUAL
                : Equality.UNKNOWN)
          : Equality.UNKNOWN; // Also other matchers might match the represented edge
    }

    @Override
    public String toString() {
      return "MATCH {" + patternAST + "}";
    }
  }


  final class MatchCFAEdgeRegEx extends AbstractAutomatonBoolExpr {

    private final Pattern pattern;

    public MatchCFAEdgeRegEx(String pPattern) {
      pattern = Pattern.compile(pPattern);
    }

    @Override
    public ResultValue<Boolean> eval(AutomatonExpressionArguments pArgs) {
      if (pattern.matcher(pArgs.getCfaEdge().getRawStatement()).matches()) {
        return CONST_TRUE;
      } else {
        return CONST_FALSE;
      }
    }

    @Override
    public Equality equalityTo(Object pOther) {
      return pOther instanceof MatchCFAEdgeRegEx
          ? (this.pattern.pattern().equals(((MatchCFAEdgeRegEx)pOther).pattern.pattern())
                ? Equality.EQUAL
                : Equality.UNKNOWN)
          : Equality.UNKNOWN; // Also other matchers might match similar edges
    }

    @Override
    public String toString() {
      return "MATCH [" + pattern + "]";
    }
  }


  final class MatchCFAEdgeExact extends AbstractAutomatonBoolExpr {

    private final String pattern;

    public MatchCFAEdgeExact(String pPattern) {
      pattern = pPattern;
    }

    @Override
    public ResultValue<Boolean> eval(AutomatonExpressionArguments pArgs) {
      if (pArgs.getCfaEdge().getRawStatement().equals(pattern)) {
        return CONST_TRUE;
      } else {
        return CONST_FALSE;
      }
    }

    @Override
    public Equality equalityTo(Object pOther) {
      return pOther instanceof MatchCFAEdgeExact
          ? (this.pattern.equals(((MatchCFAEdgeExact)pOther).pattern)
                ? Equality.EQUAL
                : Equality.UNEQUAL)
          : Equality.UNKNOWN; // Also other matchers might match a similar set of edges
    }


    @Override
    public String toString() {
      return "MATCH \"" + pattern + "\"";
    }
  }

  final class MatchJavaAssert extends AbstractAutomatonBoolExpr {

    @Override
    public ResultValue<Boolean> eval(AutomatonExpressionArguments pArgs) throws CPATransferException {
      CFAEdge edge = pArgs.getCfaEdge();
      if (edge instanceof BlankEdge && edge.getDescription().equals("assert fail")) {
        return CONST_TRUE;
      } else {
        return CONST_FALSE;
      }
    }

    @Override
    public String toString() {
      return "MATCH ASSERT";
    }
  }

  enum MatchAssumeEdge implements AutomatonBoolExpr {

    INSTANCE;

    @Override
    public ResultValue<Boolean> eval(AutomatonExpressionArguments pArgs) {
      return pArgs.getCfaEdge() instanceof AssumeEdge ? CONST_TRUE : CONST_FALSE;
    }

    @Override
    public String toString() {
      return "MATCH ASSUME EDGE";
    }

    @Override
    public Equality equalityTo(Object pOther) {
      return pOther instanceof MatchAssumeEdge
          ? Equality.EQUAL
          : Equality.UNKNOWN;
    }

  }

  class MatchAssumeCase extends AbstractAutomatonBoolExpr {

    private final boolean matchPositiveCase;

    public MatchAssumeCase(boolean pMatchPositiveCase) {
      matchPositiveCase = pMatchPositiveCase;
    }

    @Override
    public ResultValue<Boolean> eval(AutomatonExpressionArguments pArgs) {
      if (pArgs.getCfaEdge() instanceof AssumeEdge) {
        AssumeEdge a = (AssumeEdge) pArgs.getCfaEdge();
        if (matchPositiveCase == a.getTruthAssumption()) {
          return CONST_TRUE;
        }
      }
      return CONST_FALSE;
    }

    @Override
    public String toString() {
      return "MATCH ASSUME CASE " + matchPositiveCase;
    }
  }

  class MatchAllSuccessorEdgesBoolExpr extends AbstractAutomatonBoolExpr {

    private final AutomatonBoolExpr operandExpression;

    MatchAllSuccessorEdgesBoolExpr(AutomatonBoolExpr pOperandExpression) {
      Preconditions.checkNotNull(pOperandExpression);
      operandExpression = pOperandExpression;
    }

    @Override
    public ResultValue<Boolean> eval(AutomatonExpressionArguments pArgs) throws CPATransferException {
      if (pArgs.getCfaEdge().getSuccessor().getNumLeavingEdges() == 0) {
        return CONST_TRUE;
      }
      ResultValue<Boolean> result = null;
      for (CFAEdge cfaEdge : CFAUtils.leavingEdges(pArgs.getCfaEdge().getSuccessor())) {
        result = operandExpression.eval(
            new AutomatonExpressionArguments(
                pArgs.getState(),
                pArgs.getAutomatonVariables(),
                pArgs.getAbstractStates(),
                cfaEdge,
                pArgs.getLogger()));
        if (result.canNotEvaluate() || !result.getValue()) {
          return result;
        }
      }
      assert result != null;
      return result;
    }

    @Override
    public String toString() {
      return String.format("MATCH FORALL SUCCESSOR EDGES (%s)", operandExpression);
    }

  }

  class MatchAnySuccessorEdgesBoolExpr extends AbstractAutomatonBoolExpr {

    private final AutomatonBoolExpr operandExpression;

    MatchAnySuccessorEdgesBoolExpr(AutomatonBoolExpr pOperandExpression) {
      Preconditions.checkNotNull(pOperandExpression);
      operandExpression = pOperandExpression;
    }

    @Override
    public ResultValue<Boolean> eval(AutomatonExpressionArguments pArgs) throws CPATransferException {
      if (pArgs.getCfaEdge().getSuccessor().getNumLeavingEdges() == 0) {
        return CONST_FALSE;
      }
      ResultValue<Boolean> result = null;
      for (CFAEdge cfaEdge : CFAUtils.leavingEdges(pArgs.getCfaEdge().getSuccessor())) {
        result = operandExpression.eval(
            new AutomatonExpressionArguments(
                pArgs.getState(),
                pArgs.getAutomatonVariables(),
                pArgs.getAbstractStates(),
                cfaEdge,
                pArgs.getLogger()));
        if (!result.canNotEvaluate() && result.getValue()) {
          return result;
        }
      }
      assert result != null;
      return result;
    }

    @Override
    public String toString() {
      return String.format("MATCH EXISTS SUCCESSOR EDGE (%s)", operandExpression);
    }

  }

  interface OnRelevantEdgesBoolExpr extends AutomatonBoolExpr {

    // Marker interface

  }

  enum MatchPathRelevantEdgesBoolExpr implements OnRelevantEdgesBoolExpr {

    INSTANCE;

    @Override
    public ResultValue<Boolean> eval(AutomatonExpressionArguments pArgs) {
      return AutomatonGraphmlCommon.handleAsEpsilonEdge(pArgs.getCfaEdge()) ? CONST_FALSE : CONST_TRUE;
    }

    @Override
    public String toString() {
      return "MATCH PATH RELEVANT EDGE";
    }

    @Override
    public Equality equalityTo(Object pOther) {
      return this.equals(pOther)
          ? Equality.EQUAL
          : Equality.UNKNOWN;
    }

  }

  class MatchLocationDescriptor extends AbstractAutomatonBoolExpr {

    private final LocationDescriptor matchDescriptor;

    public MatchLocationDescriptor(LocationDescriptor pOriginDescriptor) {
      Preconditions.checkNotNull(pOriginDescriptor);

      this.matchDescriptor = pOriginDescriptor;
    }

    @Override
    public ResultValue<Boolean> eval(AutomatonExpressionArguments pArgs) {
      return eval(pArgs.getCfaEdge()) ? CONST_TRUE : CONST_FALSE;
    }

    protected boolean eval(CFAEdge edge) {
      Set<FileLocation> fileLocs = SourceLocationMapper.getFileLocationsFromCfaEdge(edge);
      for (FileLocation l: fileLocs) {
        if (matchDescriptor.matches(l)) {
          return true;
        }
      }
      return false;
    }

    @Override
    public String toString() {
      return "MATCH " + matchDescriptor;
    }

    @Override
    public Equality equalityTo(Object pOther) {
      return this.equals(pOther)
          ? Equality.EQUAL
          : Equality.UNKNOWN;
    }

  }

  /**
   * Sends a query string to all available AbstractStates.
   * Returns TRUE if one Element returned TRUE;
   * Returns FALSE if all Elements returned either FALSE or an InvalidQueryException.
   * Returns MAYBE if no Element is available or the Variables could not be replaced.
   */
  class ALLCPAQuery extends AbstractAutomatonBoolExpr {
    private final String queryString;

    public ALLCPAQuery(String pString) {
      queryString = pString;
    }

    @Override
    public ResultValue<Boolean> eval(AutomatonExpressionArguments pArgs) {
      if (pArgs.getAbstractStates().isEmpty()) {
        return new ResultValue<>("No CPA elements available", "AutomatonBoolExpr.ALLCPAQuery");
      } else {
        // replace transition variables
        String modifiedQueryString = pArgs.replaceVariables(queryString);
        if (modifiedQueryString == null) {
          return new ResultValue<>("Failed to modify queryString \"" + queryString + "\"", "AutomatonBoolExpr.ALLCPAQuery");
        }
        for (AbstractState ae : pArgs.getAbstractStates()) {
          if (ae instanceof AbstractQueryableState) {
            AbstractQueryableState aqe = (AbstractQueryableState) ae;
            try {
              Object result = aqe.evaluateProperty(modifiedQueryString);
              if (result instanceof Boolean) {
                if (((Boolean)result).booleanValue()) {
                  if (pArgs.getLogger().wouldBeLogged(Level.FINER)) {
                    String message = "CPA-Check succeeded: ModifiedCheckString: \"" +
                    modifiedQueryString + "\" CPAElement: (" + aqe.getCPAName() + ") \"" +
                    aqe.toString() + "\"";
                    pArgs.getLogger().log(Level.FINER, message);
                  }
                  return CONST_TRUE;
                }
              }
            } catch (InvalidQueryException e) {
              // do nothing;
            }
          }
        }
        return CONST_FALSE;
      }
    }
  }
  /**
   * Sends a query-String to an <code>AbstractState</code> of another analysis and returns the query-Result.
   */
  class CPAQuery extends AbstractAutomatonBoolExpr {
    private final String cpaName;
    private final String queryString;

    public CPAQuery(String pCPAName, String pQuery) {
      cpaName = pCPAName;
      queryString = pQuery;
    }

    @Override
    public ResultValue<Boolean> eval(AutomatonExpressionArguments pArgs) {
      // replace transition variables
      String modifiedQueryString = pArgs.replaceVariables(queryString);
      if (modifiedQueryString == null) {
        return new ResultValue<>("Failed to modify queryString \"" + queryString + "\"", "AutomatonBoolExpr.CPAQuery");
      }

      LogManager logger = pArgs.getLogger();
      for (AbstractState ae : pArgs.getAbstractStates()) {
        if (ae instanceof AbstractQueryableState) {
          AbstractQueryableState aqe = (AbstractQueryableState) ae;
          if (aqe.getCPAName().equals(cpaName)) {
            try {
              Object result = aqe.evaluateProperty(modifiedQueryString);
              if (result instanceof Boolean) {
                if (((Boolean)result).booleanValue()) {
                  if (logger.wouldBeLogged(Level.FINER)) {
                    String message = "CPA-Check succeeded: ModifiedCheckString: \"" +
                    modifiedQueryString + "\" CPAElement: (" + aqe.getCPAName() + ") \"" +
                    aqe.toString() + "\"";
                    logger.log(Level.FINER, message);
                  }
                  return CONST_TRUE;
                } else {
                  if (logger.wouldBeLogged(Level.FINER)) {
                    String message = "CPA-Check failed: ModifiedCheckString: \"" +
                    modifiedQueryString + "\" CPAElement: (" + aqe.getCPAName() + ") \"" +
                    aqe.toString() + "\"";
                    logger.log(Level.FINER, message);
                  }
                  return CONST_FALSE;
                }
              } else {
                logger.log(Level.WARNING,
                    "Automaton got a non-Boolean value during Query of the "
                    + cpaName + " CPA on Edge " + pArgs.getCfaEdge().getDescription() +
                    ". Assuming FALSE.");
                return CONST_FALSE;
              }
            } catch (InvalidQueryException e) {
              logger.logException(Level.WARNING, e,
                  "Automaton encountered an Exception during Query of the "
                  + cpaName + " CPA on Edge " + pArgs.getCfaEdge().getDescription());
              return CONST_FALSE;
            }
          }
        }
      }
      return new ResultValue<>("No State of CPA \"" + cpaName + "\" was found!", "AutomatonBoolExpr.CPAQuery");
    }

    @Override
    public String toString() {
      return "CHECK(" + cpaName + "(\"" + queryString + "\"))";
    }
  }

  enum CheckAllCpasForTargetState implements AutomatonBoolExpr {
    INSTANCE;

    @Override
    public ResultValue<Boolean> eval(AutomatonExpressionArguments pArgs) throws CPATransferException {
      if (pArgs.getAbstractStates().isEmpty()) {
        return new ResultValue<>("No CPA elements available", "AutomatonBoolExpr.CheckAllCpasForTargetState");
      } else {
        for (AbstractState ae : pArgs.getAbstractStates()) {
          if (AbstractStates.isTargetState(ae)) {
            return CONST_TRUE;
          }
        }
        return CONST_FALSE;
      }
    }

    @Override
    public String toString() {
      return "CHECK(IS_TARGET_STATE)";
    }

    @Override
    public Equality equalityTo(Object pOther) {
      return this.equals(pOther)
          ? Equality.EQUAL
          : Equality.UNKNOWN;
    }
  }

  /** Constant for true.
   */
  AutomatonBoolExpr TRUE = new AbstractAutomatonBoolExpr() {
    @Override
    public ResultValue<Boolean> eval(AutomatonExpressionArguments pArgs) {
      return CONST_TRUE;
    }

    @Override
    public String toString() {
      return "TRUE";
    }
  };

  /** Constant for false.
   */
  AutomatonBoolExpr FALSE = new AbstractAutomatonBoolExpr() {
    @Override
    public ResultValue<Boolean> eval(AutomatonExpressionArguments pArgs) {
      return CONST_FALSE;
    }

    @Override
    public String toString() {
      return "FALSE";
    }
  };


  /** Tests the equality of the values of two instances of {@link AutomatonIntExpr}.
   */
  class IntEqTest extends AbstractAutomatonBoolExpr {

    private final AutomatonIntExpr a;
    private final AutomatonIntExpr b;

    public IntEqTest(AutomatonIntExpr pA, AutomatonIntExpr pB) {
      this.a = pA;
      this.b = pB;
    }

    @Override
    public ResultValue<Boolean> eval(AutomatonExpressionArguments pArgs) {
      ResultValue<Integer> resA = a.eval(pArgs);
      ResultValue<Integer> resB = b.eval(pArgs);
      if (resA.canNotEvaluate()) {
        return new ResultValue<>(resA);
      }
      if (resB.canNotEvaluate()) {
        return new ResultValue<>(resB);
      }
      if (resA.getValue().equals(resB.getValue())) {
        return CONST_TRUE;
      } else {
        return CONST_FALSE;
      }
    }

    @Override
    public String toString() {
      return a + " == " + b;
    }
  }


  /** Tests whether two instances of {@link AutomatonIntExpr} evaluate to different integers.
   */
  class IntNotEqTest extends AbstractAutomatonBoolExpr {

    private final AutomatonIntExpr a;
    private final AutomatonIntExpr b;

    public IntNotEqTest(AutomatonIntExpr pA, AutomatonIntExpr pB) {
      this.a = pA;
      this.b = pB;
    }

    @Override
    public ResultValue<Boolean> eval(AutomatonExpressionArguments pArgs) {
      ResultValue<Integer> resA = a.eval(pArgs);
      ResultValue<Integer> resB = b.eval(pArgs);
      if (resA.canNotEvaluate()) {
        return new ResultValue<>(resA);
      }
      if (resB.canNotEvaluate()) {
        return new ResultValue<>(resB);
      }
      if (! resA.getValue().equals(resB.getValue())) {
        return CONST_TRUE;
      } else {
        return CONST_FALSE;
      }
    }

    @Override
    public String toString() {
      return a + " != " + b;
    }
  }

  abstract class BinaryAutomatonBoolExpr extends AbstractAutomatonBoolExpr {

    protected final AutomatonBoolExpr a;
    protected final AutomatonBoolExpr b;

    public BinaryAutomatonBoolExpr(AutomatonBoolExpr pA, AutomatonBoolExpr pB) {
      this.a = pA;
      this.b = pB;
    }

    public AutomatonBoolExpr getA() {
      return a;
    }

    public AutomatonBoolExpr getB() {
      return b;
    }

    @Override
    public Equality equalityTo(Object pOther) {
      if (!(pOther instanceof BinaryAutomatonBoolExpr)) {
        return Equality.UNKNOWN;
      }

      BinaryAutomatonBoolExpr other = (BinaryAutomatonBoolExpr) pOther;

      if (other.a.equalityTo(this.a) != Equality.EQUAL) {
        return Equality.UNKNOWN;
      }

      if (other.b.equalityTo(this.b) != Equality.EQUAL) {
        return Equality.UNKNOWN;
      }

      return Equality.EQUAL;
    }
  }


  /** Computes the disjunction of two {@link AutomatonBoolExpr} (lazy evaluation).
   */
  final class Or extends BinaryAutomatonBoolExpr {

    public Or(AutomatonBoolExpr pA, AutomatonBoolExpr pB) {
      super(pA, pB);
    }

    public @Override ResultValue<Boolean> eval(AutomatonExpressionArguments pArgs) throws CPATransferException {
      /* OR:
       * True  || _ -> True
       * _ || True -> True
       * false || false -> false
       * every other combination returns the result that can not evaluate
       */
      ResultValue<Boolean> resA = a.eval(pArgs);
      if (resA.canNotEvaluate()) {
        ResultValue<Boolean> resB = b.eval(pArgs);
        if ((!resB.canNotEvaluate()) && resB.getValue().equals(Boolean.TRUE)) {
          return resB;
        } else {
          return resA;
        }
      } else {
        if (resA.getValue().equals(Boolean.TRUE)) {
          return resA;
        } else {
          ResultValue<Boolean> resB = b.eval(pArgs);
          if (resB.canNotEvaluate()) {
            return resB;
          }
          if (resB.getValue().equals(Boolean.TRUE)) {
            return resB;
          } else {
            return resA;
          }
        }
      }
    }

    @Override
    public String toString() {
      return "(" + a + " || " + b + ")";
    }

  }


  /** Computes the conjunction of two {@link AutomatonBoolExpr} (lazy evaluation).
   */
  final class And extends BinaryAutomatonBoolExpr {

    public And(AutomatonBoolExpr pA, AutomatonBoolExpr pB) {
      super(pA, pB);
    }

    @Override
    public ResultValue<Boolean> eval(AutomatonExpressionArguments pArgs) throws CPATransferException {
      /* AND:
       * false && _ -> false
       * _ && false -> false
       * true && true -> true
       * every other combination returns the result that can not evaluate
       */
      ResultValue<Boolean> resA = a.eval(pArgs);
      if (resA.canNotEvaluate()) {
        ResultValue<Boolean> resB = b.eval(pArgs);
        if ((! resB.canNotEvaluate()) && resB.getValue().equals(Boolean.FALSE)) {
          return resB;
        } else {
          return resA;
        }
      } else {
        if (resA.getValue().equals(Boolean.FALSE)) {
          return resA;
        } else {
          ResultValue<Boolean> resB = b.eval(pArgs);
          if (resB.canNotEvaluate()) {
            return resB;
          }
          if (resB.getValue().equals(Boolean.FALSE)) {
            return resB;
          } else {
            return resA;
          }
        }
      }
    }

    @Override
    public String toString() {
      return "(" + a + " && " + b + ")";
    }

  }


  /**
   * Negates the result of a {@link AutomatonBoolExpr}. If the result is MAYBE it is returned unchanged.
   */
  final class Negation extends AbstractAutomatonBoolExpr {

    private final AutomatonBoolExpr a;

    public Negation(AutomatonBoolExpr pA) {
      this.a = pA;
    }

    @Override
    public ResultValue<Boolean> eval(AutomatonExpressionArguments pArgs) throws CPATransferException {
      ResultValue<Boolean> resA = a.eval(pArgs);
      if (resA.canNotEvaluate()) {
        return resA;
      }
      if (resA.getValue().equals(Boolean.TRUE)) {
        return CONST_FALSE;
      } else {
        return CONST_TRUE;
      }
    }

    @Override
    public Equality equalityTo(Object pOther) {
      return pOther instanceof Negation
          ? this.a.equalityTo(((Negation) pOther).a)
          : Equality.UNKNOWN;
    }

    @Override
    public String toString() {
      return "!" + a;
    }

    public AutomatonBoolExpr getA() {
      return a;
    }
  }


  /**
   * Boolean Equality
   */
  final class BoolEqTest extends BinaryAutomatonBoolExpr {

    public BoolEqTest(AutomatonBoolExpr pA, AutomatonBoolExpr pB) {
      super(pA, pB);
    }

    @Override
    public ResultValue<Boolean> eval(AutomatonExpressionArguments pArgs) throws CPATransferException {
      ResultValue<Boolean> resA = a.eval(pArgs);
      if (resA.canNotEvaluate()) {
        return resA;
      }
      ResultValue<Boolean> resB = b.eval(pArgs);
      if (resB.canNotEvaluate()) {
        return resB;
      }
      if (resA.getValue().equals(resB.getValue())) {
        return CONST_TRUE;
      } else {
        return CONST_FALSE;
      }
    }

    @Override
    public String toString() {
      return a + " == " + b;
    }
  }


  /**
   * Boolean !=
   */
  final class BoolNotEqTest extends BinaryAutomatonBoolExpr {

    public BoolNotEqTest(AutomatonBoolExpr pA, AutomatonBoolExpr pB) {
      super(pA, pB);
    }

    @Override
    public ResultValue<Boolean> eval(AutomatonExpressionArguments pArgs) throws CPATransferException {
      ResultValue<Boolean> resA = a.eval(pArgs);
      if (resA.canNotEvaluate()) {
        return resA;
      }
      ResultValue<Boolean> resB = b.eval(pArgs);
      if (resB.canNotEvaluate()) {
        return resB;
      }
      if (! resA.getValue().equals(resB.getValue())) {
        return CONST_TRUE;
      } else {
        return CONST_FALSE;
      }
    }

    @Override
    public String toString() {
      return a + " != " + b;
    }
  }
}<|MERGE_RESOLUTION|>--- conflicted
+++ resolved
@@ -25,8 +25,6 @@
 
 import static com.google.common.base.Preconditions.checkNotNull;
 
-import java.util.Collections;
-import java.util.Objects;
 import java.util.Set;
 import java.util.logging.Level;
 import java.util.regex.Pattern;
@@ -60,7 +58,6 @@
 
 import com.google.common.base.Optional;
 import com.google.common.base.Preconditions;
-import com.google.common.collect.ImmutableSet;
 
 /**
  * Implements a boolean expression that evaluates and returns a <code>MaybeBoolean</code> value when <code>eval()</code> is called.
@@ -120,112 +117,10 @@
     }
 
     @Override
-<<<<<<< HEAD
-    public String toString() {
-      return "PROGRAM-ENTRY";
-    }
-
-  }
-
-  static enum MatchLoopStart implements AutomatonBoolExpr {
-    INSTANCE;
-
-    @Override
-    public ResultValue<Boolean> eval(AutomatonExpressionArguments pArgs)
-        throws CPATransferException {
-      CFAEdge edge = pArgs.getCfaEdge();
-      CFANode successor = edge.getSuccessor();
-      if (successor.isLoopStart()) {
-        return AutomatonBoolExpr.CONST_TRUE;
-      }
-      return AutomatonBoolExpr.CONST_FALSE;
-    }
-
-    @Override
-    public String toString() {
-      return "LOOP-START";
-    }
-  }
-
-  class MatchSuccessor implements AutomatonBoolExpr {
-
-    private final Set<CFANode> acceptedNodes;
-
-    private MatchSuccessor(Set<CFANode> pAcceptedNodes) {
-      this.acceptedNodes = pAcceptedNodes;
-    }
-
-    @Override
-    public ResultValue<Boolean> eval(AutomatonExpressionArguments pArgs)
-        throws CPATransferException {
-      CFAEdge edge = pArgs.getCfaEdge();
-      CFANode successor = edge.getSuccessor();
-      if (acceptedNodes.contains(successor)) {
-        return AutomatonBoolExpr.CONST_TRUE;
-      }
-      return AutomatonBoolExpr.CONST_FALSE;
-    }
-
-    @Override
-    public String toString() {
-      return "SUCCESSOR IN " + acceptedNodes;
-    }
-
-    static AutomatonBoolExpr of(CFANode pAcceptedNode) {
-      return new MatchSuccessor(Collections.singleton(pAcceptedNode));
-    }
-
-    static AutomatonBoolExpr of(Set<CFANode> pAcceptedNodes) {
-      return new MatchSuccessor(ImmutableSet.copyOf(pAcceptedNodes));
-    }
-  }
-
-  class EpsilonMatch implements AutomatonBoolExpr {
-
-    private final AutomatonBoolExpr expr;
-
-    private EpsilonMatch(AutomatonBoolExpr pExpr) {
-      Preconditions.checkArgument(!(pExpr instanceof EpsilonMatch));
-      expr = Objects.requireNonNull(pExpr);
-    }
-
-    @Override
-    public ResultValue<Boolean> eval(AutomatonExpressionArguments pArgs)
-        throws CPATransferException {
-      ResultValue<Boolean> evaluation = expr.eval(pArgs);
-      CFAEdge edge = pArgs.getCfaEdge();
-      while (!Boolean.TRUE.equals(evaluation.getValue())
-          && edge.getSuccessor().getNumLeavingEdges() == 1
-          && AutomatonGraphmlCommon.handleAsEpsilonEdge(edge.getSuccessor().getLeavingEdge(0))) {
-        edge = edge.getSuccessor().getLeavingEdge(0);
-        AutomatonExpressionArguments args =
-            new AutomatonExpressionArguments(
-                pArgs.getState(),
-                pArgs.getAutomatonVariables(),
-                pArgs.getAbstractStates(),
-                edge,
-                pArgs.getLogger());
-        evaluation = expr.eval(args);
-      }
-      return evaluation;
-    }
-
-    @Override
-    public String toString() {
-      return "~" + expr;
-    }
-
-    static AutomatonBoolExpr of(AutomatonBoolExpr pExpr) {
-      if (pExpr instanceof EpsilonMatch) {
-        return pExpr;
-      }
-      return new EpsilonMatch(pExpr);
-=======
     public Equality equalityTo(Object pOther) {
       return pOther instanceof MatchProgramEntry
           ? Equality.EQUAL
           : Equality.UNKNOWN; // Also other matches might match a program exit
->>>>>>> aaaa126a
     }
 
   }
