--- conflicted
+++ resolved
@@ -23,16 +23,11 @@
  */
 package org.sosy_lab.cpachecker.cpa.deterministic;
 
-import static com.google.common.collect.FluentIterable.from;
 import static org.sosy_lab.cpachecker.util.LiveVariables.LIVE_DECL_EQUIVALENCE;
 import static org.sosy_lab.cpachecker.util.LiveVariables.TO_EQUIV_WRAPPER;
 
 import com.google.common.base.Equivalence.Wrapper;
 import com.google.common.collect.Iterables;
-<<<<<<< HEAD
-
-import org.sosy_lab.cpachecker.cfa.ast.AArraySubscriptExpression;
-=======
 import java.io.PrintStream;
 import java.util.ArrayList;
 import java.util.Collection;
@@ -40,7 +35,6 @@
 import java.util.HashSet;
 import java.util.List;
 import java.util.Set;
->>>>>>> ce2cc198
 import org.sosy_lab.cpachecker.cfa.ast.AAssignment;
 import org.sosy_lab.cpachecker.cfa.ast.ADeclaration;
 import org.sosy_lab.cpachecker.cfa.ast.AExpression;
@@ -49,8 +43,10 @@
 import org.sosy_lab.cpachecker.cfa.ast.AFunctionCall;
 import org.sosy_lab.cpachecker.cfa.ast.AFunctionCallAssignmentStatement;
 import org.sosy_lab.cpachecker.cfa.ast.AFunctionCallStatement;
+import org.sosy_lab.cpachecker.cfa.ast.AIdExpression;
 import org.sosy_lab.cpachecker.cfa.ast.AInitializer;
 import org.sosy_lab.cpachecker.cfa.ast.AInitializerExpression;
+import org.sosy_lab.cpachecker.cfa.ast.ALeftHandSide;
 import org.sosy_lab.cpachecker.cfa.ast.AParameterDeclaration;
 import org.sosy_lab.cpachecker.cfa.ast.ASimpleDeclaration;
 import org.sosy_lab.cpachecker.cfa.ast.AStatement;
@@ -71,13 +67,9 @@
 import org.sosy_lab.cpachecker.core.defaults.ForwardingTransferRelation;
 import org.sosy_lab.cpachecker.core.interfaces.Precision;
 import org.sosy_lab.cpachecker.core.interfaces.Statistics;
-<<<<<<< HEAD
-import org.sosy_lab.cpachecker.core.reachedset.ReachedSet;
-import org.sosy_lab.cpachecker.cpa.livevar.DeclarationCollectingVisitor;
-=======
 import org.sosy_lab.cpachecker.core.reachedset.UnmodifiableReachedSet;
->>>>>>> ce2cc198
 import org.sosy_lab.cpachecker.exceptions.CPATransferException;
+import org.sosy_lab.cpachecker.util.CFAUtils;
 import org.sosy_lab.cpachecker.util.statistics.StatCounter;
 import org.sosy_lab.cpachecker.util.statistics.StatisticsUtils;
 import org.sosy_lab.cpachecker.util.statistics.StatisticsWriter;
@@ -246,14 +238,23 @@
    * This method returns a collection of all variables occurring in the given expression.
    */
   private Collection<Wrapper<ASimpleDeclaration>> handleExpression(final AExpression expression) {
-    return from(acceptAll(expression)).transform(TO_EQUIV_WRAPPER).toSet();
+    return CFAUtils.traverseRecursively(expression)
+        .filter(AIdExpression.class)
+        .transform(AIdExpression::getDeclaration)
+        .transform(TO_EQUIV_WRAPPER)
+        .toSet();
   }
 
   /**
    * This method returns a collection of the variables occurring in the given left-hand-side expression.
    */
-  private Collection<Wrapper<ASimpleDeclaration>> handleLeftHandSide(final AExpression pLeftHandSide) {
-    return from(acceptLeft(pLeftHandSide)).transform(TO_EQUIV_WRAPPER).toSet();
+  private Collection<Wrapper<ASimpleDeclaration>> handleLeftHandSide(
+      final ALeftHandSide pLeftHandSide) {
+    return CFAUtils.traverseLeftHandSideRecursively(pLeftHandSide)
+        .filter(AIdExpression.class)
+        .transform(AIdExpression::getDeclaration)
+        .transform(TO_EQUIV_WRAPPER)
+        .toSet();
   }
 
   /**
@@ -323,40 +324,6 @@
     else {
       throw new CPATransferException("Missing case for if-then-else statement.");
     }
-  }
-
-  /**
-   * This is a more specific version of the CIdExpressionVisitor. For ArraySubscriptexpressions
-   * we do only want the IdExpressions inside the ArrayExpression.
-   */
-  private static final class LeftHandSideIdExpressionVisitor extends DeclarationCollectingVisitor {
-    @Override
-    public Set<ASimpleDeclaration> visit(AArraySubscriptExpression pE) {
-      return pE.getArrayExpression().<Set<ASimpleDeclaration>,
-                                      Set<ASimpleDeclaration>,
-                                      Set<ASimpleDeclaration>,
-                                      RuntimeException,
-                                      RuntimeException,
-                                      LeftHandSideIdExpressionVisitor>accept_(this);
-    }
-  }
-
-  private static Set<ASimpleDeclaration> acceptLeft(AExpression exp) {
-    return exp.<Set<ASimpleDeclaration>,
-                Set<ASimpleDeclaration>,
-                Set<ASimpleDeclaration>,
-                RuntimeException,
-                RuntimeException,
-                LeftHandSideIdExpressionVisitor>accept_(new LeftHandSideIdExpressionVisitor());
-  }
-
-  private static Set<ASimpleDeclaration> acceptAll(AExpression exp) {
-    return exp.<Set<ASimpleDeclaration>,
-                Set<ASimpleDeclaration>,
-                Set<ASimpleDeclaration>,
-                RuntimeException,
-                RuntimeException,
-                DeclarationCollectingVisitor>accept_(new DeclarationCollectingVisitor());
   }
 
   @Override
