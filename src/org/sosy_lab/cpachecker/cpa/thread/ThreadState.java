/*
 *  CPAchecker is a tool for configurable software verification.
 *  This file is part of CPAchecker.
 *
 *  Copyright (C) 2007-2016  Dirk Beyer
 *  All rights reserved.
 *
 *  Licensed under the Apache License, Version 2.0 (the "License");
 *  you may not use this file except in compliance with the License.
 *  You may obtain a copy of the License at
 *
 *      http://www.apache.org/licenses/LICENSE-2.0
 *
 *  Unless required by applicable law or agreed to in writing, software
 *  distributed under the License is distributed on an "AS IS" BASIS,
 *  WITHOUT WARRANTIES OR CONDITIONS OF ANY KIND, either express or implied.
 *  See the License for the specific language governing permissions and
 *  limitations under the License.
 *
 *
 *  CPAchecker web page:
 *    http://cpachecker.sosy-lab.org
 */
package org.sosy_lab.cpachecker.cpa.thread;

import static com.google.common.collect.FluentIterable.from;

import com.google.common.base.Optional;
import com.google.common.base.Preconditions;
import com.google.common.collect.ImmutableList;
<<<<<<< HEAD
import com.google.common.collect.ImmutableMap;
=======
>>>>>>> 78b791fe
import java.util.Collections;
import java.util.Iterator;
import java.util.List;
import java.util.Map;
import java.util.Map.Entry;
import java.util.Objects;
import org.sosy_lab.cpachecker.core.defaults.LatticeAbstractState;
import org.sosy_lab.cpachecker.cpa.usage.CompatibleNode;
import org.sosy_lab.cpachecker.cpa.usage.CompatibleState;
<<<<<<< HEAD

public class ThreadState implements LatticeAbstractState<ThreadState>, CompatibleNode {

  public enum ThreadStatus {
    PARENT_THREAD,
    CREATED_THREAD,
    SELF_PARALLEL_THREAD;
  }

  public static class SimpleThreadState extends ThreadState {

    public SimpleThreadState(
        Map<String, ThreadStatus> Tset,
        ImmutableMap<ThreadLabel, ThreadStatus> Rset,
        List<ThreadLabel> pOrder) {
      super(Tset, Rset, pOrder);
=======
import org.sosy_lab.cpachecker.util.Pair;

public class ThreadState implements LatticeAbstractState<ThreadState>, CompatibleNode {

  public static class SimpleThreadState extends ThreadState {

    public SimpleThreadState(List<ThreadLabel> Tset, List<ThreadLabel> Rset) {
      super(Tset, Rset);
>>>>>>> 78b791fe
    }

    @Override
    public boolean isCompatibleWith(CompatibleState state) {
      return !Objects.equals(this.getThreadSet(), ((ThreadState) state).getThreadSet());
    }

    @Override
    public ThreadState prepareToStore() {
<<<<<<< HEAD
      return new SimpleThreadState(this.getThreadSet(), ImmutableMap.of(), Collections.emptyList());
    }

    public static ThreadState emptyState() {
      return new SimpleThreadState(ImmutableMap.of(), ImmutableMap.of(), Collections.emptyList());
=======
      return new SimpleThreadState(this.getThreadSet(), Collections.emptyList());
    }

    public static ThreadState emptyState() {
      return new SimpleThreadState(Collections.emptyList(), Collections.emptyList());
>>>>>>> 78b791fe
    }
  }

  private final Map<String, ThreadStatus> threadSet;
  // The removedSet is useless now, but it will be used in future in more complicated cases
  // Do not remove it now
<<<<<<< HEAD
  private final ImmutableMap<ThreadLabel, ThreadStatus> removedSet;
  private final List<ThreadLabel> order;

  public ThreadState(
      Map<String, ThreadStatus> Tset,
      ImmutableMap<ThreadLabel, ThreadStatus> Rset,
      List<ThreadLabel> pOrder) {
    threadSet = Tset;
    removedSet = Rset;
    order = ImmutableList.copyOf(pOrder);
=======
  private final ImmutableList<ThreadLabel> removedSet;

  public ThreadState(List<ThreadLabel> Tset, List<ThreadLabel> Rset) {
    threadSet = ImmutableList.copyOf(Tset);
    removedSet = ImmutableList.copyOf(Rset);
>>>>>>> 78b791fe
  }

  @Override
  public int hashCode() {
    return Objects.hash(removedSet, threadSet);
  }

  @Override
  public boolean equals(Object obj) {
    if (this == obj) {
      return true;
    }
    if (obj == null ||
        getClass() != obj.getClass()) {
      return false;
    }
    ThreadState other = (ThreadState) obj;
    return Objects.equals(removedSet, other.removedSet)
        && Objects.equals(threadSet, other.threadSet);
  }

  @Override
  public int compareTo(CompatibleState pOther) {
    ThreadState other = (ThreadState) pOther;
    int result = other.threadSet.size() - this.threadSet.size(); // decreasing queue

    if (result != 0) {
      return result;
    }

    Iterator<Entry<String, ThreadStatus>> thisIterator = this.threadSet.entrySet().iterator();
    Iterator<Entry<String, ThreadStatus>> otherIterator = other.threadSet.entrySet().iterator();

    while (thisIterator.hasNext() && otherIterator.hasNext()) {
      Entry<String, ThreadStatus> thisEntry = thisIterator.next();
      Entry<String, ThreadStatus> otherEntry = otherIterator.next();
      String thisLabel = thisEntry.getKey();
      String otherLabel = otherEntry.getKey();
      result = thisLabel.compareTo(otherLabel);
      if (result != 0) {
        return result;
      }
      ThreadStatus thisStatus = this.threadSet.get(thisLabel);
      ThreadStatus otherStatus = other.threadSet.get(otherLabel);
      result = thisStatus.compareTo(otherStatus);
      if (result != 0) {
        return result;
      }
    }
    return 0;
  }

  @Override
  public boolean isCompatibleWith(CompatibleState state) {
    Preconditions.checkArgument(state instanceof ThreadState);
    ThreadState other = (ThreadState) state;

    // Does not matter which set to iterate, anyway we need an intersection
    for (Entry<String, ThreadStatus> entry : threadSet.entrySet()) {
      String l = entry.getKey();
      ThreadStatus s = entry.getValue();

      if (other.threadSet.containsKey(l)) {
        ThreadStatus otherL = other.threadSet.get(l);
        if ((s == ThreadStatus.SELF_PARALLEL_THREAD && otherL != ThreadStatus.CREATED_THREAD)
            || (s == ThreadStatus.PARENT_THREAD && otherL != ThreadStatus.PARENT_THREAD)
            || (s == ThreadStatus.CREATED_THREAD && otherL == ThreadStatus.PARENT_THREAD)) {
          return true;
        }
      }
    }
    return false;
  }

  @Override
  public ThreadState prepareToStore() {
<<<<<<< HEAD
    return new ThreadState(
        this.threadSet,
        ImmutableMap.of(),
        Collections.emptyList());
=======
    return new ThreadState(this.threadSet, Collections.emptyList());
>>>>>>> 78b791fe
  }

  public static ThreadState emptyState() {
    return new ThreadState(
        ImmutableMap.of(),
        ImmutableMap.of(),
        Collections.emptyList());
  }

  @Override
  public String toString() {
    // Info method, in difficult cases may be wrong
    Optional<ThreadLabel> createdThread =
        from(order)
            .filter(
                l -> threadSet.getOrDefault(l.getVarName(), null) == ThreadStatus.CREATED_THREAD)
            .last();

    if (createdThread.isPresent()) {
      return createdThread.get().getName();
    } else {
      return "";
    }
  }

  @Override
  public boolean cover(CompatibleNode pNode) {
    return ((ThreadState)pNode).isLessOrEqual(this);
  }

  @Override
  public ThreadState join(ThreadState pOther) {
    throw new UnsupportedOperationException("Join is not implemented for ThreadCPA");
  }

  @Override
  public boolean isLessOrEqual(ThreadState pOther) {
    boolean b =
        Objects.equals(removedSet, pOther.removedSet);
    if (b && pOther.threadSet == threadSet) {
      return true;
    }
    b &= pOther.threadSet.entrySet().containsAll(threadSet.entrySet());
    return b;
  }

  Map<String, ThreadStatus> getThreadSet() {
    return threadSet;
  }

  ImmutableMap<ThreadLabel, ThreadStatus> getRemovedSet() {
    return removedSet;
  }

  List<ThreadLabel> getOrder() {
    return order;
  }

  int getThreadSize() {
    // Only for statistics
    return threadSet.size();
  }

  public boolean hasEmptyEffect() {
    return true;
  }

  public ImmutableList<ThreadLabel> getThreadSet() {
    return threadSet;
  }

  public ImmutableList<ThreadLabel> getRemovedSet() {
    return removedSet;
  }

  public int getThreadSize() {
    // Only for statistics
    return threadSet.size();
  }
}<|MERGE_RESOLUTION|>--- conflicted
+++ resolved
@@ -28,10 +28,7 @@
 import com.google.common.base.Optional;
 import com.google.common.base.Preconditions;
 import com.google.common.collect.ImmutableList;
-<<<<<<< HEAD
 import com.google.common.collect.ImmutableMap;
-=======
->>>>>>> 78b791fe
 import java.util.Collections;
 import java.util.Iterator;
 import java.util.List;
@@ -41,7 +38,6 @@
 import org.sosy_lab.cpachecker.core.defaults.LatticeAbstractState;
 import org.sosy_lab.cpachecker.cpa.usage.CompatibleNode;
 import org.sosy_lab.cpachecker.cpa.usage.CompatibleState;
-<<<<<<< HEAD
 
 public class ThreadState implements LatticeAbstractState<ThreadState>, CompatibleNode {
 
@@ -58,16 +54,6 @@
         ImmutableMap<ThreadLabel, ThreadStatus> Rset,
         List<ThreadLabel> pOrder) {
       super(Tset, Rset, pOrder);
-=======
-import org.sosy_lab.cpachecker.util.Pair;
-
-public class ThreadState implements LatticeAbstractState<ThreadState>, CompatibleNode {
-
-  public static class SimpleThreadState extends ThreadState {
-
-    public SimpleThreadState(List<ThreadLabel> Tset, List<ThreadLabel> Rset) {
-      super(Tset, Rset);
->>>>>>> 78b791fe
     }
 
     @Override
@@ -77,26 +63,17 @@
 
     @Override
     public ThreadState prepareToStore() {
-<<<<<<< HEAD
       return new SimpleThreadState(this.getThreadSet(), ImmutableMap.of(), Collections.emptyList());
     }
 
     public static ThreadState emptyState() {
       return new SimpleThreadState(ImmutableMap.of(), ImmutableMap.of(), Collections.emptyList());
-=======
-      return new SimpleThreadState(this.getThreadSet(), Collections.emptyList());
-    }
-
-    public static ThreadState emptyState() {
-      return new SimpleThreadState(Collections.emptyList(), Collections.emptyList());
->>>>>>> 78b791fe
     }
   }
 
   private final Map<String, ThreadStatus> threadSet;
   // The removedSet is useless now, but it will be used in future in more complicated cases
   // Do not remove it now
-<<<<<<< HEAD
   private final ImmutableMap<ThreadLabel, ThreadStatus> removedSet;
   private final List<ThreadLabel> order;
 
@@ -107,13 +84,6 @@
     threadSet = Tset;
     removedSet = Rset;
     order = ImmutableList.copyOf(pOrder);
-=======
-  private final ImmutableList<ThreadLabel> removedSet;
-
-  public ThreadState(List<ThreadLabel> Tset, List<ThreadLabel> Rset) {
-    threadSet = ImmutableList.copyOf(Tset);
-    removedSet = ImmutableList.copyOf(Rset);
->>>>>>> 78b791fe
   }
 
   @Override
@@ -190,14 +160,10 @@
 
   @Override
   public ThreadState prepareToStore() {
-<<<<<<< HEAD
     return new ThreadState(
         this.threadSet,
         ImmutableMap.of(),
         Collections.emptyList());
-=======
-    return new ThreadState(this.threadSet, Collections.emptyList());
->>>>>>> 78b791fe
   }
 
   public static ThreadState emptyState() {
@@ -264,17 +230,4 @@
   public boolean hasEmptyEffect() {
     return true;
   }
-
-  public ImmutableList<ThreadLabel> getThreadSet() {
-    return threadSet;
-  }
-
-  public ImmutableList<ThreadLabel> getRemovedSet() {
-    return removedSet;
-  }
-
-  public int getThreadSize() {
-    // Only for statistics
-    return threadSet.size();
-  }
 }