--- conflicted
+++ resolved
@@ -34,10 +34,6 @@
 import java.util.Map.Entry;
 import java.util.Objects;
 import java.util.Set;
-<<<<<<< HEAD
-import java.util.SortedMap;
-=======
->>>>>>> 5425dfd8
 import java.util.TreeMap;
 import java.util.TreeSet;
 import org.sosy_lab.cpachecker.cpa.lock.effects.AcquireLockEffect;
@@ -413,11 +409,6 @@
   }
 
   @Override
-<<<<<<< HEAD
-  public AbstractLockState join(AbstractLockState pOther) {
-    SortedMap<LockIdentifier, Integer> overlappedMap = new TreeMap<>();
-    SortedMap<LockIdentifier, Integer> otherMap = ((LockState) pOther).locks;
-=======
   public boolean isLessOrEqual(AbstractLockState other) {
     // State is less, if it has the same locks as the other and may be some more
 
@@ -433,7 +424,6 @@
   public AbstractLockState join(AbstractLockState pOther) {
     Map<LockIdentifier, Integer> overlappedMap = new TreeMap<>();
     Map<LockIdentifier, Integer> otherMap = ((LockState) pOther).locks;
->>>>>>> 5425dfd8
 
     for (Entry<LockIdentifier, Integer> entry : this.locks.entrySet()) {
       LockIdentifier id = entry.getKey();
