--- conflicted
+++ resolved
@@ -35,11 +35,7 @@
 import org.sosy_lab.cpachecker.core.defaults.DelegateAbstractDomain;
 import org.sosy_lab.cpachecker.core.defaults.MergeJoinOperator;
 import org.sosy_lab.cpachecker.core.defaults.MergeSepOperator;
-<<<<<<< HEAD
-=======
-import org.sosy_lab.cpachecker.core.defaults.NoOpReducer;
 import org.sosy_lab.cpachecker.core.defaults.TrivialApplyOperator;
->>>>>>> 78b791fe
 import org.sosy_lab.cpachecker.core.interfaces.AbstractState;
 import org.sosy_lab.cpachecker.core.interfaces.ApplyOperator;
 import org.sosy_lab.cpachecker.core.interfaces.CPAFactory;
@@ -78,12 +74,11 @@
   @Option(description = "Consider or not special cases with empty lock sets", secure = true)
   private StopMode stopMode = StopMode.DEFAULT;
 
-<<<<<<< HEAD
   @Option(description = "Enable refinement procedure", secure = true)
   private boolean refinement = false;
+  @Option(description = "Consider or not lock guards", secure = true)
+  private boolean considerLockGuards = true;
 
-=======
->>>>>>> 78b791fe
   @Option(
     secure = true,
     name = "merge",
@@ -92,14 +87,7 @@
     description = "which merge operator to use for LockCPA")
   private String mergeType = "SEP";
 
-<<<<<<< HEAD
   private final LockReducer reducer;
-=======
-  @Option(description = "Consider or not lock guards", secure = true)
-  private boolean considerLockGuards = true;
-
-  private final Reducer reducer;
->>>>>>> 78b791fe
 
   private LockCPA(Configuration config, LogManager logger) throws InvalidConfigurationException {
     super(
