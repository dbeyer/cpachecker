/*
 *  CPAchecker is a tool for configurable software verification.
 *  This file is part of CPAchecker.
 *
 *  Copyright (C) 2007-2014  Dirk Beyer
 *  All rights reserved.
 *
 *  Licensed under the Apache License, Version 2.0 (the "License");
 *  you may not use this file except in compliance with the License.
 *  You may obtain a copy of the License at
 *
 *      http://www.apache.org/licenses/LICENSE-2.0
 *
 *  Unless required by applicable law or agreed to in writing, software
 *  distributed under the License is distributed on an "AS IS" BASIS,
 *  WITHOUT WARRANTIES OR CONDITIONS OF ANY KIND, either express or implied.
 *  See the License for the specific language governing permissions and
 *  limitations under the License.
 *
 *
 *  CPAchecker web page:
 *    http://cpachecker.sosy-lab.org
 */
package org.sosy_lab.cpachecker.cpa.arg;

import static org.sosy_lab.cpachecker.util.AbstractStates.getOutgoingEdges;

import com.google.common.base.Preconditions;
import com.google.common.base.Predicates;
import com.google.common.collect.HashMultimap;
import com.google.common.collect.Iterables;
import com.google.common.collect.Multimap;
import java.util.Collection;
import org.sosy_lab.common.configuration.Configuration;
import org.sosy_lab.common.configuration.InvalidConfigurationException;
import org.sosy_lab.common.configuration.Option;
import org.sosy_lab.common.configuration.Options;
import org.sosy_lab.common.log.LogManager;
import org.sosy_lab.cpachecker.cfa.CFA;
import org.sosy_lab.cpachecker.cfa.blocks.BlockPartitioning;
import org.sosy_lab.cpachecker.cfa.model.CFAEdge;
import org.sosy_lab.cpachecker.cfa.model.CFANode;
import org.sosy_lab.cpachecker.core.Specification;
import org.sosy_lab.cpachecker.core.defaults.AbstractSingleWrapperCPA;
import org.sosy_lab.cpachecker.core.defaults.AutomaticCPAFactory;
import org.sosy_lab.cpachecker.core.defaults.FlatLatticeDomain;
import org.sosy_lab.cpachecker.core.defaults.MergeSepOperator;
import org.sosy_lab.cpachecker.core.defaults.SimplePrecisionAdjustment;
import org.sosy_lab.cpachecker.core.interfaces.AbstractDomain;
import org.sosy_lab.cpachecker.core.interfaces.AbstractState;
import org.sosy_lab.cpachecker.core.interfaces.CPAFactory;
import org.sosy_lab.cpachecker.core.interfaces.ConfigurableProgramAnalysis;
import org.sosy_lab.cpachecker.core.interfaces.ConfigurableProgramAnalysisWithBAM;
import org.sosy_lab.cpachecker.core.interfaces.ForcedCoveringStopOperator;
import org.sosy_lab.cpachecker.core.interfaces.MergeOperator;
import org.sosy_lab.cpachecker.core.interfaces.PrecisionAdjustment;
import org.sosy_lab.cpachecker.core.interfaces.Reducer;
import org.sosy_lab.cpachecker.core.interfaces.StateSpacePartition;
import org.sosy_lab.cpachecker.core.interfaces.Statistics;
import org.sosy_lab.cpachecker.core.interfaces.TransferRelation;
import org.sosy_lab.cpachecker.core.interfaces.pcc.ProofChecker;
import org.sosy_lab.cpachecker.exceptions.CPAException;
import org.sosy_lab.cpachecker.exceptions.CPATransferException;

@Options(prefix = "cpa.arg")
public class ARGCPA extends AbstractSingleWrapperCPA
    implements ConfigurableProgramAnalysisWithBAM, ProofChecker {

  public static CPAFactory factory() {
    return AutomaticCPAFactory.forType(ARGCPA.class);
  }

  @Option(
      secure = true,
      description =
          "inform ARG CPA if it is run in an analysis with enabler CPA because then it must "
              + "behave differently during merge.")
  private boolean inCPAEnabledAnalysis = false;

  @Option(
      secure = true,
      description =
          "inform merge operator in CPA enabled analysis that it should delete the subgraph "
              + "of the merged node which is required to get at most one successor per CFA edge.")
  private boolean deleteInCPAEnabledAnalysis = false;

  @Option(
    secure = true,
    description =
        "whether to keep covered states in the reached set as addition to keeping them in the ARG"
  )
  private boolean keepCoveredStatesInReached = false;

  @Option(
      secure = true,
      description =
          "If this option is enabled, ARG states will also be merged if the first wrapped state "
              + "is subsumed by the second wrapped state (and the parents are not yet subsumed).")
  private boolean mergeOnWrappedSubsumption = false;

  private final LogManager logger;

  private final ARGStatistics stats;

  private ARGCPA(
      ConfigurableProgramAnalysis cpa,
      Configuration config,
      LogManager logger,
      Specification pSpecification,
      CFA cfa)
      throws InvalidConfigurationException {
    super(cpa);
    config.inject(this);
    this.logger = logger;
<<<<<<< HEAD

    MergeOperator wrappedMergeOperator = getWrappedCpa().getMergeOperator();
    if (wrappedMergeOperator == MergeSepOperator.getInstance()) {
      merge = MergeSepOperator.getInstance();
    } else if (inCPAEnabledAnalysis) {
      merge = new ARGMergeJoinCPAEnabledAnalysis(wrappedMergeOperator, deleteInCPAEnabledAnalysis);
    } else {
      merge = new ARGMergeJoin(wrappedMergeOperator, cpa.getAbstractDomain(), config);
    }

=======
>>>>>>> 5ad922ee
    stats = new ARGStatistics(config, logger, this, pSpecification, cfa);
  }

  @Override
  public AbstractDomain getAbstractDomain() {
    return new FlatLatticeDomain();
  }

  @Override
  public TransferRelation getTransferRelation() {
    return new ARGTransferRelation(getWrappedCpa().getTransferRelation());
  }

  @Override
  public MergeOperator getMergeOperator() {
    MergeOperator wrappedMergeOperator = getWrappedCpa().getMergeOperator();
    if (wrappedMergeOperator == MergeSepOperator.getInstance()) {
      return MergeSepOperator.getInstance();
    } else if (inCPAEnabledAnalysis) {
      return new ARGMergeJoinCPAEnabledAnalysis(wrappedMergeOperator, deleteInCPAEnabledAnalysis);
    } else {
      return new ARGMergeJoin(
          wrappedMergeOperator, getWrappedCpa().getAbstractDomain(), mergeOnWrappedSubsumption);
    }
  }

  @Override
  public ForcedCoveringStopOperator getStopOperator() {
    return new ARGStopSep(
        getWrappedCpa().getStopOperator(),
        logger,
        inCPAEnabledAnalysis,
        keepCoveredStatesInReached);
  }

  @Override
  public PrecisionAdjustment getPrecisionAdjustment() {
    PrecisionAdjustment wrappedPrec = getWrappedCpa().getPrecisionAdjustment();
    if (wrappedPrec instanceof SimplePrecisionAdjustment) {
      return new ARGSimplePrecisionAdjustment((SimplePrecisionAdjustment) wrappedPrec);
    } else {
      return new ARGPrecisionAdjustment(wrappedPrec, inCPAEnabledAnalysis, stats);
    }
  }

  @Override
  public Reducer getReducer() throws InvalidConfigurationException {
    ConfigurableProgramAnalysis cpa = getWrappedCpa();
    Preconditions.checkState(
        cpa instanceof ConfigurableProgramAnalysisWithBAM,
        "wrapped CPA does not support BAM: " + cpa.getClass().getCanonicalName());
    return new ARGReducer(((ConfigurableProgramAnalysisWithBAM) cpa).getReducer());
  }

  @Override
  public AbstractState getInitialState(CFANode pNode, StateSpacePartition pPartition) throws InterruptedException {
    // TODO some code relies on the fact that this method is called only once and the result is the root of the ARG
    return new ARGState(getWrappedCpa().getInitialState(pNode, pPartition), null);
  }

  protected LogManager getLogger() {
    return logger;
  }

  @Override
  public void collectStatistics(Collection<Statistics> pStatsCollection) {
    if (!Iterables.any(pStatsCollection, Predicates.instanceOf(ARGStatistics.class))) {
      // we do not want to add ARGStatistics twice, if a wrapping CPA also uses it.
      // This would result in overriding the output-files due to equal file names.
      // Info: this case is one of the reasons to first collect our own statistics
      // and afterwards call super.collectStatistics().
      pStatsCollection.add(stats);
    }
    super.collectStatistics(pStatsCollection);
  }

  public ARGStatistics getARGExporter() {
    return stats;
  }

  @Override
  public boolean areAbstractSuccessors(AbstractState pElement, CFAEdge pCfaEdge,
      Collection<? extends AbstractState> pSuccessors) throws CPATransferException, InterruptedException {
    Preconditions.checkState(
        getWrappedCpa() instanceof ProofChecker,
        "Wrapped CPA has to implement ProofChecker interface");
    ProofChecker wrappedProofChecker = (ProofChecker)getWrappedCpa();
    ARGState element = (ARGState) pElement;

    assert Iterables.elementsEqual(element.getChildren(), pSuccessors);

    AbstractState wrappedState = element.getWrappedState();
    Multimap<CFAEdge, AbstractState> wrappedSuccessors = HashMultimap.create();
    for (AbstractState absElement : pSuccessors) {
      ARGState successorElem = (ARGState) absElement;
      wrappedSuccessors.put(element.getEdgeToChild(successorElem), successorElem.getWrappedState());
    }

    if (pCfaEdge != null) {
      return wrappedProofChecker.areAbstractSuccessors(
          wrappedState, pCfaEdge, wrappedSuccessors.get(pCfaEdge));
    }

    for (CFAEdge edge : getOutgoingEdges(element)) {
      if (!wrappedProofChecker.areAbstractSuccessors(
          wrappedState, edge, wrappedSuccessors.get(edge))) {
        return false;
      }
    }
    return true;
  }

  @Override
  public boolean isCoveredBy(AbstractState pElement, AbstractState pOtherElement) throws CPAException, InterruptedException {
    Preconditions.checkState(
        getWrappedCpa() instanceof ProofChecker,
        "Wrapped CPA has to implement ProofChecker interface");
    ProofChecker wrappedProofChecker = (ProofChecker)getWrappedCpa();
    AbstractState wrappedState = ((ARGState) pElement).getWrappedState();
    AbstractState wrappedOtherElement = ((ARGState) pOtherElement).getWrappedState();
    return wrappedProofChecker.isCoveredBy(wrappedState, wrappedOtherElement);
  }

  @Override
  public void setPartitioning(BlockPartitioning partitioning) {
    ConfigurableProgramAnalysis cpa = getWrappedCpa();
    assert cpa instanceof ConfigurableProgramAnalysisWithBAM;
    ((ConfigurableProgramAnalysisWithBAM) cpa).setPartitioning(partitioning);
  }

  @Override
  public boolean isCoveredByRecursiveState(AbstractState state1, AbstractState state2)
      throws CPAException, InterruptedException {
    return ((ConfigurableProgramAnalysisWithBAM) getWrappedCpa())
        .isCoveredByRecursiveState(
            ((ARGState) state1).getWrappedState(), ((ARGState) state2).getWrappedState());
  }
}<|MERGE_RESOLUTION|>--- conflicted
+++ resolved
@@ -112,19 +112,6 @@
     super(cpa);
     config.inject(this);
     this.logger = logger;
-<<<<<<< HEAD
-
-    MergeOperator wrappedMergeOperator = getWrappedCpa().getMergeOperator();
-    if (wrappedMergeOperator == MergeSepOperator.getInstance()) {
-      merge = MergeSepOperator.getInstance();
-    } else if (inCPAEnabledAnalysis) {
-      merge = new ARGMergeJoinCPAEnabledAnalysis(wrappedMergeOperator, deleteInCPAEnabledAnalysis);
-    } else {
-      merge = new ARGMergeJoin(wrappedMergeOperator, cpa.getAbstractDomain(), config);
-    }
-
-=======
->>>>>>> 5ad922ee
     stats = new ARGStatistics(config, logger, this, pSpecification, cfa);
   }
 
