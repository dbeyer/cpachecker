--- conflicted
+++ resolved
@@ -23,22 +23,8 @@
  */
 package org.sosy_lab.cpachecker.cpa.arg;
 
-import static com.google.common.base.Preconditions.checkArgument;
-import static com.google.common.base.Preconditions.checkNotNull;
-import static com.google.common.base.Preconditions.checkState;
+import static com.google.common.base.Preconditions.*;
 import static com.google.common.collect.FluentIterable.from;
-
-import com.google.common.base.Optional;
-import com.google.common.collect.Sets;
-
-import org.sosy_lab.common.UniqueIdGenerator;
-import org.sosy_lab.cpachecker.cfa.model.CFAEdge;
-import org.sosy_lab.cpachecker.cfa.model.CFANode;
-import org.sosy_lab.cpachecker.core.counterexample.CounterexampleInfo;
-import org.sosy_lab.cpachecker.core.defaults.AbstractSingleWrapperState;
-import org.sosy_lab.cpachecker.core.interfaces.AbstractState;
-import org.sosy_lab.cpachecker.core.interfaces.Graphable;
-import org.sosy_lab.cpachecker.util.AbstractStates;
 
 import java.util.ArrayDeque;
 import java.util.ArrayList;
@@ -47,14 +33,11 @@
 import java.util.Deque;
 import java.util.HashSet;
 import java.util.LinkedHashSet;
-import java.util.List;
 import java.util.Set;
 
 import javax.annotation.Nonnull;
 import javax.annotation.Nullable;
 
-<<<<<<< HEAD
-=======
 import org.sosy_lab.common.UniqueIdGenerator;
 import org.sosy_lab.cpachecker.cfa.model.CFAEdge;
 import org.sosy_lab.cpachecker.cfa.model.CFANode;
@@ -66,7 +49,6 @@
 import com.google.common.base.Function;
 import com.google.common.collect.Sets;
 
->>>>>>> aaaa126a
 public class ARGState extends AbstractSingleWrapperState implements Comparable<ARGState>, Graphable {
 
   private static final long serialVersionUID = 2608287648397165040L;
@@ -91,12 +73,7 @@
 
   private final int stateId;
 
-<<<<<<< HEAD
-  // If this is a target state, we may store additional information here.
-  private transient CounterexampleInfo counterexample;
-=======
   @Nullable private Integer stateLevel;
->>>>>>> aaaa126a
 
   private static final UniqueIdGenerator idGenerator = new UniqueIdGenerator();
 
@@ -195,37 +172,6 @@
     return null;
   }
 
-  /**
-   * Returns the edges from the current state to the child state, or an empty list
-   * if there is no path between both states.
-   */
-  public List<CFAEdge> getEdgesToChild(ARGState pChild) {
-    CFAEdge singleEdge = getEdgeToChild(pChild);
-
-    // no direct connection, this is only possible for ARG holes during dynamic
-    // multiedges, it is guaranteed that there is exactly one path and no other
-    // leaving edges from the parent to the child
-    if (singleEdge == null) {
-      List<CFAEdge> allEdges = new ArrayList<>();
-      CFANode currentLoc = AbstractStates.extractLocation(this);
-      CFANode childLoc = AbstractStates.extractLocation(pChild);
-
-      while (!currentLoc.equals(childLoc)) {
-        // we didn't find a proper connection to the child so we return an empty list
-        if (currentLoc.getNumLeavingEdges() != 1) {
-          return Collections.emptyList();
-        }
-
-        final CFAEdge leavingEdge = currentLoc.getLeavingEdge(0);
-        allEdges.add(leavingEdge);
-        currentLoc = leavingEdge.getSuccessor();
-      }
-      return allEdges;
-    } else {
-      return Collections.singletonList(singleEdge);
-    }
-  }
-
   public Set<ARGState> getSubgraph() {
     assert !destroyed : "Don't use destroyed ARGState " + this;
     Set<ARGState> result = new HashSet<>();
@@ -340,30 +286,6 @@
     child.parents.remove(this);
 
     signalStateRelationshipChange();
-  }
-
-  // counterexample
-
-  /**
-   * Store additional information about the counterexample that leads to this target state.
-   */
-  public void addCounterexampleInformation(CounterexampleInfo pCounterexample) {
-    checkState(counterexample == null);
-    checkArgument(isTarget());
-    checkArgument(!pCounterexample.isSpurious());
-    // With BAM, the targetState and the last state of the path
-    // may actually be not identical.
-    checkArgument(pCounterexample.getTargetPath().getLastState().isTarget());
-    counterexample = pCounterexample;
-  }
-
-  /**
-   * Get additional information about the counterexample that is associated with this target state,
-   * if present.
-   */
-  public Optional<CounterexampleInfo> getCounterexampleInformation() {
-    checkState(isTarget());
-    return Optional.fromNullable(counterexample);
   }
 
   // small and less important stuff
@@ -454,8 +376,15 @@
   }
 
   private Iterable<Integer> stateIdsOf(Iterable<ARGState> elements) {
-    return from(elements).transform(ARGState::getStateId);
-  }
+    return from(elements).transform(TO_STATE_ID);
+  }
+
+  private static final Function<ARGState, Integer> TO_STATE_ID = new Function<ARGState, Integer>() {
+    @Override
+    public Integer apply(ARGState pInput) {
+      return pInput.stateId;
+    }
+  };
 
   // removal from ARG
 
