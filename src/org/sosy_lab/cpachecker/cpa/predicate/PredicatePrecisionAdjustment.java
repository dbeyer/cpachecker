/*
 *  CPAchecker is a tool for configurable software verification.
 *  This file is part of CPAchecker.
 *
 *  Copyright (C) 2007-2012  Dirk Beyer
 *  All rights reserved.
 *
 *  Licensed under the Apache License, Version 2.0 (the "License");
 *  you may not use this file except in compliance with the License.
 *  You may obtain a copy of the License at
 *
 *      http://www.apache.org/licenses/LICENSE-2.0
 *
 *  Unless required by applicable law or agreed to in writing, software
 *  distributed under the License is distributed on an "AS IS" BASIS,
 *  WITHOUT WARRANTIES OR CONDITIONS OF ANY KIND, either express or implied.
 *  See the License for the specific language governing permissions and
 *  limitations under the License.
 *
 *
 *  CPAchecker web page:
 *    http://cpachecker.sosy-lab.org
 */
package org.sosy_lab.cpachecker.cpa.predicate;

import static com.google.common.base.Objects.firstNonNull;
import static com.google.common.base.Preconditions.checkNotNull;
import static org.sosy_lab.cpachecker.util.AbstractStates.*;

import java.util.Collection;
import java.util.HashMap;
import java.util.Map;
import java.util.Set;
import java.util.logging.Level;

import javax.annotation.Nullable;

import org.sosy_lab.common.LogManager;
import org.sosy_lab.common.Pair;
import org.sosy_lab.common.Timer;
import org.sosy_lab.common.Triple;
import org.sosy_lab.common.collect.PersistentMap;
import org.sosy_lab.cpachecker.cfa.model.CFANode;
import org.sosy_lab.cpachecker.core.algorithm.invariants.InvariantGenerator;
import org.sosy_lab.cpachecker.core.interfaces.AbstractState;
import org.sosy_lab.cpachecker.core.interfaces.Precision;
import org.sosy_lab.cpachecker.core.interfaces.PrecisionAdjustment;
import org.sosy_lab.cpachecker.core.reachedset.UnmodifiableReachedSet;
import org.sosy_lab.cpachecker.cpa.predicate.PredicateAbstractState.ComputeAbstractionState;
import org.sosy_lab.cpachecker.exceptions.CPAException;
import org.sosy_lab.cpachecker.util.predicates.AbstractionFormula;
import org.sosy_lab.cpachecker.util.predicates.AbstractionPredicate;
import org.sosy_lab.cpachecker.util.predicates.interfaces.BooleanFormula;
import org.sosy_lab.cpachecker.util.predicates.interfaces.PathFormulaManager;
import org.sosy_lab.cpachecker.util.predicates.interfaces.view.BooleanFormulaManagerView;
import org.sosy_lab.cpachecker.util.predicates.interfaces.view.FormulaManagerView;
import org.sosy_lab.cpachecker.util.predicates.pathformula.PathFormula;

import com.google.common.collect.ImmutableMap;

public class PredicatePrecisionAdjustment implements PrecisionAdjustment {

  // statistics
  final Timer totalPrecTime = new Timer();
  final Timer invariantGenerationTime = new Timer();
  final Timer computingAbstractionTime = new Timer();

  int numAbstractions = 0;
  int numAbstractionsFalse = 0;
  int maxBlockSize = 0;

  private final LogManager logger;
  private final PredicateAbstractionManager formulaManager;
  private final PathFormulaManager pathFormulaManager;
  private final FormulaManagerView fmgr;
  private final BooleanFormulaManagerView bfmgr;

  private @Nullable InvariantGenerator invariantGenerator;
  private @Nullable Map<CFANode, BooleanFormula> invariants = null;

  public PredicatePrecisionAdjustment(PredicateCPA pCpa,
      InvariantGenerator pInvariantGenerator) {
    logger = pCpa.getLogger();
    formulaManager = pCpa.getPredicateManager();
    pathFormulaManager = pCpa.getPathFormulaManager();
    fmgr = pCpa.getFormulaManager();
    bfmgr = fmgr.getBooleanFormulaManager();

    invariantGenerator = checkNotNull(pInvariantGenerator);
  }

  @Override
  public Triple<AbstractState, Precision, Action> prec(
      AbstractState pElement, Precision pPrecision,
      UnmodifiableReachedSet pElements) throws CPAException, InterruptedException {

    totalPrecTime.start();
    try {
      if (pElement instanceof ComputeAbstractionState) {
        ComputeAbstractionState element = (ComputeAbstractionState)pElement;
        PredicatePrecision precision = (PredicatePrecision)pPrecision;

        pElement = computeAbstraction(element, precision);
      }

    } finally {
      totalPrecTime.stop();
    }
    return Triple.of(pElement, pPrecision, Action.CONTINUE);
  }

  /**
   * Compute an abstraction.
   */
  private AbstractState computeAbstraction(
      ComputeAbstractionState element,
      PredicatePrecision precision) throws CPAException, InterruptedException {

    AbstractionFormula abstractionFormula = element.getAbstractionFormula();
    PersistentMap<CFANode, Integer> abstractionLocations = element.getAbstractionLocationsOnPath();
    PathFormula pathFormula = element.getPathFormula();
    CFANode loc = element.getLocation();
    Integer newLocInstance = firstNonNull(abstractionLocations.get(loc), 0) + 1;

    numAbstractions++;
    logger.log(Level.FINEST, "Computing abstraction at instance", newLocInstance, "of node", loc, "in path.");

    Collection<AbstractionPredicate> preds = precision.getPredicates(loc, newLocInstance);

    maxBlockSize = Math.max(maxBlockSize, pathFormula.getLength());

    // get invariants and add them
    extractInvariants();
    BooleanFormula invariant = invariants.get(loc);
    if (invariant != null) {
      pathFormula = pathFormulaManager.makeAnd(pathFormula, invariant);
    }


    // compute new abstraction
    computingAbstractionTime.start();
<<<<<<< HEAD
    Pair<AbstractionFormula,Set<Integer>> newAbstraction = formulaManager.buildAbstraction(
        element.getReuseStateId(), loc, abstractionFormula, pathFormula, preds);
    AbstractionFormula newAbstractionFormula = newAbstraction.getFirst();
    computingAbstractionTime.stop();
=======
    try {
      newAbstractionFormula = formulaManager.buildAbstraction(
          loc, abstractionFormula, pathFormula, preds);
    } finally {
      computingAbstractionTime.stop();
    }
>>>>>>> 36f22f18

    // if the abstraction is false, return bottom (represented by empty set)
    if (newAbstractionFormula.isFalse()) {
      numAbstractionsFalse++;
      logger.log(Level.FINEST, "Abstraction is false, node is not reachable");
    }

    // create new empty path formula
    PathFormula newPathFormula = pathFormulaManager.makeEmptyPathFormula(pathFormula);

    // initialize path formula with current invariants
    if (invariant != null) {
      newPathFormula = pathFormulaManager.makeAnd(newPathFormula, invariant);
    }

    // update abstraction locations map
    abstractionLocations = abstractionLocations.putAndCopy(loc, newLocInstance);

    return PredicateAbstractState.mkAbstractionState(bfmgr, newPathFormula,
        newAbstractionFormula, abstractionLocations, newAbstraction.getSecond());
  }

  private void extractInvariants() throws CPAException {
    if (invariants != null) {
      return; // already done
    }

    invariantGenerationTime.start();
    try {

      UnmodifiableReachedSet reached = invariantGenerator.get();
      if (reached.isEmpty()) {
        invariants = ImmutableMap.of(); // no invariants available
        return;
      }

      invariants = new HashMap<>();

      for (AbstractState state : reached) {
        BooleanFormula invariant = extractReportedFormulas(fmgr, state);

        if (!bfmgr.isTrue(invariant)) {
          CFANode loc = extractLocation(state);
          BooleanFormula oldInvariant = invariants.get(loc);
          if (oldInvariant != null) {
            invariant = bfmgr.or(invariant, oldInvariant);
          }

          invariants.put(loc, invariant);
        }
      }

      invariants = ImmutableMap.copyOf(invariants);

    } catch (InterruptedException e) {
      Thread.currentThread().interrupt();
      invariants = ImmutableMap.of(); // no invariants available

    } finally {
      invariantGenerator = null; // to allow GC'ing it and the ReachedSet
      invariantGenerationTime.stop();
    }
  }

  void setInitialLocation(CFANode initialLocation) {
    invariantGenerator.start(initialLocation);
  }
}<|MERGE_RESOLUTION|>--- conflicted
+++ resolved
@@ -64,6 +64,7 @@
   final Timer totalPrecTime = new Timer();
   final Timer invariantGenerationTime = new Timer();
   final Timer computingAbstractionTime = new Timer();
+  final Timer reuseAbstractionTime = new Timer();
 
   int numAbstractions = 0;
   int numAbstractionsFalse = 0;
@@ -136,22 +137,18 @@
       pathFormula = pathFormulaManager.makeAnd(pathFormula, invariant);
     }
 
+    Pair<AbstractionFormula,Set<Integer>> newAbstraction = null;
+    AbstractionFormula newAbstractionFormula = null;
 
     // compute new abstraction
     computingAbstractionTime.start();
-<<<<<<< HEAD
-    Pair<AbstractionFormula,Set<Integer>> newAbstraction = formulaManager.buildAbstraction(
-        element.getReuseStateId(), loc, abstractionFormula, pathFormula, preds);
-    AbstractionFormula newAbstractionFormula = newAbstraction.getFirst();
-    computingAbstractionTime.stop();
-=======
     try {
-      newAbstractionFormula = formulaManager.buildAbstraction(
-          loc, abstractionFormula, pathFormula, preds);
+	    newAbstraction = formulaManager.buildAbstraction(
+	        element.getReuseStateId(), loc, abstractionFormula, pathFormula, preds);
+	    newAbstractionFormula = newAbstraction.getFirst();
     } finally {
       computingAbstractionTime.stop();
     }
->>>>>>> 36f22f18
 
     // if the abstraction is false, return bottom (represented by empty set)
     if (newAbstractionFormula.isFalse()) {
