--- conflicted
+++ resolved
@@ -24,9 +24,12 @@
 package org.sosy_lab.cpachecker.cpa.predicate;
 
 import static com.google.common.base.MoreObjects.firstNonNull;
+import static com.google.common.base.Preconditions.checkNotNull;
 
 import java.util.Set;
 import java.util.logging.Level;
+
+import javax.annotation.Nullable;
 
 import org.sosy_lab.common.collect.PersistentMap;
 import org.sosy_lab.common.configuration.Configuration;
@@ -36,26 +39,27 @@
 import org.sosy_lab.common.log.LogManager;
 import org.sosy_lab.common.time.Timer;
 import org.sosy_lab.cpachecker.cfa.model.CFANode;
+import org.sosy_lab.cpachecker.core.algorithm.invariants.InvariantGenerator;
 import org.sosy_lab.cpachecker.core.algorithm.invariants.InvariantSupplier;
 import org.sosy_lab.cpachecker.core.interfaces.AbstractState;
 import org.sosy_lab.cpachecker.core.interfaces.Precision;
 import org.sosy_lab.cpachecker.core.interfaces.PrecisionAdjustment;
 import org.sosy_lab.cpachecker.core.interfaces.PrecisionAdjustmentResult;
 import org.sosy_lab.cpachecker.core.reachedset.UnmodifiableReachedSet;
+import org.sosy_lab.cpachecker.cpa.predicate.PredicateAbstractState.ComputeAbstractionState;
 import org.sosy_lab.cpachecker.exceptions.CPAException;
-import org.sosy_lab.cpachecker.util.AbstractStates;
 import org.sosy_lab.cpachecker.util.predicates.AbstractionFormula;
 import org.sosy_lab.cpachecker.util.predicates.AbstractionPredicate;
-import org.sosy_lab.cpachecker.util.predicates.BlockOperator;
 import org.sosy_lab.cpachecker.util.predicates.pathformula.PathFormula;
 import org.sosy_lab.cpachecker.util.predicates.pathformula.PathFormulaManager;
+import org.sosy_lab.cpachecker.util.predicates.regions.Region;
 import org.sosy_lab.cpachecker.util.predicates.smt.FormulaManagerView;
 import org.sosy_lab.solver.SolverException;
 import org.sosy_lab.solver.api.BooleanFormula;
 
 import com.google.common.base.Function;
 import com.google.common.base.Optional;
-import com.google.common.collect.Sets;
+import com.google.common.collect.ImmutableSet;
 
 @Options(prefix="cpa.predicate")
 public class PredicatePrecisionAdjustment implements PrecisionAdjustment {
@@ -68,39 +72,17 @@
   final Timer computingAbstractionTime = new Timer();
 
   int numAbstractions = 0;
-  int numTargetAbstractions = 0;
   int numAbstractionsFalse = 0;
   int maxBlockSize = 0;
 
   private final LogManager logger;
-  private final BlockOperator blk;
   private final PredicateAbstractionManager formulaManager;
   private final PathFormulaManager pathFormulaManager;
   private final FormulaManagerView fmgr;
   private final PredicateStaticRefiner staticRefiner;
 
+  private @Nullable InvariantGenerator invariantGenerator;
   private InvariantSupplier invariants;
-<<<<<<< HEAD
-  private final PredicateProvider predicateProvider;
-
-  public PredicatePrecisionAdjustment(
-      LogManager pLogger,
-      FormulaManagerView pFmgr,
-      PathFormulaManager pPfmgr,
-      BlockOperator pBlk,
-      PredicateAbstractionManager pPredAbsManager,
-      InvariantSupplier pInvariantSupplier,
-      PredicateProvider pPredicateProvider) {
-
-    logger = pLogger;
-    fmgr = pFmgr;
-    pathFormulaManager = pPfmgr;
-    blk = pBlk;
-    formulaManager = pPredAbsManager;
-
-    invariants = pInvariantSupplier;
-    predicateProvider = pPredicateProvider;
-=======
 
   public PredicatePrecisionAdjustment(PredicateCPA pCpa,
       Configuration pConfig, InvariantGenerator pInvariantGenerator, PredicateStaticRefiner pStaticRefiner) throws InvalidConfigurationException {
@@ -115,7 +97,6 @@
 
     invariantGenerator = checkNotNull(pInvariantGenerator);
     invariants = InvariantSupplier.TrivialInvariantSupplier.INSTANCE;
->>>>>>> aaaa126a
   }
 
   @Override
@@ -128,15 +109,6 @@
 
     totalPrecTime.start();
     try {
-<<<<<<< HEAD
-      PredicateAbstractState element = (PredicateAbstractState)pElement;
-      CFANode location = AbstractStates.extractLocation(fullState);
-
-      if (shouldComputeAbstraction(fullState, location, element)) {
-        PredicatePrecision precision = (PredicatePrecision)pPrecision;
-
-        return computeAbstraction(element, precision, location, fullState);
-=======
       PredicateAbstractState element = (PredicateAbstractState) pElement;
       PredicatePrecision precision = (PredicatePrecision) pPrecision;
 
@@ -150,7 +122,6 @@
 
       if (element instanceof ComputeAbstractionState) {
         return computeAbstraction((ComputeAbstractionState) element, precision);
->>>>>>> aaaa126a
       } else {
         return Optional.of(PrecisionAdjustmentResult.create(
             element, precision, PrecisionAdjustmentResult.Action.CONTINUE));
@@ -163,34 +134,18 @@
     }
   }
 
-  private boolean shouldComputeAbstraction(
-      AbstractState fullState, CFANode location, PredicateAbstractState predicateState) {
-    if (predicateState.isAbstractionState()) {
-      return false;
-    }
-    if (blk.isBlockEnd(location, predicateState.getPathFormula().getLength())) {
-      return true;
-    }
-    if (AbstractStates.isTargetState(fullState)) {
-      numTargetAbstractions++;
-      return true;
-    }
-    return false;
-  }
-
   /**
    * Compute an abstraction.
    */
   private Optional<PrecisionAdjustmentResult> computeAbstraction(
-      PredicateAbstractState element,
-      PredicatePrecision precision,
-      CFANode loc,
-      AbstractState fullState)
+      ComputeAbstractionState element,
+      PredicatePrecision precision)
       throws SolverException, CPAException, InterruptedException {
 
     AbstractionFormula abstractionFormula = element.getAbstractionFormula();
     PersistentMap<CFANode, Integer> abstractionLocations = element.getAbstractionLocationsOnPath();
     PathFormula pathFormula = element.getPathFormula();
+    CFANode loc = element.getLocation();
     Integer newLocInstance = firstNonNull(abstractionLocations.get(loc), 0) + 1;
 
     numAbstractions++;
@@ -199,14 +154,11 @@
     maxBlockSize = Math.max(maxBlockSize, pathFormula.getLength());
 
     // get invariants and add them
-    BooleanFormula invariant =
-        invariants.getInvariantFor(loc, fmgr, pathFormulaManager, pathFormula);
+    extractInvariants();
+    BooleanFormula invariant = invariants.getInvariantFor(loc, fmgr, pathFormulaManager);
     if (invariant != null) {
       pathFormula = pathFormulaManager.makeAnd(pathFormula, invariant);
     }
-
-    // get additional predicates
-    Set<AbstractionPredicate> additionalPredicates = predicateProvider.getPredicates(fullState);
 
     AbstractionFormula newAbstractionFormula = null;
 
@@ -214,7 +166,6 @@
     computingAbstractionTime.start();
     try {
       Set<AbstractionPredicate> preds = precision.getPredicates(loc, newLocInstance);
-      preds = Sets.union(preds, additionalPredicates);
 
       // compute a new abstraction with a precision based on `preds`
       newAbstractionFormula = formulaManager.buildAbstraction(
@@ -223,6 +174,21 @@
       computingAbstractionTime.stop();
     }
 
+    for (BooleanFormula constraint : element.getConstraints()) {
+      // add constraint to the current abstraction, such that it can be used for further steps in the analysis.
+      // We manually set the SSA-indices for the constraint with the indices available in the current (new) abstractionFormula.
+      // TODO: check if we use identical BDD-nodes for identical atoms for different formulas
+      Region abs = formulaManager.buildRegionFromFormulaWithUnknownAtoms(constraint);
+      BooleanFormula symbolicAbs = constraint;
+      BooleanFormula instantiatedSymbolicAbs = fmgr.instantiate(constraint, newAbstractionFormula.getBlockFormula().getSsa());
+      PathFormula blockFormula = newAbstractionFormula.getBlockFormula(); // has to be equal for 'makeAnd'
+
+      AbstractionFormula constraintAbs = new AbstractionFormula(
+          fmgr, abs, symbolicAbs, instantiatedSymbolicAbs, blockFormula, ImmutableSet.<Integer>of());
+
+      newAbstractionFormula = formulaManager.makeAnd(constraintAbs, newAbstractionFormula);
+    }
+
     // if the abstraction is false, return bottom (represented by empty set)
     if (newAbstractionFormula.isFalse()) {
       numAbstractionsFalse++;
@@ -247,8 +213,6 @@
     return Optional.of(PrecisionAdjustmentResult.create(
         state, precision, PrecisionAdjustmentResult.Action.CONTINUE));
   }
-<<<<<<< HEAD
-=======
 
   private void extractInvariants() throws CPAException, InterruptedException {
     if (invariantGenerator == null) {
@@ -272,5 +236,4 @@
       invariantGenerator.start(initialLocation);
     }
   }
->>>>>>> aaaa126a
 }