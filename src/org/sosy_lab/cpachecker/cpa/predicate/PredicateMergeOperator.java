--- conflicted
+++ resolved
@@ -89,12 +89,8 @@
 
         logger.log(Level.ALL, "New path formula is", pathFormula);
 
-<<<<<<< HEAD
-        merged = mkNonAbstractionStateWithNewPathFormula(pathFormula, elem1,
-            Sets.union(elem1.getReuseStateId(), elem2.getReuseStateId()));
-=======
-        merged = mkNonAbstractionStateWithNewPathFormula(pathFormula, elem1.getViolatedProperty(), elem1);
->>>>>>> 992946e8
+        merged = mkNonAbstractionStateWithNewPathFormula(pathFormula, elem1.getViolatedProperty(), elem1,
+            Sets.union(elem1.getPositionInReuseGraph(), elem2.getPositionInReuseGraph()));
 
         // now mark elem1 so that coverage check can find out it was merged
         elem1.setMergedInto(merged);
