--- conflicted
+++ resolved
@@ -165,18 +165,11 @@
     // (e.g. function arguments, returned variables)
     // then return the input interpolant with those renamings
     boolean onlySuccessor = successors.size() == 1;
-<<<<<<< HEAD
-    if (onlySuccessor && isOnlyVariableRenamingEdge(pCurrentEdge)
-        && !currentPrecision.allowsHeapAbstractionOnNode(currentEdge.getPredecessor())) {
-      return Collections.singletonList(
-          interpolantManager.createInterpolant(Iterables.getOnlyElement(successors)));
-=======
     if (onlySuccessor
         && isOnlyVariableRenamingEdge(pCurrentEdge)
         && !currentPrecision.allowsHeapAbstractionOnNode(
             currentEdge.getPredecessor(), blockOperator)) {
       return Collections.singletonList(interpolantManager.createInterpolant(successors));
->>>>>>> 753da3f7
     }
 
     List<SMGInterpolant> resultingInterpolants = new ArrayList<>(successors.size());
