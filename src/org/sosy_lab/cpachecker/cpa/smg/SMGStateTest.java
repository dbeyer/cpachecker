--- conflicted
+++ resolved
@@ -179,21 +179,7 @@
 
     CLangSMG heap = new CLangSMG(MachineModel.LINUX32);
 
-<<<<<<< HEAD
-    SMGObject dll = new SMGDoublyLinkedList(96, 0, 0, 4, 0, 0);
-    SMGEdgeHasValue dllN = new SMGEdgeHasValue(pointerType, 0, dll, 5);
-    SMGEdgeHasValue dllP = new SMGEdgeHasValue(pointerType, 4, dll, 5);
-    heap.addHeapObject(dll);
-    heap.setValidity(dll, true);
-   heap.addValue(5);
-   heap.addValue(6);
-   heap.addValue(7);
-    heap.addHasValueEdge(dllP);
-    heap.addHasValueEdge(dllN);
-    heap.addPointsToEdge(new SMGEdgePointsTo(6, dll, 0, SMGTargetSpecifier.FIRST));
-    heap.addPointsToEdge(new SMGEdgePointsTo(7, dll, 0, SMGTargetSpecifier.LAST));
-=======
-    SMGValue value5 = SMGKnownSymValue.valueOf(5);
+   SMGValue value5 = SMGKnownSymValue.valueOf(5);
     SMGValue value6 = SMGKnownSymValue.valueOf(6);
     SMGValue value7 = SMGKnownSymValue.valueOf(7);
     SMGValue value8 = SMGKnownSymValue.valueOf(8);
@@ -201,21 +187,18 @@
     SMGValue value10 = SMGKnownSymValue.valueOf(10);
     SMGValue value11 = SMGKnownSymValue.valueOf(11);
     SMGValue value12 = SMGKnownSymValue.valueOf(12);
-    SMGValue value13 = SMGKnownSymValue.valueOf(13);
-
-    SMGObject dll = new SMGDoublyLinkedList(96, 0, 0, 4, 0, 0);
-    SMGEdgeHasValue dllN = new SMGEdgeHasValue(pointerType, 0, dll, value5);
-    SMGEdgeHasValue dllP = new SMGEdgeHasValue(pointerType, 4, dll, value5);
-    heap.addHeapObject(dll);
-    heap.setValidity(dll, true);
-    heap.addValue(value5);
-    heap.addValue(value6);
-    heap.addValue(value7);
-    heap.addHasValueEdge(dllP);
-    heap.addHasValueEdge(dllN);
-    heap.addPointsToEdge(new SMGEdgePointsTo(value6, dll, 0, SMGTargetSpecifier.FIRST));
-    heap.addPointsToEdge(new SMGEdgePointsTo(value7, dll, 0, SMGTargetSpecifier.LAST));
->>>>>>> 901e65cb
+    SMGValue value13 = SMGKnownSymValue.valueOf(13);SMGObject dll = new SMGDoublyLinkedList(96, 0, 0, 4, 0, 0);
+   SMGEdgeHasValue dllN = new SMGEdgeHasValue(pointerType, 0, dll, value5);
+   SMGEdgeHasValue dllP = new SMGEdgeHasValue(pointerType, 4, dll, value5);
+   heap.addHeapObject(dll);
+   heap.setValidity(dll, true);
+   heap.addValue(value5);
+   heap.addValue(value6);
+   heap.addValue(value7);
+   heap.addHasValueEdge(dllP);
+   heap.addHasValueEdge(dllN);
+   heap.addPointsToEdge(new SMGEdgePointsTo(value6, dll, 0, SMGTargetSpecifier.FIRST));
+   heap.addPointsToEdge(new SMGEdgePointsTo(value7, dll, 0, SMGTargetSpecifier.LAST));
 
    SMGRegion l1 = new SMGRegion(96, "l1", 1);
    SMGRegion l2 = new SMGRegion(96, "l2", 1);
@@ -223,26 +206,6 @@
    SMGRegion l4 = new SMGRegion(96, "l4", 1);
    SMGRegion l5 = new SMGRegion(96, "l5", 1);
 
-<<<<<<< HEAD
-   SMGEdgeHasValue l1fn = new SMGEdgeHasValue(pointerType, 0, l1, 13);
-   SMGEdgeHasValue l2fn = new SMGEdgeHasValue(pointerType, 0, l2, 8);
-   SMGEdgeHasValue l3fn = new SMGEdgeHasValue(pointerType, 0, l3, 9);
-   SMGEdgeHasValue l4fn = new SMGEdgeHasValue(pointerType, 0, l4, 10);
-   SMGEdgeHasValue l5fn = new SMGEdgeHasValue(pointerType, 0, l5, 11);
-    SMGEdgeHasValue dllSub = new SMGEdgeHasValue(pointerType, 8, dll, 12);
-
-   SMGEdgeHasValue l1fp = new SMGEdgeHasValue(pointerType, 4, l1, 11);
-   SMGEdgeHasValue l2fp = new SMGEdgeHasValue(pointerType, 4, l2, 12);
-   SMGEdgeHasValue l3fp = new SMGEdgeHasValue(pointerType, 4, l3, 13);
-   SMGEdgeHasValue l4fp = new SMGEdgeHasValue(pointerType, 4, l4, 8);
-   SMGEdgeHasValue l5fp = new SMGEdgeHasValue(pointerType, 4, l5, 9);
-
-   SMGEdgePointsTo l1t = new SMGEdgePointsTo(12, l1, 0);
-   SMGEdgePointsTo l2t = new SMGEdgePointsTo(13, l2, 0);
-   SMGEdgePointsTo l3t = new SMGEdgePointsTo(8, l3, 0);
-   SMGEdgePointsTo l4t = new SMGEdgePointsTo(9, l4, 0);
-   SMGEdgePointsTo l5t = new SMGEdgePointsTo(10, l5, 0);
-=======
     SMGEdgeHasValue l1fn = new SMGEdgeHasValue(pointerType, 0, l1, value13);
     SMGEdgeHasValue l2fn = new SMGEdgeHasValue(pointerType, 0, l2, value8);
     SMGEdgeHasValue l3fn = new SMGEdgeHasValue(pointerType, 0, l3, value9);
@@ -261,7 +224,6 @@
     SMGEdgePointsTo l3t = new SMGEdgePointsTo(value8, l3, 0);
     SMGEdgePointsTo l4t = new SMGEdgePointsTo(value9, l4, 0);
     SMGEdgePointsTo l5t = new SMGEdgePointsTo(value10, l5, 0);
->>>>>>> 901e65cb
 
    heap.addHeapObject(l1);
    heap.addHeapObject(l2);
