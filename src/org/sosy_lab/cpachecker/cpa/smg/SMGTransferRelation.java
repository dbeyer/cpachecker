/*
 *  CPAchecker is a tool for configurable software verification.
 *  This file is part of CPAchecker.
 *
 *  Copyright (C) 2007-2014  Dirk Beyer
 *  All rights reserved.
 *
 *  Licensed under the Apache License, Version 2.0 (the "License");
 *  you may not use this file except in compliance with the License.
 *  You may obtain a copy of the License at
 *
 *      http://www.apache.org/licenses/LICENSE-2.0
 *
 *  Unless required by applicable law or agreed to in writing, software
 *  distributed under the License is distributed on an "AS IS" BASIS,
 *  WITHOUT WARRANTIES OR CONDITIONS OF ANY KIND, either express or implied.
 *  See the License for the specific language governing permissions and
 *  limitations under the License.
 *
 *
 *  CPAchecker web page:
 *    http://cpachecker.sosy-lab.org
 */
package org.sosy_lab.cpachecker.cpa.smg;

import static com.google.common.base.Preconditions.checkNotNull;
import static com.google.common.collect.FluentIterable.from;

import com.google.common.base.Function;
import com.google.common.collect.FluentIterable;
import com.google.common.collect.ImmutableList;
import com.google.common.collect.ImmutableSet;
import com.google.common.collect.Sets;
import java.math.BigInteger;
import java.util.ArrayList;
import java.util.Collection;
import java.util.Collections;
import java.util.HashMap;
import java.util.List;
import java.util.Map;
import java.util.Optional;
import java.util.Set;
import java.util.concurrent.atomic.AtomicInteger;
import java.util.logging.Level;
import org.sosy_lab.common.configuration.Configuration;
import org.sosy_lab.common.configuration.InvalidConfigurationException;
import org.sosy_lab.common.configuration.Option;
import org.sosy_lab.common.configuration.Options;
import org.sosy_lab.common.log.LogManager;
import org.sosy_lab.common.log.LogManagerWithoutDuplicates;
import org.sosy_lab.cpachecker.cfa.ast.c.CArraySubscriptExpression;
import org.sosy_lab.cpachecker.cfa.ast.c.CAssignment;
import org.sosy_lab.cpachecker.cfa.ast.c.CBinaryExpression;
import org.sosy_lab.cpachecker.cfa.ast.c.CBinaryExpression.BinaryOperator;
import org.sosy_lab.cpachecker.cfa.ast.c.CCastExpression;
import org.sosy_lab.cpachecker.cfa.ast.c.CCharLiteralExpression;
import org.sosy_lab.cpachecker.cfa.ast.c.CDeclaration;
import org.sosy_lab.cpachecker.cfa.ast.c.CDesignatedInitializer;
import org.sosy_lab.cpachecker.cfa.ast.c.CExpression;
import org.sosy_lab.cpachecker.cfa.ast.c.CFieldDesignator;
import org.sosy_lab.cpachecker.cfa.ast.c.CFieldReference;
import org.sosy_lab.cpachecker.cfa.ast.c.CFloatLiteralExpression;
import org.sosy_lab.cpachecker.cfa.ast.c.CFunctionCall;
import org.sosy_lab.cpachecker.cfa.ast.c.CFunctionCallAssignmentStatement;
import org.sosy_lab.cpachecker.cfa.ast.c.CFunctionCallExpression;
import org.sosy_lab.cpachecker.cfa.ast.c.CFunctionCallStatement;
import org.sosy_lab.cpachecker.cfa.ast.c.CFunctionDeclaration;
import org.sosy_lab.cpachecker.cfa.ast.c.CIdExpression;
import org.sosy_lab.cpachecker.cfa.ast.c.CInitializer;
import org.sosy_lab.cpachecker.cfa.ast.c.CInitializerExpression;
import org.sosy_lab.cpachecker.cfa.ast.c.CInitializerList;
import org.sosy_lab.cpachecker.cfa.ast.c.CIntegerLiteralExpression;
import org.sosy_lab.cpachecker.cfa.ast.c.CLeftHandSide;
import org.sosy_lab.cpachecker.cfa.ast.c.CParameterDeclaration;
import org.sosy_lab.cpachecker.cfa.ast.c.CPointerExpression;
import org.sosy_lab.cpachecker.cfa.ast.c.CRightHandSide;
import org.sosy_lab.cpachecker.cfa.ast.c.CStatement;
import org.sosy_lab.cpachecker.cfa.ast.c.CUnaryExpression;
import org.sosy_lab.cpachecker.cfa.ast.c.CUnaryExpression.UnaryOperator;
import org.sosy_lab.cpachecker.cfa.ast.c.CVariableDeclaration;
import org.sosy_lab.cpachecker.cfa.ast.c.DefaultCExpressionVisitor;
import org.sosy_lab.cpachecker.cfa.model.CFAEdge;
import org.sosy_lab.cpachecker.cfa.model.c.CAssumeEdge;
import org.sosy_lab.cpachecker.cfa.model.c.CDeclarationEdge;
import org.sosy_lab.cpachecker.cfa.model.c.CFunctionCallEdge;
import org.sosy_lab.cpachecker.cfa.model.c.CFunctionEntryNode;
import org.sosy_lab.cpachecker.cfa.model.c.CFunctionReturnEdge;
import org.sosy_lab.cpachecker.cfa.model.c.CFunctionSummaryEdge;
import org.sosy_lab.cpachecker.cfa.model.c.CReturnStatementEdge;
import org.sosy_lab.cpachecker.cfa.model.c.CStatementEdge;
import org.sosy_lab.cpachecker.cfa.types.MachineModel;
import org.sosy_lab.cpachecker.cfa.types.c.CArrayType;
import org.sosy_lab.cpachecker.cfa.types.c.CComplexType.ComplexTypeKind;
import org.sosy_lab.cpachecker.cfa.types.c.CCompositeType;
import org.sosy_lab.cpachecker.cfa.types.c.CCompositeType.CCompositeTypeMemberDeclaration;
import org.sosy_lab.cpachecker.cfa.types.c.CNumericTypes;
import org.sosy_lab.cpachecker.cfa.types.c.CPointerType;
import org.sosy_lab.cpachecker.cfa.types.c.CProblemType;
import org.sosy_lab.cpachecker.cfa.types.c.CType;
import org.sosy_lab.cpachecker.core.defaults.SingleEdgeTransferRelation;
import org.sosy_lab.cpachecker.core.interfaces.AbstractState;
import org.sosy_lab.cpachecker.core.interfaces.Precision;
import org.sosy_lab.cpachecker.cpa.automaton.AutomatonState;
import org.sosy_lab.cpachecker.cpa.smg.SMGCPA.SMGExportLevel;
import org.sosy_lab.cpachecker.cpa.smg.SMGExpressionEvaluator.AssumeVisitor;
import org.sosy_lab.cpachecker.cpa.smg.SMGExpressionEvaluator.LValueAssignmentVisitor;
import org.sosy_lab.cpachecker.cpa.smg.SMGExpressionEvaluator.SMGAddressAndState;
import org.sosy_lab.cpachecker.cpa.smg.SMGExpressionEvaluator.SMGAddressValueAndState;
import org.sosy_lab.cpachecker.cpa.smg.SMGExpressionEvaluator.SMGAddressValueAndStateList;
import org.sosy_lab.cpachecker.cpa.smg.SMGExpressionEvaluator.SMGExplicitValueAndState;
import org.sosy_lab.cpachecker.cpa.smg.SMGExpressionEvaluator.SMGValueAndState;
import org.sosy_lab.cpachecker.cpa.smg.SMGExpressionEvaluator.SMGValueAndStateList;
import org.sosy_lab.cpachecker.cpa.smg.graphs.PredRelation;
import org.sosy_lab.cpachecker.cpa.smg.objects.SMGObject;
import org.sosy_lab.cpachecker.cpa.smg.objects.SMGRegion;
import org.sosy_lab.cpachecker.cpa.value.type.NumericValue;
import org.sosy_lab.cpachecker.cpa.value.type.Value;
import org.sosy_lab.cpachecker.cpa.value.type.Value.UnknownValue;
import org.sosy_lab.cpachecker.exceptions.CPATransferException;
import org.sosy_lab.cpachecker.exceptions.UnrecognizedCCodeException;
import org.sosy_lab.cpachecker.util.Pair;
<<<<<<< HEAD
import org.sosy_lab.cpachecker.util.predicates.BlockOperator;
import org.sosy_lab.java_smt.api.BooleanFormula;
import org.sosy_lab.java_smt.api.SolverException;
=======
import org.sosy_lab.solver.SolverException;
import org.sosy_lab.solver.api.BooleanFormula;
import org.sosy_lab.solver.api.Formula;

import java.io.IOException;
import java.math.BigInteger;
import java.util.ArrayList;
import java.util.Collection;
import java.util.Collections;
import java.util.HashMap;
import java.util.List;
import java.util.Map;
import java.util.Set;
import java.util.concurrent.atomic.AtomicInteger;
import java.util.logging.Level;
>>>>>>> 3f9babc1


@Options(prefix = "cpa.smg")
public class SMGTransferRelation extends SingleEdgeTransferRelation {

  @Option(secure=true, description = "with this option enabled, a check for unreachable memory occurs whenever a function returns, and not only at the end of the main function")
  private boolean checkForMemLeaksAtEveryFrameDrop = true;

  @Option(secure=true, description = "with this option enabled, memory that is not freed before the end of main is reported as memleak even if it is reachable from local variables in main")
  private boolean handleNonFreedMemoryInMainAsMemLeak = false;

  @Option(secure=true, name="enableMallocFail", description = "If this Option is enabled, failure of malloc" + "is simulated")
  private boolean enableMallocFailure = true;

  @Option(secure=true, toUppercase=true, name="handleUnknownFunctions", description = "Sets how unknown functions are handled.")
  private UnknownFunctionHandling handleUnknownFunctions = UnknownFunctionHandling.STRICT;

  @Option(secure=true, toUppercase=true, name="GCCZeroLengthArray", description = "Enable GCC extension 'Arrays of Length Zero'.")
  private boolean GCCZeroLengthArray = false;

  private static enum UnknownFunctionHandling {STRICT, ASSUME_SAFE}

  @Option(secure=true, name="guessSizeOfUnknownMemorySize", description = "Size of memory that cannot be calculated will be guessed.")
  private boolean guessSizeOfUnknownMemorySize = false;

  @Option(secure=true, name="memoryAllocationFunctions", description = "Memory allocation functions")
  private ImmutableSet<String> memoryAllocationFunctions = ImmutableSet.of(
      "malloc");

  @Option(secure=true, name="memoryAllocationFunctionsSizeParameter", description = "Size parameter of memory allocation functions")
  private int memoryAllocationFunctionsSizeParameter = 0;

  @Option(secure=true, name="arrayAllocationFunctions", description = "Array allocation functions")
  private ImmutableSet<String> arrayAllocationFunctions = ImmutableSet.of(
      "calloc");

  @Option(secure=true, name="memoryArrayAllocationFunctionsNumParameter", description = "Position of number of element parameter for array allocation functions")
  private int memoryArrayAllocationFunctionsNumParameter = 0;

  @Option(secure=true, name="memoryArrayAllocationFunctionsElemSizeParameter", description = "Position of element size parameter for array allocation functions")
  private int memoryArrayAllocationFunctionsElemSizeParameter = 1;

  @Option(secure=true, name="zeroingMemoryAllocation", description = "Allocation functions which set memory to zero")
  private ImmutableSet<String> zeroingMemoryAllocation = ImmutableSet.of(
      "calloc");

  @Option(secure=true, name="deallocationFunctions", description = "Deallocation functions")
  private ImmutableSet<String> deallocationFunctions = ImmutableSet.of(
      "free");

  @Option(secure = true, name="externalAllocationFunction", description = "Functions which indicate on external allocated memory")
  private ImmutableSet<String> externalAllocationFunction = ImmutableSet.of(
      "ext_allocation");

  final private LogManagerWithoutDuplicates logger;
  final private MachineModel machineModel;
  private final AtomicInteger id_counter;

  private final SMGExportDotOption exportSMGOptions;

  private final SMGRightHandSideEvaluator expressionEvaluator;

<<<<<<< HEAD
  private final BlockOperator blockOperator;
=======
>>>>>>> 3f9babc1
  private final SMGPredicateManager smgPredicateManager;

  /**
   * Indicates whether the executed statement could result
   * in a failure of the malloc function.
   */
  private boolean possibleMallocFail;

  private SMGTransferRelationKind kind;

  /**
   * name for the special variable used as container for return values of functions
   */
  public static final String FUNCTION_RETURN_VAR = "___cpa_temp_result_var_";

  private class SMGBuiltins {

    private static final int MEMSET_BUFFER_PARAMETER = 0;
    private static final int MEMSET_CHAR_PARAMETER = 1;
    private static final int MEMSET_COUNT_PARAMETER = 2;
    private static final int MEMCPY_TARGET_PARAMETER = 0;
    private static final int MEMCPY_SOURCE_PARAMETER = 1;
    private static final int MEMCPY_SIZE_PARAMETER = 2;
    private static final int MALLOC_PARAMETER = 0;

    private final Set<String> BUILTINS = Sets.newHashSet(
            "__VERIFIER_BUILTIN_PLOT",
            "memcpy",
            "memset",
            "__builtin_alloca",
            //TODO: Properly model printf (dereferences and stuff)
            //TODO: General modelling system for functions which do not modify state?
            "printf"
        );

    public final void evaluateVBPlot(CFunctionCallExpression functionCall, SMGState currentState) {
      String name = functionCall.getParameterExpressions().get(0).toASTString();
      if(exportSMGOptions.hasExportPath() && currentState != null) {
        SMGUtils.dumpSMGPlot(logger, currentState, functionCall.toASTString(), exportSMGOptions.getOutputFilePath(name));
      }
    }

    public final SMGAddressValueAndStateList evaluateMemset(CFunctionCallExpression functionCall,
        SMGState pSMGState, CFAEdge cfaEdge) throws CPATransferException {

      //evaluate function: void *memset( void *buffer, int ch, size_t count );

      CExpression bufferExpr;
      CExpression chExpr;
      CExpression countExpr;

      try {
        bufferExpr = functionCall.getParameterExpressions().get(MEMSET_BUFFER_PARAMETER);
      } catch (IndexOutOfBoundsException e) {
        logger.logDebugException(e);
        throw new UnrecognizedCCodeException("Memset buffer argument not found.", cfaEdge, functionCall);
      }

      try {
        chExpr = functionCall.getParameterExpressions().get(MEMSET_CHAR_PARAMETER);
      } catch (IndexOutOfBoundsException e) {
        logger.logDebugException(e);
        throw new UnrecognizedCCodeException("Memset ch argument not found.", cfaEdge, functionCall);
      }

      try {
        countExpr = functionCall.getParameterExpressions().get(MEMSET_COUNT_PARAMETER);
      } catch (IndexOutOfBoundsException e) {
        logger.logDebugException(e);
        throw new UnrecognizedCCodeException("Memset count argument not found.", cfaEdge, functionCall);
      }

      List<SMGAddressValueAndState> result = new ArrayList<>(4);

      SMGAddressValueAndStateList bufferAddressAndStates = evaluateAddress(pSMGState, cfaEdge, bufferExpr);

      for (SMGAddressValueAndState bufferAddressAndState : bufferAddressAndStates.asAddressValueAndStateList()) {
        SMGState currentState = bufferAddressAndState.getSmgState();

        List<SMGExplicitValueAndState> countValueAndStates = evaluateExplicitValue(currentState, cfaEdge, countExpr);

        for (SMGExplicitValueAndState countValueAndState : countValueAndStates) {
          currentState = countValueAndState.getSmgState();

          SMGValueAndStateList chAndStates = evaluateExpressionValue(currentState,
              cfaEdge, chExpr);

          for (SMGValueAndState chAndState : chAndStates.getValueAndStateList()) {
            currentState = chAndState.getSmgState();

            List<SMGExplicitValueAndState> expValueAndStates = evaluateExplicitValue(currentState, cfaEdge, chExpr);

            for (SMGExplicitValueAndState expValueAndState : expValueAndStates) {

              SMGAddressValueAndState memsetResult =
                  evaluateMemset(expValueAndState.getSmgState(), cfaEdge, bufferAddressAndState.getObject(),
                      countValueAndState.getObject(), chAndState.getObject(), expValueAndState.getObject());
              result.add(memsetResult);
            }
          }
        }
      }

      return SMGAddressValueAndStateList.copyOfAddressValueList(result);
    }

    private final SMGAddressValueAndState evaluateMemset(SMGState currentState, CFAEdge cfaEdge, SMGAddressValue bufferAddress, SMGExplicitValue countValue, SMGSymbolicValue ch, SMGExplicitValue expValue)
            throws CPATransferException {

      if (bufferAddress.isUnknown() || countValue.isUnknown()) {
        currentState = currentState.setInvalidWrite();
        return SMGAddressValueAndState.of(currentState);
      }

      int count = countValue.getAsInt();

      if (ch.isUnknown()) {
        // If the symbolic value is not known create a new one.
        ch = SMGKnownSymValue.valueOf(SMGValueFactory.getNewValue());
      }

      SMGObject bufferMemory =  bufferAddress.getObject();

      int offset =  bufferAddress.getOffset().getAsInt();

      if (ch.equals(SMGKnownSymValue.ZERO)) {
        // Create one large edge
        currentState = writeValue(currentState, bufferMemory, offset, count * machineModel.getSizeofCharInBits(), ch, cfaEdge);
      } else {
        // We need to create many edges, one for each character written
        // memset() copies ch into the first count characters of buffer
        for (int c = 0; c < count; c++) {
          currentState = writeValue(currentState, bufferMemory, offset + (c  * machineModel.getSizeofCharInBits()),
              CNumericTypes.SIGNED_CHAR, ch, cfaEdge);
        }

        if (!expValue.isUnknown()) {
          currentState.putExplicit((SMGKnownSymValue) ch, (SMGKnownExpValue) expValue);
        }
      }

      return SMGAddressValueAndState.of(currentState, bufferAddress);
    }

    protected SMGValueAndStateList evaluateExpressionValue(SMGState smgState, CFAEdge cfaEdge, CExpression rValue)
        throws CPATransferException {

      return expressionEvaluator.evaluateExpressionValue(smgState, cfaEdge, rValue);
    }

    protected List<SMGExplicitValueAndState> evaluateExplicitValue(SMGState pState, CFAEdge pCfaEdge, CRightHandSide pRValue)
        throws CPATransferException {

      return expressionEvaluator.evaluateExplicitValue(pState, pCfaEdge, pRValue);
    }

    protected SMGAddressValueAndStateList evaluateAddress(SMGState pState, CFAEdge pCfaEdge, CRightHandSide pRvalue) throws CPATransferException {
      return expressionEvaluator.evaluateAddress(pState, pCfaEdge, pRvalue);
    }

    public final SMGAddressValueAndStateList evaluateExternalAllocation(
        CFunctionCallExpression pFunctionCall, SMGState pState) throws SMGInconsistentException {
      SMGState currentState = pState;

      String functionName = pFunctionCall.getFunctionNameExpression().toASTString();

      List<SMGAddressValueAndState> result = new ArrayList<>();

      // TODO line numbers are not unique when we have multiple input files!
      String allocation_label = functionName + "_ID" + SMGValueFactory.getNewValue() + "_Line:"
          + pFunctionCall.getFileLocation().getStartingLineNumber();
      SMGAddressValue new_address = currentState.addExternalAllocation(allocation_label);

      result.add(SMGAddressValueAndState.of(currentState, new_address));

      return SMGAddressValueAndStateList.copyOfAddressValueList(result);
    }
    /** The method "alloca" (or "__builtin_alloca") allocates memory from the stack.
     * The memory is automatically freed at function-exit.
     */
     // TODO possible property violation "stack-overflow through big allocation" is not handled
    public final SMGAddressValueAndStateList evaluateAlloca(CFunctionCallExpression functionCall,
        SMGState pState, CFAEdge cfaEdge) throws CPATransferException {
      CRightHandSide sizeExpr;
      SMGState currentState = pState;

      try {
        sizeExpr = functionCall.getParameterExpressions().get(MALLOC_PARAMETER);
      } catch (IndexOutOfBoundsException e) {
        logger.logDebugException(e);
        throw new UnrecognizedCCodeException("alloca argument not found.", cfaEdge, functionCall);
      }

      List<SMGExplicitValueAndState> valueAndStates = evaluateExplicitValue(currentState, cfaEdge, sizeExpr);

      List<SMGAddressValueAndState> result = new ArrayList<>(valueAndStates.size());

      for (SMGExplicitValueAndState valueAndState : valueAndStates) {
        result.add(evaluateAlloca(valueAndState.getSmgState(), valueAndState.getObject(), cfaEdge, sizeExpr));
      }

      return SMGAddressValueAndStateList.copyOfAddressValueList(result);
    }

    private SMGAddressValueAndState evaluateAlloca(SMGState currentState, SMGExplicitValue pSizeValue, CFAEdge cfaEdge, CRightHandSide sizeExpr) throws CPATransferException {

      SMGExplicitValue sizeValue = pSizeValue;

      if (sizeValue.isUnknown()) {

        if (guessSizeOfUnknownMemorySize) {
          SMGExplicitValueAndState forcedValueAndState =
              expressionEvaluator.forceExplicitValue(currentState, cfaEdge, sizeExpr);
          currentState = forcedValueAndState.getSmgState();

          //Sanity check

          List<SMGExplicitValueAndState> valueAndStates = evaluateExplicitValue(currentState, cfaEdge, sizeExpr);

          if (valueAndStates.size() != 1) {
            throw new SMGInconsistentException(
              "Found abstraction where non should exist,due to the expression " + sizeExpr.toASTString()
                  + "already being evaluated once in this transferrelation step.");
           }

          SMGExplicitValueAndState valueAndState = valueAndStates.get(0);

          sizeValue = valueAndState.getObject();
          currentState = valueAndState.getSmgState();

          if (sizeValue.isUnknown()) {

            if(kind == SMGTransferRelationKind.REFINMENT) {
              sizeValue = SMGKnownExpValue.ZERO;
            } else {
              throw new UnrecognizedCCodeException(
                  "Not able to compute allocation size", cfaEdge);
            }
          }
        } else {
          if (kind == SMGTransferRelationKind.REFINMENT) {
            sizeValue = SMGKnownExpValue.ZERO;
          } else {
            throw new UnrecognizedCCodeException(
                "Not able to compute allocation size", cfaEdge);
          }
        }
      }

      // TODO line numbers are not unique when we have multiple input files!
      String allocation_label = "alloc_ID" + SMGValueFactory.getNewValue();
      SMGAddressValue addressValue = currentState.addNewStackAllocation(sizeValue.getAsInt() *
          machineModel.getSizeofCharInBits(), allocation_label);

      possibleMallocFail = true;
      return SMGAddressValueAndState.of(currentState, addressValue);
    }

    private List<SMGExplicitValueAndState> getAllocateFunctionSize(SMGState pState, CFAEdge cfaEdge,
        CFunctionCallExpression functionCall) throws CPATransferException {

      String functionName = functionCall.getFunctionNameExpression().toASTString();

      if (arrayAllocationFunctions.contains(functionName)) {

        List<SMGExplicitValueAndState> result = new ArrayList<>(4);

        List<SMGExplicitValueAndState> numValueAndStates =
            getAllocateFunctionParameter(memoryArrayAllocationFunctionsNumParameter,
                functionCall, pState, cfaEdge);

        for (SMGExplicitValueAndState numValueAndState : numValueAndStates) {
          List<SMGExplicitValueAndState> elemSizeValueAndStates =
              getAllocateFunctionParameter(memoryArrayAllocationFunctionsElemSizeParameter,
                  functionCall, numValueAndState.getSmgState(), cfaEdge);

          for (SMGExplicitValueAndState elemSizeValueAndState : elemSizeValueAndStates) {

            SMGExplicitValue size = numValueAndState.getObject().multiply(elemSizeValueAndState.getObject());
            result.add(SMGExplicitValueAndState.of(elemSizeValueAndState.getSmgState(), size));
          }
        }

        return result;
      } else {
        return getAllocateFunctionParameter(memoryAllocationFunctionsSizeParameter,
            functionCall, pState, cfaEdge);
      }
    }

    private List<SMGExplicitValueAndState> getAllocateFunctionParameter(int pParameterNumber, CFunctionCallExpression functionCall,
        SMGState pState, CFAEdge cfaEdge) throws CPATransferException {
      CRightHandSide sizeExpr;
      SMGState currentState = pState;
      String functionName = functionCall.getFunctionNameExpression().toASTString();
      try {
        sizeExpr = functionCall.getParameterExpressions().get(pParameterNumber);
      } catch (IndexOutOfBoundsException e) {
        logger.logDebugException(e);
        throw new UnrecognizedCCodeException(functionName + " argument #" + pParameterNumber + " not found.", cfaEdge, functionCall);
      }

      List<SMGExplicitValueAndState> valueAndStates = evaluateExplicitValue(currentState, cfaEdge, sizeExpr);

      List<SMGExplicitValueAndState> result = new ArrayList<>(valueAndStates.size());

      for (SMGExplicitValueAndState valueAndState : valueAndStates) {
        SMGExplicitValueAndState resultValueAndState = valueAndState;
        SMGExplicitValue value = valueAndState.getObject();

        if (value.isUnknown()) {

          if (guessSizeOfUnknownMemorySize) {
            currentState = valueAndState.getSmgState();
            SMGExplicitValueAndState forcedValueAndState = expressionEvaluator.forceExplicitValue(currentState, cfaEdge, sizeExpr);


            //Sanity check

            currentState = forcedValueAndState.getSmgState();
            List<SMGExplicitValueAndState> forcedvalueAndStates = evaluateExplicitValue(currentState, cfaEdge, sizeExpr);

            if (forcedvalueAndStates.size() != 1) { throw new SMGInconsistentException(
                "Found abstraction where non should exist,due to the expression " + sizeExpr.toASTString()
                    + "already being evaluated once in this transferrelation step.");
            }

            resultValueAndState = forcedvalueAndStates.get(0);

            value = resultValueAndState.getObject();

            if(value.isUnknown()) {
              if (kind == SMGTransferRelationKind.REFINMENT) {
                resultValueAndState = SMGExplicitValueAndState.of(currentState ,SMGKnownExpValue.ZERO);
              } else {
                throw new UnrecognizedCCodeException(
                    "Not able to compute allocation size", cfaEdge);
              }
            }
          } else {
            if (kind == SMGTransferRelationKind.REFINMENT) {
              resultValueAndState = SMGExplicitValueAndState.of(currentState, SMGKnownExpValue.ZERO);
            } else {
              throw new UnrecognizedCCodeException(
                  "Not able to compute allocation size", cfaEdge);
            }
          }
        }
        result.add(resultValueAndState);
      }

      return result;
    }

    public SMGAddressValueAndStateList evaluateConfigurableAllocationFunction(
        CFunctionCallExpression functionCall,
        SMGState pState, CFAEdge cfaEdge) throws CPATransferException {
      SMGState currentState = pState;

      String functionName = functionCall.getFunctionNameExpression().toASTString();

      List<SMGExplicitValueAndState> sizeAndStates = getAllocateFunctionSize(currentState, cfaEdge, functionCall);
      List<SMGAddressValueAndState> result = new ArrayList<>(sizeAndStates.size());

      for (SMGExplicitValueAndState sizeAndState : sizeAndStates) {

        int size = sizeAndState.getObject().getAsInt();
        currentState = sizeAndState.getSmgState();

        // TODO line numbers are not unique when we have multiple input files!
        String allocation_label = functionName + "_ID" + SMGValueFactory.getNewValue() + "_Line:"
            + functionCall.getFileLocation().getStartingLineNumber();
        SMGAddressValue new_address = currentState.addNewHeapAllocation(size * machineModel.getSizeofCharInBits(),
            allocation_label);

        if (zeroingMemoryAllocation.contains(functionName)) {
          currentState = writeValue(currentState, new_address.getObject(), 0, AnonymousTypes.createTypeWithLength(size * machineModel.getSizeofCharInBits()),
              SMGKnownSymValue.ZERO, cfaEdge);
        }
        possibleMallocFail = true;
        result.add(SMGAddressValueAndState.of(currentState, new_address));
      }

      return SMGAddressValueAndStateList.copyOfAddressValueList(result);
    }

    public final List<SMGState> evaluateFree(CFunctionCallExpression pFunctionCall, SMGState pState,
        CFAEdge cfaEdge) throws CPATransferException {
      CExpression pointerExp;

      try {
        pointerExp = pFunctionCall.getParameterExpressions().get(0);
      } catch (IndexOutOfBoundsException e) {
        logger.logDebugException(e);
        throw new UnrecognizedCCodeException("Built-in free(): No parameter passed", cfaEdge, pFunctionCall);
      }

      SMGAddressValueAndStateList addressAndStates = expressionEvaluator.evaluateAddress(pState, cfaEdge, pointerExp);

      List<SMGState> resultStates = new ArrayList<>(addressAndStates.size());

      for (SMGAddressValueAndState addressAndState : addressAndStates.asAddressValueAndStateList()) {
        SMGAddressValue address = addressAndState.getObject();
        SMGState currentState = addressAndState.getSmgState();

        if (address.isUnknown()) {
          logger.log(Level.INFO, "Free on expression ", pointerExp.toASTString(),
              " is invalid, because the target of the address could not be calculated.");
          SMGState invalidFreeState = currentState.setInvalidFree();
          resultStates.add(invalidFreeState);
          continue;
        }

        if (address.getAsInt() == 0) {
          logger.log(Level.INFO, pFunctionCall.getFileLocation(), ":",
              "The argument of a free invocation:", cfaEdge.getRawStatement(), "is 0");

        } else {
          currentState = currentState.free(address.getAsInt(), address.getOffset().getAsInt(), address.getObject());
        }

        resultStates.add(currentState);
      }

      return resultStates;
    }

    public final boolean isABuiltIn(String functionName) {
      return (BUILTINS.contains(functionName) || isNondetBuiltin(functionName) ||
          isConfigurableAllocationFunction(functionName) || isDeallocationFunction(functionName) ||
          isExternalAllocationFunction(functionName));
    }

    private static final String NONDET_PREFIX = "__VERIFIER_nondet_";
    private boolean isNondetBuiltin(String pFunctionName) {
      return pFunctionName.startsWith(NONDET_PREFIX) || pFunctionName.equals("nondet_int");
    }

    public boolean isConfigurableAllocationFunction(String functionName) {
      return memoryAllocationFunctions.contains(functionName) || arrayAllocationFunctions.contains(functionName);
    }

    public boolean isDeallocationFunction(String functionName) {
      return deallocationFunctions.contains(functionName);
    }

    public boolean isExternalAllocationFunction(String functionName) {
      return externalAllocationFunction.contains(functionName);
    }

    public SMGAddressValueAndStateList evaluateMemcpy(CFunctionCallExpression pFunctionCall,
        SMGState pSmgState, CFAEdge pCfaEdge) throws CPATransferException {

      //evaluate function: void *memcpy(void *str1, const void *str2, size_t n)

      CExpression targetStr1Expr;
      CExpression sourceStr2Expr;
      CExpression sizeExpr;

      try {
        targetStr1Expr = pFunctionCall.getParameterExpressions().get(MEMCPY_TARGET_PARAMETER);
      } catch (IndexOutOfBoundsException e) {
        logger.logDebugException(e);
        throw new UnrecognizedCCodeException("Memcpy target argument not found.", pCfaEdge, pFunctionCall);
      }

      try {
        sourceStr2Expr = pFunctionCall.getParameterExpressions().get(MEMCPY_SOURCE_PARAMETER);
      } catch (IndexOutOfBoundsException e) {
        logger.logDebugException(e);
        throw new UnrecognizedCCodeException("Memcpy source argument not found.", pCfaEdge, pFunctionCall);
      }

      try {
        sizeExpr = pFunctionCall.getParameterExpressions().get(MEMCPY_SIZE_PARAMETER);
      } catch (IndexOutOfBoundsException e) {
        logger.logDebugException(e);
        throw new UnrecognizedCCodeException("Memcpy count argument not found.", pCfaEdge, pFunctionCall);
      }

      List<SMGAddressValueAndState> result = new ArrayList<>(4);

      SMGAddressValueAndStateList targetStr1AndStates = evaluateAddress(pSmgState, pCfaEdge, targetStr1Expr);

      for (SMGAddressValueAndState targetStr1AndState : targetStr1AndStates.asAddressValueAndStateList()) {
        SMGState currentState = targetStr1AndState.getSmgState();

        SMGAddressValueAndStateList sourceStr2AndStates = evaluateAddress(currentState, pCfaEdge, sourceStr2Expr);

        for (SMGAddressValueAndState sourceStr2AndState : sourceStr2AndStates.asAddressValueAndStateList()) {
          currentState = sourceStr2AndState.getSmgState();

          List<SMGExplicitValueAndState> sizeValueAndStates = evaluateExplicitValue(currentState, pCfaEdge, sizeExpr);

          for (SMGExplicitValueAndState sizeValueAndState : sizeValueAndStates) {
            SMGState sizeState = sizeValueAndState.getSmgState();
            SMGAddressValue targetObject = targetStr1AndState.getObject();
            SMGAddressValue sourceObject = sourceStr2AndState.getObject();
            SMGExplicitValue explicitSizeValue = sizeValueAndState.getObject();
            if (!targetObject.isUnknown() && !sourceObject.isUnknown()) {
              SMGValueAndStateList sizeSymbolicValueAndStates =
                  evaluateExpressionValue(sizeState, pCfaEdge, sizeExpr);
<<<<<<< HEAD
              int symbolicValueSize = expressionEvaluator.getBitSizeof(pCfaEdge, sizeExpr
                  .getExpressionType(), sizeState);
=======
              int symbolicValueSize = expressionEvaluator.getSizeof(pCfaEdge, sizeExpr
                  .getExpressionType(), sizeState) * machineModel.getSizeofCharInBits();
>>>>>>> 3f9babc1
              for (SMGValueAndState sizeSymbolicValueAndState : sizeSymbolicValueAndStates
                  .getValueAndStateList()) {
                SMGSymbolicValue symbolicValue = sizeSymbolicValueAndState.getObject();

<<<<<<< HEAD
                int sourceRangeOffset = sourceObject.getOffset().getAsInt() / machineModel.getSizeofCharInBits();
                int sourceSize = sourceObject.getObject().getSize() / machineModel.getSizeofCharInBits();
                int availableSource = sourceSize - sourceRangeOffset;

                int targetRangeOffset = targetObject.getOffset().getAsInt() / machineModel.getSizeofCharInBits();
                int targetSize = targetObject.getObject().getSize() / machineModel.getSizeofCharInBits();
=======
                int sourceRangeOffset = sourceObject.getOffset().getAsInt();
                int sourceSize = sourceObject.getObject().getSize();
                int availableSource = sourceSize - sourceRangeOffset;

                int targetRangeOffset = targetObject.getOffset().getAsInt();
                int targetSize = targetObject.getObject().getSize();
>>>>>>> 3f9babc1
                int availableTarget = targetSize - targetRangeOffset;

                if (explicitSizeValue.isUnknown()) {
                  sizeState.addErrorPredicate(symbolicValue, symbolicValueSize, SMGKnownExpValue
                      .valueOf(availableSource), symbolicValueSize, pCfaEdge);
                  sizeState.addErrorPredicate(symbolicValue, symbolicValueSize, SMGKnownExpValue
                      .valueOf(availableTarget), symbolicValueSize, pCfaEdge);
                }
              }
            }
            result.add(evaluateMemcpy(sizeState, targetObject, sourceObject,
                explicitSizeValue));
          }
        }
      }

      return SMGAddressValueAndStateList.copyOfAddressValueList(result);
    }

    private SMGAddressValueAndState evaluateMemcpy(SMGState currentState, SMGAddressValue targetStr1Address,
        SMGAddressValue sourceStr2Address, SMGExplicitValue sizeValue) throws SMGInconsistentException {

      /*If target is unknown, clear all values, because we don't know where memcpy was used,
       *  and mark invalid write.
       * If source is unknown, just clear all values of target, and mark invalid read.
       * If size is unknown, clear all values of target, and mark invalid write and read.*/
      if (targetStr1Address.isUnknown() || sourceStr2Address.isUnknown()
          || sizeValue.isUnknown()) {

        if (!currentState.isTrackPredicatesEnabled()) {
          if (sizeValue.isUnknown()) {
            currentState = currentState.setInvalidWrite();
            currentState = currentState.setInvalidRead();
          } else if (targetStr1Address.isUnknown()) {
            currentState = currentState.setInvalidWrite();
          } else {
            currentState = currentState.setInvalidRead();
          }
        }
        if (targetStr1Address.isUnknown()) {
          currentState.unknownWrite();
          return SMGAddressValueAndState.of(currentState);
        } else {
          //TODO More precise clear of values
          currentState.writeUnknownValueInUnknownField(targetStr1Address.getAddress().getObject());
          return SMGAddressValueAndState.of(currentState);
        }
      }

      SMGObject source = sourceStr2Address.getObject();
      SMGObject target = targetStr1Address.getObject();

      int sourceRangeOffset = sourceStr2Address.getOffset().getAsInt();
      int sourceRangeSize = sizeValue.getAsInt() * machineModel.getSizeofCharInBits() + sourceRangeOffset;
      int targetRangeOffset = targetStr1Address.getOffset().getAsInt();

      if (sourceRangeSize > source.getSize() - sourceRangeOffset) {
        currentState = currentState.setInvalidRead();
      } else {
        currentState.copy(source, target, sourceRangeOffset, sourceRangeSize, targetRangeOffset);
      }

      return SMGAddressValueAndState.of(currentState, targetStr1Address);
    }
  }

  final private SMGBuiltins builtins = new SMGBuiltins();

  @Override
  public Collection<? extends AbstractState> getAbstractSuccessorsForEdge(
      AbstractState state, Precision precision, CFAEdge cfaEdge)
          throws CPATransferException, InterruptedException {
    return getAbstractSuccessorsForEdge((SMGState) state, cfaEdge);
  }

<<<<<<< HEAD
  private SMGTransferRelation(Configuration config, LogManager pLogger,
      MachineModel pMachineModel, SMGExportDotOption pExportOptions, SMGTransferRelationKind pKind,
      SMGPredicateManager pSMGPredicateManager, BlockOperator pBlockOperator)
      throws InvalidConfigurationException {
=======
  public SMGTransferRelation(Configuration config, LogManager pLogger,
      MachineModel pMachineModel, boolean pEnableHeapAbstraction, SMGPredicateManager pSMGPredicateManager)
          throws InvalidConfigurationException {
>>>>>>> 3f9babc1
    config.inject(this);
    logger = new LogManagerWithoutDuplicates(pLogger);
    machineModel = pMachineModel;
    expressionEvaluator = new SMGRightHandSideEvaluator(logger, machineModel);
    id_counter = new AtomicInteger(0);
<<<<<<< HEAD
    smgPredicateManager = pSMGPredicateManager;
    blockOperator = pBlockOperator;
    exportSMGOptions = pExportOptions;
    kind = pKind;
  }

  public static SMGTransferRelation createTransferRelationForCEX(Configuration config,
      LogManager pLogger, MachineModel pMachineModel, SMGPredicateManager pSMGPredicateManager,
      BlockOperator pBlockOperator) throws InvalidConfigurationException {
    SMGTransferRelation result =
        new SMGTransferRelation(config, pLogger, pMachineModel,
            SMGExportDotOption.getNoExportInstance(), SMGTransferRelationKind.STATIC,
            pSMGPredicateManager, pBlockOperator);
    return result;
  }

  public static SMGTransferRelation createTransferRelation(Configuration config, LogManager pLogger,
      MachineModel pMachineModel, SMGExportDotOption pExportOptions,
      SMGPredicateManager pSMGPredicateManager,
      BlockOperator pBlockOperator)
      throws InvalidConfigurationException {
    return new SMGTransferRelation(config, pLogger, pMachineModel, pExportOptions,
        SMGTransferRelationKind.STATIC, pSMGPredicateManager, pBlockOperator);
  }

  public static SMGTransferRelation createTransferRelationForInterpolation(Configuration config,
      LogManager pLogger,
      MachineModel pMachineModel, SMGPredicateManager pSMGPredicateManager,
      BlockOperator pBlockOperator) throws InvalidConfigurationException {
    SMGTransferRelation result =
        new SMGTransferRelation(config, pLogger, pMachineModel,
            SMGExportDotOption.getNoExportInstance(), SMGTransferRelationKind.REFINMENT,
            pSMGPredicateManager, pBlockOperator);
=======
    enableHeapAbstraction = pEnableHeapAbstraction;
    smgPredicateManager = pSMGPredicateManager;
  }

  public static SMGTransferRelation createTransferRelationForRefinement(Configuration config, LogManager pLogger,
      MachineModel pMachineModel, SMGPredicateManager pSMGPredicateManager) throws InvalidConfigurationException {
    SMGTransferRelation result = new SMGTransferRelation(config, pLogger, pMachineModel, false, pSMGPredicateManager);
    result.exportSMG = SMGExportLevel.NEVER;
>>>>>>> 3f9babc1
    return result;
  }

  private Collection<? extends AbstractState> getAbstractSuccessorsForEdge(
      SMGState state, CFAEdge cfaEdge)
          throws CPATransferException {
    logger.log(Level.ALL, "SMG GetSuccessor >>");
    logger.log(Level.ALL, "Edge:", cfaEdge.getEdgeType());
    logger.log(Level.ALL, "Code:", cfaEdge.getCode());

    List<SMGState> successors;

    SMGState smgState = state;

    switch (cfaEdge.getEdgeType()) {
    case DeclarationEdge:
      successors = handleDeclaration(smgState, (CDeclarationEdge) cfaEdge);
      break;

    case StatementEdge:
      successors = handleStatement(smgState, (CStatementEdge) cfaEdge);
      plotWhenConfigured(successors, cfaEdge.getDescription(), SMGExportLevel.INTERESTING);
      break;

      // this is an assumption, e.g. if (a == b)
    case AssumeEdge:
      CAssumeEdge assumeEdge = (CAssumeEdge) cfaEdge;
      successors = handleAssumption(smgState, assumeEdge.getExpression(),
          cfaEdge, assumeEdge.getTruthAssumption(), true);
      plotWhenConfigured(successors, cfaEdge.getDescription(), SMGExportLevel.INTERESTING);
      break;

    case FunctionCallEdge:
      CFunctionCallEdge functionCallEdge = (CFunctionCallEdge) cfaEdge;
      successors = handleFunctionCall(smgState, functionCallEdge);
      plotWhenConfigured(successors, cfaEdge.getDescription(), SMGExportLevel.INTERESTING);
      break;

    // this is a return edge from function, this is different from return statement
    // of the function. See case for statement edge for details
    case FunctionReturnEdge:
      CFunctionReturnEdge functionReturnEdge = (CFunctionReturnEdge) cfaEdge;
      successors = handleFunctionReturn(smgState, functionReturnEdge);
      if (checkForMemLeaksAtEveryFrameDrop) {
        for (SMGState successor : successors) {
          String name = String.format("%03d-%03d-%03d", successor.getPredecessorId(), successor.getId(), id_counter.getAndIncrement());
          SMGUtils.plotWhenConfigured("beforePrune" + name, successor, cfaEdge.getDescription(), logger,
              SMGExportLevel.INTERESTING, exportSMGOptions);
          successor.pruneUnreachable();
        }
      }
      plotWhenConfigured(successors, cfaEdge.getDescription(), SMGExportLevel.INTERESTING);
      break;

    case ReturnStatementEdge:
      CReturnStatementEdge returnEdge = (CReturnStatementEdge) cfaEdge;
      // this statement is a function return, e.g. return (a);
      // note that this is different from return edge
      // this is a statement edge which leads the function to the
      // last node of its CFA, where return edge is from that last node
      // to the return site of the caller function
      successors = handleExitFromFunction(smgState, returnEdge);

      // if this is the entry function, there is no FunctionReturnEdge
      // so we have to check for memleaks here
      if (returnEdge.getSuccessor().getNumLeavingEdges() == 0) {
        // Ugly, but I do not know how to do better
        // TODO: Handle leaks at any program exit point (abort, etc.)

        for (SMGState successor : successors) {
          if (handleNonFreedMemoryInMainAsMemLeak) {
            successor.dropStackFrame();
          }
          successor.pruneUnreachable();
        }
      }

      plotWhenConfigured(successors, cfaEdge.getDescription(), SMGExportLevel.INTERESTING);
      break;

    default:
      successors = ImmutableList.of(smgState);
    }

    for (SMGState smg : successors) {
      SMGUtils.plotWhenConfigured(getDotExportFileName(smg), smg, cfaEdge.toString(), logger,
          SMGExportLevel.EVERY, exportSMGOptions);
      logger.log(Level.ALL, "state id ", smg.getId(), " -> state id ", state.getId());
    }

    return successors;
  }

  private void plotWhenConfigured(List<SMGState> pStates, String pLocation, SMGExportLevel pLevel) {
    for (SMGState state : pStates) {
      SMGUtils.plotWhenConfigured(getDotExportFileName(state), state, pLocation, logger, pLevel,
          exportSMGOptions);
    }
  }

  private String getDotExportFileName(SMGState pState) {
    if (pState.getPredecessorId() == 0) {
      return String.format("initial-%03d", pState.getId());
    } else {
      return String.format("%03d-%03d-%03d", pState.getPredecessorId(), pState.getId(),
          id_counter.getAndIncrement());
    }
  }

  private List<SMGState> handleExitFromFunction(SMGState smgState,
      CReturnStatementEdge returnEdge) throws CPATransferException {

    CExpression returnExp = returnEdge.getExpression().orElse(CIntegerLiteralExpression.ZERO); // 0 is the default in C

    logger.log(Level.ALL, "Handling return Statement: ", returnExp);

    if (smgPredicateManager.isErrorPathFeasible(smgState)) {
      smgState = smgState.setInvalidRead();
    }
    smgState.resetErrorRelation();

    if (smgPredicateManager.isErrorPathFeasible(smgState)) {
      smgState = smgState.setInvalidRead();
    }
    smgState.resetErrorRelation();

    CType expType = expressionEvaluator.getRealExpressionType(returnExp);
    SMGObject tmpFieldMemory = smgState.getFunctionReturnObject();
    Optional<CAssignment> returnAssignment = returnEdge.asAssignment();
    if (returnAssignment.isPresent()) {
      expType = returnAssignment.get().getLeftHandSide().getExpressionType();
    }

    if (tmpFieldMemory != null) {
      return handleAssignmentToField(smgState, returnEdge, tmpFieldMemory, 0, expType, returnExp);
    }

    return ImmutableList.of(smgState);
  }

  private List<SMGState> handleFunctionReturn(SMGState smgState,
      CFunctionReturnEdge functionReturnEdge) throws CPATransferException {

    logger.log(Level.ALL, "Handling function return");

    CFunctionSummaryEdge summaryEdge = functionReturnEdge.getSummaryEdge();
    CFunctionCall exprOnSummary = summaryEdge.getExpression();

<<<<<<< HEAD
    SMGState newState = new SMGState(smgState, blockOperator, functionReturnEdge.getSuccessor());

    if (smgPredicateManager.isErrorPathFeasible(newState)) {
      newState = newState.setInvalidRead();
    }

    newState.resetErrorRelation();

    assert newState.getStackFrame().getFunctionDeclaration().equals(functionReturnEdge.getFunctionEntry().getFunctionDefinition());
=======
    SMGState newState = new SMGState(smgState);
    if (smgPredicateManager.isErrorPathFeasible(newState)) {
      newState = newState.setInvalidRead();
    }
    newState.resetErrorRelation();
>>>>>>> 3f9babc1

    if (exprOnSummary instanceof CFunctionCallAssignmentStatement) {

      // Assign the return value to the lValue of the functionCallAssignment

      CExpression lValue = ((CFunctionCallAssignmentStatement) exprOnSummary).getLeftHandSide();

      CType rValueType = expressionEvaluator.getRealExpressionType(((CFunctionCallAssignmentStatement) exprOnSummary).getRightHandSide());

      SMGSymbolicValue rValue = getFunctionReturnValue(newState, rValueType, functionReturnEdge);

      SMGAddress address = null;

      // Lvalue is one frame above
      newState.dropStackFrame();

      LValueAssignmentVisitor visitor = expressionEvaluator.getLValueAssignmentVisitor(functionReturnEdge, newState);

      List<SMGAddressAndState> addressAndValues = lValue.accept(visitor);

      List<SMGState> result = new ArrayList<>(addressAndValues.size());

      for (SMGAddressAndState addressAndValue : addressAndValues) {
        address = addressAndValue.getObject();
        newState = addressAndValue.getSmgState();

        if (!address.isUnknown()) {

          if (rValue.isUnknown()) {
            rValue = SMGKnownSymValue.valueOf(SMGValueFactory.getNewValue());
          }

          SMGObject object = address.getObject();

          int offset = address.getOffset().getAsInt();

          //TODO cast value
          rValueType = expressionEvaluator.getRealExpressionType(lValue);

          SMGState resultState = assignFieldToState(newState, functionReturnEdge, object, offset, rValue, rValueType);
          result.add(resultState);
        } else {
          //TODO missingInformation, exception
          result.add(newState);
        }
      }

      return result;
    } else {
      newState.dropStackFrame();
      return ImmutableList.of(newState);
    }
  }

  private SMGSymbolicValue getFunctionReturnValue(SMGState smgState, CType type, CFAEdge pCFAEdge) throws SMGInconsistentException, UnrecognizedCCodeException {

    SMGObject tmpMemory = smgState.getFunctionReturnObject();

    return expressionEvaluator.readValue(smgState, tmpMemory, SMGKnownExpValue.ZERO, type, pCFAEdge).getObject();
  }

  private List<SMGState> handleFunctionCall(SMGState pSmgState, CFunctionCallEdge callEdge)
      throws CPATransferException, SMGInconsistentException  {

    CFunctionEntryNode functionEntryNode = callEdge.getSuccessor();

    logger.log(Level.ALL, "Handling function call: ", functionEntryNode.getFunctionName());

    SMGState initialNewState = new SMGState(pSmgState, blockOperator, callEdge.getSuccessor());

    CFunctionDeclaration functionDeclaration = functionEntryNode.getFunctionDefinition();

    List<CParameterDeclaration> paramDecl = functionEntryNode.getFunctionParameters();
    List<? extends CExpression> arguments = callEdge.getArguments();

    if (!callEdge.getSuccessor().getFunctionDefinition().getType().takesVarArgs()) {
      //TODO Parameter with varArgs
      assert (paramDecl.size() == arguments.size());
    }

    Map<SMGState, List<Pair<SMGRegion,SMGSymbolicValue>>> valuesMap = new HashMap<>();

    //TODO Refactor, ugly

    List<SMGState> newStates = new ArrayList<>(4);

    newStates.add(initialNewState);

    List<Pair<SMGRegion, SMGSymbolicValue>> initialValuesList = new ArrayList<>(paramDecl.size());
    valuesMap.put(initialNewState, initialValuesList);

    // get value of actual parameter in caller function context
    for (int i = 0; i < paramDecl.size(); i++) {

      CExpression exp = arguments.get(i);

      String varName = paramDecl.get(i).getName();
      CType cParamType = expressionEvaluator.getRealExpressionType(paramDecl.get(i));


      SMGRegion paramObj;
      // If parameter is a array, convert to pointer
      if (cParamType instanceof CArrayType) {
        int size = machineModel.getBitSizeofPtr();
        paramObj = new SMGRegion(size, varName);
      } else {
        int size = expressionEvaluator.getBitSizeof(callEdge, cParamType, initialNewState);
        paramObj = new SMGRegion(size, varName);
      }

      List<SMGState> result = new ArrayList<>(4);

      for(SMGState newState : newStates) {
        // We want to write a possible new Address in the new State, but
        // explore the old state for the parameters
        SMGValueAndStateList stateValues = readValueToBeAssiged(newState, callEdge, exp);

        for(SMGValueAndState stateValue : stateValues.getValueAndStateList()) {
          SMGState newStateWithReadSymbolicValue = stateValue.getSmgState();
          SMGSymbolicValue value = stateValue.getObject();

          List<Pair<SMGState, SMGKnownSymValue>> newStatesWithExpVal = assignExplicitValueToSymbolicValue(newStateWithReadSymbolicValue, callEdge, value, exp);

          for (Pair<SMGState, SMGKnownSymValue> newStateWithExpVal : newStatesWithExpVal) {

            SMGState curState = newStateWithExpVal.getFirst();
            if (!valuesMap.containsKey(curState)) {
              List<Pair<SMGRegion, SMGSymbolicValue>> newValues = new ArrayList<>(paramDecl.size());
              newValues.addAll(valuesMap.get(newState));
              valuesMap.put(curState, newValues);
            }

            Pair<SMGRegion, SMGSymbolicValue> lhsValuePair = Pair.of(paramObj, value);
            valuesMap.get(curState).add(i, lhsValuePair);
            result.add(curState);

            //Check that previous values are not merged with new one
            if (newStateWithExpVal.getSecond() != null) {
              for (int j = i - 1; j >= 0; j--) {
                Pair<SMGRegion, SMGSymbolicValue> lhsCheckValuePair = valuesMap.get(curState).get(j);
                SMGSymbolicValue symbolicValue = lhsCheckValuePair.getSecond();
                if (newStateWithExpVal.getSecond().equals(symbolicValue)) {
                  //Previous value was merged, replace with new value
                  Pair<SMGRegion, SMGSymbolicValue> newLhsValuePair = Pair.of(lhsCheckValuePair.getFirst(), value);
                  valuesMap.get(curState).remove(j);
                  valuesMap.get(curState).add(j, newLhsValuePair);
                }
              }
            }
          }
        }
      }

      newStates = result;
    }

    for(SMGState newState : newStates) {
      newState.addStackFrame(functionDeclaration);

      // get value of actual parameter in caller function context
      for (int i = 0; i < paramDecl.size(); i++) {

        CExpression exp = arguments.get(i);

        String varName = paramDecl.get(i).getName();
        CType cParamType = expressionEvaluator.getRealExpressionType(paramDecl.get(i));
        CType rValueType = expressionEvaluator.getRealExpressionType(exp.getExpressionType());
        // if function declaration is in form 'int foo(char b[32])' then omit array length
        if (rValueType instanceof CArrayType) {
          rValueType = new CPointerType(rValueType.isConst(), rValueType.isVolatile(), ((CArrayType)rValueType).getType());
        }

        if (cParamType instanceof CArrayType) {
          cParamType = new CPointerType(cParamType.isConst(), cParamType.isVolatile(), ((CArrayType) cParamType).getType());
        }

        List<Pair<SMGRegion, SMGSymbolicValue>> values = valuesMap.get(newState);
        SMGRegion newObject = values.get(i).getFirst();
        SMGSymbolicValue symbolicValue = values.get(i).getSecond();

        int typeSize = expressionEvaluator.getBitSizeof(callEdge, cParamType, newState);

        newState.addLocalVariable(typeSize, varName, newObject);

        //TODO (  cast expression)

        //6.5.16.1 right operand is converted to type of assignment expression
        // 6.5.26 The type of an assignment expression is the type the left operand would have after lvalue conversion.
        rValueType = cParamType;

        // We want to write a possible new Address in the new State, but
        // explore the old state for the parameters
        newState = assignFieldToState(newState, callEdge, newObject, 0, symbolicValue, rValueType);
      }
    }

    return newStates;
  }

  private List<SMGState> handleAssumption(SMGState pSmgState, CExpression expression, CFAEdge cfaEdge,
      boolean truthValue, boolean createNewStateIfNecessary) throws CPATransferException {

    SMGState smgState = new SMGState(pSmgState, blockOperator, cfaEdge.getSuccessor());

    if (smgPredicateManager.isErrorPathFeasible(smgState)) {
      smgState = smgState.setInvalidRead();
    }
    smgState.resetErrorRelation();

    if (smgPredicateManager.isErrorPathFeasible(smgState)) {
      smgState = smgState.setInvalidRead();
    }
    smgState.resetErrorRelation();

    // FIXME Quickfix, simplify expressions for sv-comp, later assumption handling has to be refactored to be able to handle complex expressions
    expression = eliminateOuterEquals(expression);

    // get the value of the expression (either true[-1], false[0], or unknown[null])
    AssumeVisitor visitor = expressionEvaluator.getAssumeVisitor(cfaEdge, smgState);
    SMGValueAndStateList valueAndStates = expression.accept(visitor);

    List<SMGState> result = new ArrayList<>();

    for(SMGValueAndState valueAndState : valueAndStates.getValueAndStateList()) {

      SMGSymbolicValue value = valueAndState.getObject();
      smgState = valueAndState.getSmgState();

      if (!value.isUnknown()) {
        if ((truthValue && value.equals(SMGKnownSymValue.TRUE)) ||
            (!truthValue && value.equals(SMGKnownSymValue.FALSE))) {
          result.add(smgState);
        } else {
          // This signals that there are no new States reachable from this State i. e. the
          // Assumption does not hold.
        }
      } else {
        result.addAll(
            deriveFurtherInformationFromAssumption(smgState, visitor, cfaEdge, truthValue, expression,
                createNewStateIfNecessary));
      }
    }

    return result;
  }

  private List<SMGState> deriveFurtherInformationFromAssumption(SMGState pSmgState, AssumeVisitor visitor,
      CFAEdge cfaEdge, boolean truthValue, CExpression expression, boolean createNewStateIfNecessary) throws CPATransferException {

    SMGState smgState = pSmgState;

    boolean impliesEqOn = visitor.impliesEqOn(truthValue, smgState);
    boolean impliesNeqOn = visitor.impliesNeqOn(truthValue, smgState);

    SMGSymbolicValue val1ImpliesOn;
    SMGSymbolicValue val2ImpliesOn;

    if(impliesEqOn || impliesNeqOn ) {
      val1ImpliesOn = visitor.impliesVal1(smgState);
      val2ImpliesOn = visitor.impliesVal2(smgState);
    } else {
      val1ImpliesOn = SMGUnknownValue.getInstance();
      val2ImpliesOn = SMGUnknownValue.getInstance();
    }

    List<SMGExplicitValueAndState> explicitValueAndStates = expressionEvaluator.evaluateExplicitValue(smgState, cfaEdge, expression);

    List<SMGState> result = new ArrayList<>(explicitValueAndStates.size());

    for (SMGExplicitValueAndState explicitValueAndState : explicitValueAndStates) {

      SMGExplicitValue explicitValue = explicitValueAndState.getObject();
      smgState = explicitValueAndState.getSmgState();

      if (explicitValue.isUnknown()) {

        SMGState newState;

        if (createNewStateIfNecessary) {
          newState = new SMGState(smgState, blockOperator, cfaEdge.getSuccessor());
        } else {
          // Don't continuously create new states when strengthening.
          newState = smgState;
        }

        if (!val1ImpliesOn.isUnknown() && !val2ImpliesOn.isUnknown()) {
          if (impliesEqOn) {
            newState.identifyEqualValues((SMGKnownSymValue) val1ImpliesOn, (SMGKnownSymValue) val2ImpliesOn);
          } else if (impliesNeqOn) {
            newState.identifyNonEqualValues((SMGKnownSymValue) val1ImpliesOn, (SMGKnownSymValue) val2ImpliesOn);
          }
        }

        newState = expressionEvaluator.deriveFurtherInformation(newState, truthValue, cfaEdge, expression);
        PredRelation pathPredicateRelation = newState.getPathPredicateRelation();
        BooleanFormula predicateFormula = smgPredicateManager.getPredicateFormula(pathPredicateRelation);
        try {
          if (newState.hasMemoryErrors() || !smgPredicateManager.isUnsat(predicateFormula)) {
            result.add(newState);
          }
        } catch (SolverException pE) {
          result.add(newState);
<<<<<<< HEAD
          logger.log(Level.WARNING, "Solver Exception: ", pE, " on predicate ", predicateFormula);
        } catch (InterruptedException pE) {
          result.add(newState);
          logger.log(Level.WARNING, "Solver Interrupted Exception: ", pE, " on predicate ", predicateFormula);
=======
          logger.log(Level.WARNING, "Solver Exception: " + pE + " on predicate " + predicateFormula);
        } catch (InterruptedException pE) {
          result.add(newState);
          logger.log(Level.WARNING, "Solver Interrupted Exception: " + pE + " on predicate " + predicateFormula);
>>>>>>> 3f9babc1
        }
      } else if ((truthValue && explicitValue.equals(SMGKnownExpValue.ONE))
          || (!truthValue && explicitValue.equals(SMGKnownExpValue.ZERO))) {
        result.add(smgState);
      } else {
        // This signals that there are no new States reachable from this State i. e. the
        // Assumption does not hold.
      }
    }

    return ImmutableList.copyOf(result);
  }

  private CExpression eliminateOuterEquals(CExpression pExpression) {

    if (!(pExpression instanceof CBinaryExpression)) {
      return pExpression;
    }

    CBinaryExpression binExp = (CBinaryExpression) pExpression;

    CExpression op1 = binExp.getOperand1();
    CExpression op2 = binExp.getOperand2();
    BinaryOperator op = binExp.getOperator();

    if (!(op1 instanceof CBinaryExpression && op2 instanceof CIntegerLiteralExpression && op == BinaryOperator.EQUALS)) {
      return pExpression;
    }

    CBinaryExpression binExpOp1 = (CBinaryExpression) op1;
    CIntegerLiteralExpression IntOp2 = (CIntegerLiteralExpression) op2;

    if(IntOp2.getValue().longValue() != 0) {
      return pExpression;
    }

    switch (binExpOp1.getOperator()) {
    case EQUALS:
      return new CBinaryExpression(binExpOp1.getFileLocation(), binExpOp1.getExpressionType(),
          binExpOp1.getCalculationType(), binExpOp1.getOperand1(), binExpOp1.getOperand2(), BinaryOperator.NOT_EQUALS);
    case NOT_EQUALS:
      return new CBinaryExpression(binExpOp1.getFileLocation(), binExpOp1.getExpressionType(),
          binExpOp1.getCalculationType(), binExpOp1.getOperand1(), binExpOp1.getOperand2(), BinaryOperator.EQUALS);
    default:
      return pExpression;
    }


  }

  private List<SMGState> handleStatement(SMGState pState, CStatementEdge pCfaEdge) throws CPATransferException {
    logger.log(Level.ALL, ">>> Handling statement");
    List<SMGState> newStates = null;

    CStatement cStmt = pCfaEdge.getStatement();

    if (cStmt instanceof CAssignment) {
      CAssignment cAssignment = (CAssignment) cStmt;
      CExpression lValue = cAssignment.getLeftHandSide();
      CRightHandSide rValue = cAssignment.getRightHandSide();

      newStates = handleAssignment(pState, pCfaEdge, lValue, rValue);
    } else if (cStmt instanceof CFunctionCallStatement) {

      CFunctionCallStatement cFCall = (CFunctionCallStatement) cStmt;
      CFunctionCallExpression cFCExpression = cFCall.getFunctionCallExpression();
      CExpression fileNameExpression = cFCExpression.getFunctionNameExpression();
      String functionName = fileNameExpression.toASTString();

      if (builtins.isABuiltIn(functionName)) {
        SMGState newState = new SMGState(pState, blockOperator, pCfaEdge.getSuccessor());
        if (builtins.isConfigurableAllocationFunction(functionName)) {
          logger.log(Level.INFO, pCfaEdge.getFileLocation(), ":",
              "Calling ", functionName, " and not using the result, resulting in memory leak.");
          newStates = builtins.evaluateConfigurableAllocationFunction(cFCExpression, newState, pCfaEdge).asSMGStateList();

          for (SMGState state : newStates) {
            state.setMemLeak();
          }
        }

        if (builtins.isDeallocationFunction(functionName)) {
          newStates = builtins.evaluateFree(cFCExpression, newState, pCfaEdge);
        }

        if (builtins.isExternalAllocationFunction(functionName)) {
          newStates = builtins.evaluateExternalAllocation(cFCExpression, newState).asSMGStateList();
        }

        switch (functionName) {
        case "__VERIFIER_BUILTIN_PLOT":
          builtins.evaluateVBPlot(cFCExpression, newState);
          break;
        case "__builtin_alloca":
          logger.log(Level.INFO, pCfaEdge.getFileLocation(), ":",
              "Calling alloc and not using the result.");
          newStates = builtins.evaluateAlloca(cFCExpression, newState, pCfaEdge).asSMGStateList();
          break;
        case "memset":
          SMGAddressValueAndStateList result = builtins.evaluateMemset(cFCExpression, newState, pCfaEdge);
          newStates = result.asSMGStateList();
          break;
        case "memcpy":
          result = builtins.evaluateMemcpy(cFCExpression, newState, pCfaEdge);
          newStates = result.asSMGStateList();
          break;
        case "printf":
          return ImmutableList.of(new SMGState(pState, blockOperator, pCfaEdge.getSuccessor()));
        default:
          // nothing to do here
        }

      } else {
        switch (handleUnknownFunctions) {
        case STRICT:
          throw new CPATransferException("Unknown function '" + functionName + "' may be unsafe. See the cpa.smg.handleUnknownFunction option.");
        case ASSUME_SAFE:
          return ImmutableList.of(pState);
        default:
          throw new AssertionError("Unhandled enum value in switch: " + handleUnknownFunctions);
        }
      }
    } else {
      newStates = ImmutableList.of(pState);
    }

    return newStates;
  }

  private List<SMGState> handleAssignment(SMGState pState, CFAEdge cfaEdge, CExpression lValue,
      CRightHandSide rValue) throws CPATransferException {

    SMGState state = pState;
    logger.log(Level.ALL, "Handling assignment:", lValue, "=", rValue);

    List<SMGState> result = new ArrayList<>(4);

    LValueAssignmentVisitor visitor = expressionEvaluator.getLValueAssignmentVisitor(cfaEdge, state);

    List<SMGAddressAndState> addressOfFieldAndStates = lValue.accept(visitor);

    for (SMGAddressAndState addressOfFieldAndState : addressOfFieldAndStates) {
      SMGAddress addressOfField = addressOfFieldAndState.getObject();
      state = addressOfFieldAndState.getSmgState();

      CType fieldType = expressionEvaluator.getRealExpressionType(lValue);

      if (addressOfField.isUnknown()) {
        SMGState resultState = new SMGState(state, blockOperator, cfaEdge.getSuccessor());
        /*Check for dereference errors in rValue*/
        List<SMGState> newStates =
            readValueToBeAssiged(resultState, cfaEdge, rValue).asSMGStateList();
        newStates.forEach((SMGState smgState) -> {
          smgState.unknownWrite();
        });

        result.addAll(newStates);
      } else {
        List<SMGState> newStates =
            handleAssignmentToField(state, cfaEdge, addressOfField.getObject(),
                addressOfField.getOffset().getAsInt(), fieldType, rValue);
        result.addAll(newStates);
      }
    }

    return result;
  }

  /*
   * Creates value to be assigned to given field, by either reading it from the state,
   * or creating it, if an unknown value is returned, and marking it in missing Information.
   * Note that this read may modify the state.
   *
   */
  private SMGValueAndStateList readValueToBeAssiged(SMGState pNewState, CFAEdge cfaEdge, CRightHandSide rValue) throws CPATransferException {

    SMGValueAndStateList valueAndStates = expressionEvaluator.evaluateExpressionValue(pNewState, cfaEdge, rValue);

    List<SMGValueAndState> resultValueAndStates = new ArrayList<>(valueAndStates.size());

    for (SMGValueAndState valueAndState : valueAndStates.getValueAndStateList()) {
      SMGSymbolicValue value = valueAndState.getObject();

      if (value.isUnknown()) {

        value = SMGKnownSymValue.valueOf(SMGValueFactory.getNewValue());
        valueAndState = SMGValueAndState.of(valueAndState.getSmgState(), value);
      }
      resultValueAndStates.add(valueAndState);
    }
    return SMGValueAndStateList.copyOf(resultValueAndStates);
  }

  // assign value of given expression to State at given location
  private List<SMGState> assignFieldToState(SMGState pNewState, CFAEdge cfaEdge,
      SMGObject memoryOfField, int fieldOffset, CType pLFieldType, CRightHandSide rValue)
          throws CPATransferException {

    List<SMGState> result = new ArrayList<>(4);

    CType rValueType = expressionEvaluator.getRealExpressionType(rValue);

    SMGValueAndStateList valueAndStates = readValueToBeAssiged(pNewState, cfaEdge, rValue);

    for (SMGValueAndState valueAndState : valueAndStates.getValueAndStateList()) {
      SMGSymbolicValue value = valueAndState.getObject();
      SMGState newState = valueAndState.getSmgState();


      //TODO (  cast expression)

      //6.5.16.1 right operand is converted to type of assignment expression
      // 6.5.26 The type of an assignment expression is the type the left operand would have after lvalue conversion.
      rValueType = pLFieldType;

      List<Pair<SMGState, SMGKnownSymValue>> newStatesWithMergedValues =
          assignExplicitValueToSymbolicValue(newState, cfaEdge, value, rValue);

      for (Pair<SMGState, SMGKnownSymValue> currentNewStateWithMergedValue : newStatesWithMergedValues) {
        SMGState currentNewState = currentNewStateWithMergedValue.getFirst();
        newState = assignFieldToState(currentNewState, cfaEdge, memoryOfField, fieldOffset, value, rValueType);
        result.add(newState);
      }
    }

    return result;
  }

  // Assign symbolic value to the explicit value calculated from pRvalue
  private List<Pair<SMGState, SMGKnownSymValue>> assignExplicitValueToSymbolicValue(SMGState pNewState,
      CFAEdge pCfaEdge, SMGSymbolicValue value, CRightHandSide pRValue)
          throws CPATransferException {

    SMGExpressionEvaluator expEvaluator = new SMGExpressionEvaluator(logger,
        machineModel);

    List<SMGExplicitValueAndState> expValueAndStates = expEvaluator.evaluateExplicitValue(pNewState, pCfaEdge, pRValue);
    List<Pair<SMGState, SMGKnownSymValue>> result = new ArrayList<>(expValueAndStates.size());

    for (SMGExplicitValueAndState expValueAndState : expValueAndStates) {
      SMGExplicitValue expValue = expValueAndState.getObject();
      SMGState newState = expValueAndState.getSmgState();

      if (!expValue.isUnknown()) {
        SMGKnownSymValue mergedSymValue = newState.putExplicit((SMGKnownSymValue) value, (SMGKnownExpValue) expValue);
        result.add(Pair.of(newState, mergedSymValue));
      } else {
        result.add(Pair.of(newState, null));
      }
    }

    return result;
  }

  private SMGState assignFieldToState(SMGState newState, CFAEdge cfaEdge,
      SMGObject memoryOfField, int fieldOffset, SMGSymbolicValue value, CType rValueType)
      throws UnrecognizedCCodeException, SMGInconsistentException {

    int sizeOfField = expressionEvaluator.getBitSizeof(cfaEdge, rValueType, newState);

    //FIXME Does not work with variable array length.
    if (memoryOfField.getSize() < sizeOfField) {

      logger.log(Level.INFO, () -> {
        String log =
            String.format("%s: Attempting to write %d bytes into a field with size %d bytes: %s",
                cfaEdge.getFileLocation(), sizeOfField, memoryOfField.getSize(),
                cfaEdge.getRawStatement());
        return log;
      });
    }

    if (expressionEvaluator.isStructOrUnionType(rValueType)) {
      return assignStruct(newState, memoryOfField, fieldOffset, rValueType, value, cfaEdge);
    } else {
      return writeValue(newState, memoryOfField, fieldOffset, rValueType, value, cfaEdge);
    }
  }

  private SMGState assignStruct(SMGState pNewState, SMGObject pMemoryOfField,
      int pFieldOffset, CType pRValueType, SMGSymbolicValue pValue,
      CFAEdge pCfaEdge) throws SMGInconsistentException,
      UnrecognizedCCodeException {

    if (pValue instanceof SMGKnownAddVal) {
      SMGKnownAddVal structAddress = (SMGKnownAddVal) pValue;

      SMGObject source = structAddress.getObject();
      int structOffset = structAddress.getOffset().getAsInt();

      //FIXME Does not work with variable array length.
      int structSize = structOffset + expressionEvaluator.getBitSizeof(pCfaEdge, pRValueType, pNewState);
      return pNewState.copy(source, pMemoryOfField,
          structOffset, structSize, pFieldOffset);
    }

    return pNewState;
  }

  private SMGState writeValue(SMGState pNewState, SMGObject pMemoryOfField, int pFieldOffset, int pSizeType,
      SMGSymbolicValue pValue, CFAEdge pEdge) throws UnrecognizedCCodeException, SMGInconsistentException {
    return writeValue(pNewState, pMemoryOfField, pFieldOffset, AnonymousTypes.createTypeWithLength(pSizeType), pValue, pEdge);
  }

  private SMGState writeValue(SMGState pNewState, SMGObject pMemoryOfField, int pFieldOffset, CType pRValueType,
      SMGSymbolicValue pValue, CFAEdge pEdge) throws SMGInconsistentException, UnrecognizedCCodeException {

  //FIXME Does not work with variable array length.
    //TODO: write value with bit precise size
    boolean doesNotFitIntoObject = pFieldOffset < 0
        || pFieldOffset + expressionEvaluator.getBitSizeof(pEdge, pRValueType, pNewState) >
        pMemoryOfField.getSize();

    if (doesNotFitIntoObject) {
      // Field does not fit size of declared Memory
      logger.log(Level.INFO, () -> {
        String msg =
            String.format("%s: Field (%d, %s) does not fit object %s.", pEdge.getFileLocation(),
                pFieldOffset, pRValueType.toASTString(""), pMemoryOfField.toString());
        return msg;
      });

      return pNewState.setInvalidWrite();
    }

    if (pValue.isUnknown()) {
      return pNewState;
    }

    return pNewState.writeValue(pMemoryOfField, pFieldOffset, pRValueType, pValue).getState();
  }

  private List<SMGState> handleAssignmentToField(SMGState state, CFAEdge cfaEdge,
      SMGObject memoryOfField, int fieldOffset, CType pLFieldType, CRightHandSide rValue)
      throws CPATransferException {

    SMGState newState = new SMGState(state, blockOperator, cfaEdge.getSuccessor());

    List<SMGState> newStates = assignFieldToState(newState, cfaEdge, memoryOfField, fieldOffset, pLFieldType, rValue);

    // If Assignment contained malloc, handle possible fail with
    // alternate State (don't create state if not enabled)
    if (possibleMallocFail && enableMallocFailure) {
      possibleMallocFail = false;
      SMGState otherState = new SMGState(state, blockOperator, cfaEdge.getSuccessor());
      CType rValueType = expressionEvaluator.getRealExpressionType(rValue);
      SMGState mallocFailState =
          writeValue(otherState, memoryOfField, fieldOffset, rValueType, SMGKnownSymValue.ZERO, cfaEdge);
      newStates.add(mallocFailState);
    }

    return newStates;
  }

  private List<SMGState> handleVariableDeclaration(SMGState pState, CVariableDeclaration pVarDecl, CDeclarationEdge pEdge) throws CPATransferException {
    logger.log(Level.ALL, "Handling variable declaration:", pVarDecl);

    String varName = pVarDecl.getName();
    CType cType = expressionEvaluator.getRealExpressionType(pVarDecl);

    SMGObject newObject;

    newObject = pState.getObjectForVisibleVariable(varName);
      /*
     *  The variable is not null if we seen the declaration already, for example in loops. Invalid
     *  occurrences (variable really declared twice) should be caught for us by the parser. If we
     *  already processed the declaration, we do nothing.
     */
    if (newObject == null) {
      int typeSize = expressionEvaluator.getBitSizeof(pEdge, cType, pState);

      if (pVarDecl.isGlobal()) {
        newObject = pState.addGlobalVariable(typeSize, varName);
      } else {
        newObject = pState.addLocalVariable(typeSize, varName);
      }
    }

    List<SMGState> newStates = handleInitializerForDeclaration(pState, newObject, pVarDecl, pEdge);
    return newStates;
  }

  private List<SMGState> handleDeclaration(SMGState smgState, CDeclarationEdge edge) throws CPATransferException {
    logger.log(Level.ALL, ">>> Handling declaration");

    CDeclaration cDecl = edge.getDeclaration();

    if (!(cDecl instanceof CVariableDeclaration)) {
      return ImmutableList.of(smgState);
    }

    SMGState newState = new SMGState(smgState, blockOperator, edge.getSuccessor());

    List<SMGState> newStates = handleVariableDeclaration(newState, (CVariableDeclaration)cDecl, edge);

    return newStates;
  }

  private List<SMGState> handleInitializerForDeclaration(SMGState pState, SMGObject pObject, CVariableDeclaration pVarDecl, CDeclarationEdge pEdge) throws CPATransferException {
    CInitializer newInitializer = pVarDecl.getInitializer();
    CType cType = expressionEvaluator.getRealExpressionType(pVarDecl);

    if (newInitializer != null) {
      logger.log(Level.ALL, "Handling variable declaration: handling initializer");

      return handleInitializer(pState, pVarDecl, pEdge, pObject, 0, cType, newInitializer);
    } else if (pVarDecl.isGlobal()) {

      // Global variables without initializer are nullified in C
      pState = writeValue(pState, pObject, 0, cType, SMGKnownSymValue.ZERO, pEdge);
    }

    return ImmutableList.of(pState);
  }

  private List<SMGState> handleInitializer(SMGState pNewState, CVariableDeclaration pVarDecl, CFAEdge pEdge,
      SMGObject pNewObject, int pOffset, CType pLValueType, CInitializer pInitializer)
      throws UnrecognizedCCodeException, CPATransferException {

    if (pInitializer instanceof CInitializerExpression) {
       return assignFieldToState(pNewState, pEdge, pNewObject,
          pOffset, pLValueType,
          ((CInitializerExpression) pInitializer).getExpression());

    } else if (pInitializer instanceof CInitializerList) {

      return handleInitializerList(pNewState, pVarDecl, pEdge,
          pNewObject, pOffset, pLValueType, ((CInitializerList) pInitializer));
    } else if (pInitializer instanceof CDesignatedInitializer) {
      throw new AssertionError("Error in handling initializer, designated Initializer " + pInitializer.toASTString()
          + " should not appear at this point.");

    } else {
      throw new UnrecognizedCCodeException("Did not recognize Initializer", pInitializer);
    }
  }

  private List<SMGState> handleInitializerList(SMGState pNewState, CVariableDeclaration pVarDecl, CFAEdge pEdge,
      SMGObject pNewObject, int pOffset, CType pLValueType, CInitializerList pNewInitializer)
      throws UnrecognizedCCodeException, CPATransferException {

    CType realCType = pLValueType.getCanonicalType();

    if (realCType instanceof CArrayType) {

      CArrayType arrayType = (CArrayType) realCType;
      return handleInitializerList(pNewState, pVarDecl, pEdge,
          pNewObject, pOffset, arrayType, pNewInitializer);
    } else if (realCType instanceof CCompositeType) {

      CCompositeType structType = (CCompositeType) realCType;
      return handleInitializerList(pNewState, pVarDecl, pEdge,
          pNewObject, pOffset, structType, pNewInitializer);
    }

    // Type cannot be resolved
    logger.log(Level.INFO,() -> {
          String msg =
              String.format("Type %s cannot be resolved sufficiently to handle initializer %s",
                  realCType.toASTString(""), pNewInitializer);
          return msg;
        });

    return ImmutableList.of(pNewState);
  }

  private Pair<Integer, Integer> calculateOffsetAndPositionOfFieldFromDesignator(
      int offsetAtStartOfStruct,
      List<CCompositeTypeMemberDeclaration> pMemberTypes,
      CDesignatedInitializer pInitializer,
      CCompositeType pLValueType) throws UnrecognizedCCodeException {

    // TODO More Designators?
    assert pInitializer.getDesignators().size() == 1;

    String fieldDesignator = ((CFieldDesignator) pInitializer.getDesignators().get(0)).getFieldName();

    int offset = offsetAtStartOfStruct;
    for (int listCounter = 0; listCounter < pMemberTypes.size(); listCounter++) {

      CCompositeTypeMemberDeclaration memberDcl = pMemberTypes.get(listCounter);

      if (memberDcl.getName().equals(fieldDesignator)) {
        return Pair.of(offset, listCounter);
      } else {
        if (pLValueType.getKind() == ComplexTypeKind.STRUCT) {
          offset += machineModel.getBitSizeof(memberDcl.getType());
          if (!(memberDcl.getType().isBitField())) {
            int overByte = offset % machineModel.getSizeofCharInBits();
            if (overByte > 0) {
              offset += machineModel.getSizeofCharInBits() - overByte;
            }
            offset += machineModel.getPadding(offset / machineModel.getSizeofCharInBits(), memberDcl.getType()) * machineModel.getSizeofCharInBits();
          }
        }
      }
    }
    throw new UnrecognizedCCodeException("CDesignator field name not in struct.", pInitializer);
  }

  private List<SMGState> handleInitializerList(
      SMGState pNewState, CVariableDeclaration pVarDecl, CFAEdge pEdge,
      SMGObject pNewObject, int pOffset, CCompositeType pLValueType,
      CInitializerList pNewInitializer)
      throws UnrecognizedCCodeException, CPATransferException {

    int listCounter = 0;

    List<CCompositeType.CCompositeTypeMemberDeclaration> memberTypes = pLValueType.getMembers();

    Pair<SMGState, Integer> startOffsetAndState = Pair.of(pNewState, pOffset);

    List<Pair<SMGState, Integer>> offsetAndStates = new ArrayList<>();
    offsetAndStates.add(startOffsetAndState);

    // Move preinitialization of global variable because of unpredictable fields' order within CDesignatedInitializer
    if (pVarDecl.isGlobal()) {

      List<Pair<SMGState, Integer>> result = new ArrayList<>(offsetAndStates.size());

      for (Pair<SMGState, Integer> offsetAndState : offsetAndStates) {

        int offset = offsetAndState.getSecond();
        SMGState newState = offsetAndState.getFirst();

        int sizeOfType = expressionEvaluator.getBitSizeof(pEdge, pLValueType, pNewState);

        if (offset - pOffset < sizeOfType) {
          newState = writeValue(newState, pNewObject, offset,
              AnonymousTypes.createTypeWithLength(sizeOfType - (offset - pOffset)), SMGKnownSymValue.ZERO, pEdge);
        }

        result.add(Pair.of(newState, offset));
      }

      offsetAndStates = result;
    }


    for (CInitializer initializer : pNewInitializer.getInitializers()) {

      if (initializer instanceof CDesignatedInitializer) {
        Pair<Integer, Integer> offsetAndPosition =
            calculateOffsetAndPositionOfFieldFromDesignator(pOffset, memberTypes,
                (CDesignatedInitializer) initializer, pLValueType);
        int offset = offsetAndPosition.getFirst();
        listCounter = offsetAndPosition.getSecond();
        initializer = ((CDesignatedInitializer) initializer).getRightHandSide();

        List<Pair<SMGState, Integer>> resultOffsetAndStatesDesignated = new ArrayList<>();
        resultOffsetAndStatesDesignated.add(Pair.of(pNewState, offset));

        offsetAndStates = resultOffsetAndStatesDesignated;

      }

      if (listCounter >= memberTypes.size()) {
        throw new UnrecognizedCCodeException(
          "More Initializer in initializer list "
              + pNewInitializer.toASTString()
              + " than fit in type "
              + pLValueType.toASTString(""),
          pEdge); }

      CType memberType = memberTypes.get(listCounter).getType();

      List<Pair<SMGState, Integer>> resultOffsetAndStates = new ArrayList<>();

      for (Pair<SMGState, Integer> offsetAndState : offsetAndStates) {

        int offset = offsetAndState.getSecond();
        if (!(memberType.isBitField())) {
          int overByte = offset % machineModel.getSizeofCharInBits();
          if (overByte > 0) {
            offset += machineModel.getSizeofCharInBits() - overByte;
          }
          offset += machineModel.getPadding(offset / machineModel.getSizeofCharInBits(), memberType) * machineModel.getSizeofCharInBits();
        }
        SMGState newState = offsetAndState.getFirst();

        List<SMGState> pNewStates =
            handleInitializer(newState, pVarDecl, pEdge, pNewObject, offset, memberType, initializer);

        offset = offset + machineModel.getBitSizeof(memberType);

        List<? extends Pair<SMGState, Integer>> newStatesAndOffset =
            FluentIterable.from(pNewStates).transform(new ListToListOfPairFunction<SMGState, Integer>(offset))
                .toList();

        resultOffsetAndStates.addAll(newStatesAndOffset);
      }

      offsetAndStates = resultOffsetAndStates;
      listCounter++;
    }

    return FluentIterable.from(offsetAndStates).transform(new Function<Pair<SMGState, Integer>, SMGState>() {

      @Override
      public SMGState apply(Pair<SMGState, Integer> pInput) {
        return pInput.getFirst();
      }
    }).toList();
  }

  private static class ListToListOfPairFunction<F, T> implements Function<F, Pair<F, T>> {

    private final T constant;

    public ListToListOfPairFunction(T pConstant) {
      constant = pConstant;
    }

    @Override
    public Pair<F, T> apply(F listElements) {
      return Pair.of(listElements, constant);
    }
  }

  private List<SMGState> handleInitializerList(
      SMGState pNewState, CVariableDeclaration pVarDecl, CFAEdge pEdge,
      SMGObject pNewObject, int pOffset, CArrayType pLValueType,
      CInitializerList pNewInitializer)
      throws UnrecognizedCCodeException, CPATransferException {

    int listCounter = 0;

    CType elementType = pLValueType.getType();

    int sizeOfElementType = expressionEvaluator.getBitSizeof(pEdge, elementType, pNewState);

    List<SMGState> newStates = new ArrayList<>(4);
    newStates.add(pNewState);

    for (CInitializer initializer : pNewInitializer.getInitializers()) {

      int offset = pOffset + listCounter * sizeOfElementType;

      List<SMGState> result = new ArrayList<>();

      for (SMGState newState : newStates) {
        result.addAll(handleInitializer(newState, pVarDecl, pEdge,
            pNewObject, offset, pLValueType.getType(), initializer));
      }

      newStates = result;
      listCounter++;
    }

    if (pVarDecl.isGlobal()) {

      List<SMGState> result = new ArrayList<>(newStates.size());

      for (SMGState newState : newStates) {
        if (!GCCZeroLengthArray || pLValueType.getLength() != null) {
          int sizeOfType = expressionEvaluator.getBitSizeof(pEdge, pLValueType, pNewState);

          int offset = pOffset + listCounter * sizeOfElementType;
          if (offset - pOffset < sizeOfType) {
            newState = writeValue(newState, pNewObject, offset,
                AnonymousTypes.createTypeWithLength(sizeOfType - (offset - pOffset)),
                SMGKnownSymValue.ZERO, pEdge);
          }
        }
        result.add(newState);
      }
      newStates = result;
    }

    return ImmutableList.copyOf(newStates);
  }

  /**
   * The class {@link SMGExpressionEvaluator} is meant to evaluate
   * a expression using an arbitrary SMGState. Thats why it does not
   * permit semantic changes of the state it uses. This class implements
   * additionally the changes that occur while calculating the next smgState
   * in the Transfer Relation. These mainly include changes when evaluating
   * functions. They also contain code that should only be executed during
   * the calculation of the next SMG State, e.g. logging.
   */
  private class SMGRightHandSideEvaluator extends SMGExpressionEvaluator {

    public SMGRightHandSideEvaluator(LogManagerWithoutDuplicates pLogger, MachineModel pMachineModel) {
      super(pLogger, pMachineModel);
    }

    public SMGExplicitValueAndState forceExplicitValue(SMGState smgState,
        CFAEdge pCfaEdge, CRightHandSide rVal)
        throws UnrecognizedCCodeException {

      ForceExplicitValueVisitor v = new ForceExplicitValueVisitor(smgState,
          null, machineModel, logger, pCfaEdge);

      Value val = rVal.accept(v);

      if (val.isUnknown()) {
        return SMGExplicitValueAndState.of(v.getNewState());
      }

      return SMGExplicitValueAndState.of(v.getNewState(),
          SMGKnownExpValue.valueOf(val.asNumericValue().longValue()));
    }

    public SMGState deriveFurtherInformation(SMGState pNewState, boolean pTruthValue, CFAEdge pCfaEdge, CExpression rValue)
        throws CPATransferException {
      AssigningValueVisitor v = new AssigningValueVisitor(pNewState, pTruthValue, pCfaEdge);

      rValue.accept(v);
      return v.getAssignedState();
    }

    @Override
    public SMGValueAndState readValue(SMGState pSmgState, SMGObject pObject,
        SMGExplicitValue pOffset, CType pType, CFAEdge pEdge)
        throws SMGInconsistentException, UnrecognizedCCodeException {

      if (pOffset.isUnknown() || pObject == null) {
        return SMGValueAndState.of(pSmgState.setInvalidRead());
      }

      int fieldOffset = pOffset.getAsInt();

      //FIXME Does not work with variable array length.
      boolean doesNotFitIntoObject = fieldOffset < 0
          || fieldOffset + getBitSizeof(pEdge, pType, pSmgState) > pObject.getSize();

//      if (doesNotFitIntoObject && !pSmgState.isObjectExternallyAllocated(pObject)) {
      if (doesNotFitIntoObject) {
        // Field does not fit size of declared Memory
        logger.log(Level.INFO, pEdge.getFileLocation(), ":", "Field ", "(",
             fieldOffset, ", ", pType.toASTString(""), ")",
            " does not fit object ", pObject, ".");

        return SMGValueAndState.of(pSmgState.setInvalidRead());
      }

      return pSmgState.forceReadValue(pObject, fieldOffset, pType);
    }

    /**
     * Visitor that derives further information from an assume edge
     */
    private class AssigningValueVisitor extends DefaultCExpressionVisitor<Void, CPATransferException> {

      private SMGState assignableState;
      private boolean truthValue = false;
      private CFAEdge edge;

      public AssigningValueVisitor(SMGState pSMGState, boolean pTruthvalue, CFAEdge pEdge) {
        assignableState = pSMGState;
        truthValue = pTruthvalue;
        edge = pEdge;
      }

      public SMGState getAssignedState() {
        return assignableState;
      }

      @Override
      protected Void visitDefault(CExpression pExp) throws CPATransferException {
        return null;
      }

      @Override
      public Void visit(CPointerExpression pointerExpression) throws CPATransferException {
        deriveFurtherInformation(pointerExpression);
        return null;
      }

      @Override
      public Void visit(CIdExpression pExp) throws CPATransferException {
        deriveFurtherInformation(pExp);
        return null;
      }

      @Override
      public Void visit(CArraySubscriptExpression pExp) throws CPATransferException {
        deriveFurtherInformation(pExp);
        return null;
      }

      @Override
      public Void visit(CFieldReference pExp) throws CPATransferException {
        deriveFurtherInformation(pExp);
        return null;
      }

      @Override
      public Void visit(CCastExpression pE) throws CPATransferException {
        // TODO cast reinterpretations
        return pE.getOperand().accept(this);
      }

      @Override
      public Void visit(CCharLiteralExpression pE) throws CPATransferException {
        throw new AssertionError();
      }

      @Override
      public Void visit(CFloatLiteralExpression pE) throws CPATransferException {
        throw new AssertionError();
      }

      @Override
      public Void visit(CIntegerLiteralExpression pE) throws CPATransferException {
        throw new AssertionError();
      }


      @Override
      public Void visit(CBinaryExpression binExp) throws CPATransferException {
        //TODO More precise

        CExpression operand1 = unwrap(binExp.getOperand1());
        CExpression operand2 = unwrap(binExp.getOperand2());
        BinaryOperator op = binExp.getOperator();

        if (operand1 instanceof CLeftHandSide) {
          deriveFurtherInformation((CLeftHandSide) operand1, operand2, op);
        }

        if (operand2 instanceof CLeftHandSide) {
          BinaryOperator resultOp = op;

          switch (resultOp) {
            case EQUALS:
            case NOT_EQUALS:
              break;
            default:
              resultOp = resultOp.getOppositLogicalOperator();
          }

          deriveFurtherInformation((CLeftHandSide) operand2, operand1, resultOp);
        }

        return null;
      }

      private void deriveFurtherInformation(CLeftHandSide lValue, CExpression exp, BinaryOperator op) throws CPATransferException {

        SMGExplicitValue rValue = evaluateExplicitValueV2(assignableState, edge, exp);

        if (rValue.isUnknown()) {
          // no further information can be inferred
          return;
        }

        SMGSymbolicValue rSymValue = evaluateExpressionValueV2(assignableState, edge, lValue);

        if(rSymValue.isUnknown()) {

          rSymValue = SMGKnownSymValue.valueOf(SMGValueFactory.getNewValue());

          SMGExpressionEvaluator.LValueAssignmentVisitor visitor = getLValueAssignmentVisitor(edge, assignableState);

          List<SMGAddressAndState> addressOfFields = lValue.accept(visitor);

          if (addressOfFields.size() != 1) {
            return;
          }

          SMGAddress addressOfField = addressOfFields.get(0).getObject();

          if (addressOfField.isUnknown()) {
            return;
          }

          assignableState = writeValue(assignableState, addressOfField.getObject(),
              addressOfField.getOffset().getAsInt(), getRealExpressionType(lValue), rSymValue, edge);
        }
        int size = getBitSizeof(edge, getRealExpressionType(lValue), assignableState);
        if (truthValue) {
          if (op == BinaryOperator.EQUALS) {
            assignableState.addPredicateRelation(rSymValue, size, rValue, size, BinaryOperator.EQUALS, edge);
            assignableState.putExplicit((SMGKnownSymValue) rSymValue, (SMGKnownExpValue) rValue);
          } else {
            assignableState.addPredicateRelation(rSymValue, size, rValue, size, op, edge);
          }
        } else {
          if (op == BinaryOperator.NOT_EQUALS) {
            assignableState.addPredicateRelation(rSymValue, size, rValue, size, BinaryOperator.EQUALS, edge);
            assignableState.putExplicit((SMGKnownSymValue) rSymValue, (SMGKnownExpValue) rValue);
            //TODO more precise
          } else {
            assignableState.addPredicateRelation(rSymValue, size, rValue, size, op, edge);
          }
        }
<<<<<<< HEAD
=======
        int size = getSizeof(edge, getRealExpressionType(exp), assignableState) * machineModel.getSizeofCharInBits();
        assignableState.addPredicateRelation(rSymValue, size, rValue, size, op, edge);
>>>>>>> 3f9babc1
      }

      @Override
      public Void visit(CUnaryExpression pE) throws CPATransferException {

        UnaryOperator op = pE.getOperator();

        CExpression operand = pE.getOperand();

        switch (op) {
        case AMPER:
          throw new AssertionError("In this case, the assume should be able to be calculated");
        case MINUS:
        case TILDE:
          // don't change the truth value
          return operand.accept(this);
        case SIZEOF:
          throw new AssertionError("At the moment, this case should be able to be calculated");
        default:
          // TODO alignof is not handled
        }

        return null;
      }

      private void deriveFurtherInformation(CLeftHandSide lValue) throws CPATransferException {

        if (truthValue == true) {
          return; // no further explicit Information can be derived
        }

        SMGExpressionEvaluator.LValueAssignmentVisitor visitor = getLValueAssignmentVisitor(edge, assignableState);

        List<SMGAddressAndState> addressOfFields = lValue.accept(visitor);

        if(addressOfFields.size() != 1) {
          return;
        }

        SMGAddress addressOfField = addressOfFields.get(0).getObject();

        if (addressOfField.isUnknown()) {
          return;
        }

        // If this value is known, the assumption can be evaluated, therefore it should be unknown
        assert evaluateExplicitValueV2(assignableState, edge, lValue).isUnknown();

        SMGSymbolicValue value = evaluateExpressionValueV2(assignableState, edge, lValue);

        // This symbolic value should have been added when evaluating the assume
        assert !value.isUnknown();

        assignableState.putExplicit((SMGKnownSymValue)value, SMGKnownExpValue.ZERO);

      }

      private CExpression unwrap(CExpression expression) {
        // is this correct for e.g. [!a != !(void*)(int)(!b)] !?!?!

        if (expression instanceof CCastExpression) {
          CCastExpression exp = (CCastExpression) expression;
          expression = exp.getOperand();

          expression = unwrap(expression);
        }

        return expression;
      }
    }

    private class LValueAssignmentVisitor extends SMGExpressionEvaluator.LValueAssignmentVisitor {

      public LValueAssignmentVisitor(CFAEdge pEdge, SMGState pSmgState) {
        super(pEdge, pSmgState);
      }

      @Override
      public List<SMGAddressAndState> visit(CIdExpression variableName) throws CPATransferException {
        logger.log(Level.ALL, ">>> Handling statement: variable assignment");

        // a = ...
        return super.visit(variableName);
      }

      @Override
      public List<SMGAddressAndState> visit(CPointerExpression pLValue)
          throws CPATransferException {
        logger.log(Level.ALL, ">>> Handling statement: assignment to dereferenced pointer");

        List<SMGAddressAndState> addresses = super.visit(pLValue);

        List<SMGAddressAndState> results = new ArrayList<>(addresses.size());

        for (SMGAddressAndState address : addresses) {
          if (address.getObject().isUnknown()) {
            SMGState newState = address.getSmgState().setUnknownDereference();
            results.add(SMGAddressAndState.of(newState));
          } else {
            results.add(address);
          }
        }
        return results;
      }

      @Override
      public List<SMGAddressAndState> visit(CFieldReference lValue) throws CPATransferException {
        logger.log(Level.ALL, ">>> Handling statement: assignment to field reference");

        return super.visit(lValue);
      }

      @Override
      public List<SMGAddressAndState> visit(CArraySubscriptExpression lValue) throws CPATransferException {
        logger.log(Level.ALL, ">>> Handling statement: assignment to array Cell");

        return super.visit(lValue);
      }
    }

    private class ExpressionValueVisitor extends SMGExpressionEvaluator.ExpressionValueVisitor {

      public ExpressionValueVisitor(CFAEdge pEdge, SMGState pSmgState) {
        super(pEdge, pSmgState);
      }

      @Override
      public SMGValueAndStateList visit(CFunctionCallExpression pIastFunctionCallExpression)
          throws CPATransferException {

        CExpression fileNameExpression = pIastFunctionCallExpression.getFunctionNameExpression();
        String functionName = fileNameExpression.toASTString();

        //TODO extreme code sharing ...

        // If Calloc and Malloc have not been properly declared,
        // they may be shown to return void
        if (builtins.isABuiltIn(functionName)) {
          if (builtins.isConfigurableAllocationFunction(functionName)) {
            possibleMallocFail = true;
            SMGAddressValueAndStateList configAllocEdge = builtins.evaluateConfigurableAllocationFunction(
                pIastFunctionCallExpression, getInitialSmgState(), getCfaEdge());
            return configAllocEdge;
          }
          if (builtins.isExternalAllocationFunction(functionName)) {
            SMGAddressValueAndStateList extAllocEdge = builtins.evaluateExternalAllocation(
                pIastFunctionCallExpression, getInitialSmgState());
            return extAllocEdge;
          }
          switch (functionName) {
          case "__VERIFIER_BUILTIN_PLOT":
            builtins.evaluateVBPlot(pIastFunctionCallExpression, getInitialSmgState());
            break;
          case "__builtin_alloca":
            possibleMallocFail = true;
            SMGAddressValueAndStateList allocEdge = builtins.evaluateAlloca(pIastFunctionCallExpression, getInitialSmgState(), getCfaEdge());
            return allocEdge;
          case "printf":
            return SMGValueAndStateList.of(getInitialSmgState());
          default:
            if (builtins.isNondetBuiltin(functionName)) {
              return SMGValueAndStateList.of(getInitialSmgState());
            } else {
              throw new AssertionError("Unexpected function handled as a builtin: " + functionName);
            }
          }
        } else {
          switch (handleUnknownFunctions) {
          case STRICT:
            throw new CPATransferException("Unknown function '" + functionName + "' may be unsafe. See the cpa.smg.handleUnknownFunction option.");
          case ASSUME_SAFE:
            return SMGValueAndStateList.of(getInitialSmgState());
          default:
            throw new AssertionError("Unhandled enum value in switch: " + handleUnknownFunctions);
          }
        }

        return SMGValueAndStateList.of(getInitialSmgState());
      }
    }

    private class ForceExplicitValueVisitor extends
        SMGExpressionEvaluator.ExplicitValueVisitor {

      private final SMGKnownExpValue GUESS = SMGKnownExpValue.valueOf(2);

      public ForceExplicitValueVisitor(SMGState pSmgState, String pFunctionName, MachineModel pMachineModel,
          LogManagerWithoutDuplicates pLogger, CFAEdge pEdge) {
        super(pSmgState, pFunctionName, pMachineModel, pLogger, pEdge);
      }

      @Override
      protected Value evaluateCArraySubscriptExpression(CArraySubscriptExpression pLValue)
          throws UnrecognizedCCodeException {
        Value result = super.evaluateCArraySubscriptExpression(pLValue);

        if (result.isUnknown()) {
          return guessLHS(pLValue);
        } else {
          return result;
        }
      }

      @Override
      protected Value evaluateCIdExpression(CIdExpression pCIdExpression)
          throws UnrecognizedCCodeException {

        Value result = super.evaluateCIdExpression(pCIdExpression);

        if (result.isUnknown()) {
          return guessLHS(pCIdExpression);
        } else {
          return result;
        }
      }

      private Value guessLHS(CLeftHandSide exp)
          throws UnrecognizedCCodeException {

        SMGValueAndState symbolicValueAndState;

        try {
          SMGValueAndStateList symbolicValueAndStates = evaluateExpressionValue(getNewState(),
              getEdge(), exp);

          if(symbolicValueAndStates.size() != 1) {
            throw new SMGInconsistentException("Found abstraction where non should exist,due to the expression " + exp.toASTString() + "already being evaluated once in this transferrelation step.");
          } else {
            symbolicValueAndState = symbolicValueAndStates.getValueAndStateList().get(0);
          }

        } catch (CPATransferException e) {
          UnrecognizedCCodeException e2 = new UnrecognizedCCodeException(
              "SMG cannot get symbolic value of : " + exp.toASTString(), exp);
          e2.initCause(e);
          throw e2;
        }

        SMGSymbolicValue value = symbolicValueAndState.getObject();
        setSmgState(symbolicValueAndState.getSmgState());

        if (value.isUnknown()) {
          return UnknownValue.getInstance();
        }

        getNewState().putExplicit((SMGKnownSymValue) value, GUESS);

        return new NumericValue(GUESS.getValue());
      }

      @Override
      protected Value evaluateCFieldReference(CFieldReference pLValue) throws UnrecognizedCCodeException {
        Value result = super.evaluateCFieldReference(pLValue);

        if (result.isUnknown()) {
          return guessLHS(pLValue);
        } else {
          return result;
        }
      }

      @Override
      protected Value evaluateCPointerExpression(CPointerExpression pCPointerExpression)
          throws UnrecognizedCCodeException {
        Value result = super.evaluateCPointerExpression(pCPointerExpression);

        if (result.isUnknown()) {
          return guessLHS(pCPointerExpression);
        } else {
          return result;
        }
      }
    }

    private class PointerAddressVisitor extends SMGExpressionEvaluator.PointerVisitor {

      public PointerAddressVisitor(CFAEdge pEdge, SMGState pSmgState) {
        super(pEdge, pSmgState);
      }

      @Override
      protected SMGAddressValueAndStateList createAddressOfFunction(CIdExpression pIdFunctionExpression)
          throws SMGInconsistentException {
        SMGState state = getInitialSmgState();

        CFunctionDeclaration functionDcl = (CFunctionDeclaration) pIdFunctionExpression.getDeclaration();

        SMGObject functionObject =
            state.getObjectForFunction(functionDcl);

        if (functionObject == null) {
          functionObject = state.createObjectForFunction(functionDcl);
        }

        return createAddress(state, functionObject, SMGKnownExpValue.ZERO);
      }

      @Override
      public SMGAddressValueAndStateList visit(CFunctionCallExpression pIastFunctionCallExpression)
          throws CPATransferException {
        CExpression fileNameExpression = pIastFunctionCallExpression.getFunctionNameExpression();
        String functionName = fileNameExpression.toASTString();

        if (builtins.isABuiltIn(functionName)) {
          if (builtins.isConfigurableAllocationFunction(functionName)) {
            possibleMallocFail = true;
            SMGAddressValueAndStateList configAllocEdge = builtins.evaluateConfigurableAllocationFunction(pIastFunctionCallExpression, getInitialSmgState(), getCfaEdge());
            return configAllocEdge;
          }
          if (builtins.isExternalAllocationFunction(functionName)) {
            SMGAddressValueAndStateList extAllocEdge = builtins.evaluateExternalAllocation(pIastFunctionCallExpression, getInitialSmgState());
            return extAllocEdge;
          }
          switch (functionName) {
          case "__builtin_alloca":
            SMGAddressValueAndStateList allocEdge = builtins.evaluateAlloca(pIastFunctionCallExpression, getInitialSmgState(), getCfaEdge());
            return allocEdge;
          case "memset":
            SMGAddressValueAndStateList memsetTargetEdge = builtins.evaluateMemset(pIastFunctionCallExpression, getInitialSmgState(), getCfaEdge());
            return memsetTargetEdge;
          case "memcpy":
            SMGAddressValueAndStateList memcpyTargetEdge = builtins.evaluateMemcpy(pIastFunctionCallExpression, getInitialSmgState(), getCfaEdge());
            return memcpyTargetEdge;
          case "printf":
            return SMGAddressValueAndStateList.of(getInitialSmgState());
          default:
            if (builtins.isNondetBuiltin(functionName)) {
              return SMGAddressValueAndStateList.of(getInitialSmgState());
            } else {
              throw new AssertionError("Unexpected function handled as a builtin: " + functionName);
            }
          }
        } else {
          switch (handleUnknownFunctions) {
          case STRICT:
            throw new CPATransferException(
                "Unknown function '" + functionName + "' may be unsafe. See the cpa.smg.handleUnknownFunction option.");
          case ASSUME_SAFE:
            return SMGAddressValueAndStateList.of(getInitialSmgState());
          default:
            throw new AssertionError("Unhandled enum value in switch: " + handleUnknownFunctions);
          }
        }
      }
    }

    private class CSizeOfVisitor extends SMGExpressionEvaluator.CSizeOfVisitor {

      public CSizeOfVisitor(MachineModel pModel, CFAEdge pEdge, SMGState pState,
          LogManagerWithoutDuplicates pLogger) {
        super(pModel, pEdge, pState, pLogger);
      }

      public CSizeOfVisitor(MachineModel pModel, CFAEdge pEdge, SMGState pState,
          LogManagerWithoutDuplicates pLogger, CExpression pExpression) {
        super(pModel, pEdge, pState, pLogger, pExpression);
      }

      @Override
      protected int handleUnkownArrayLengthValue(CArrayType pArrayType) {
        if (kind == SMGTransferRelationKind.REFINMENT) {
          return 0;
        } else {
          return super.handleUnkownArrayLengthValue(pArrayType);
        }
      }
    }

    @Override
    protected org.sosy_lab.cpachecker.cpa.smg.SMGExpressionEvaluator.PointerVisitor getPointerVisitor(
        CFAEdge pCfaEdge, SMGState pNewState) {
      return new PointerAddressVisitor(pCfaEdge, pNewState);
    }

    @Override
    protected org.sosy_lab.cpachecker.cpa.smg.SMGExpressionEvaluator.ExpressionValueVisitor getExpressionValueVisitor(
        CFAEdge pCfaEdge, SMGState pNewState) {
      return new ExpressionValueVisitor(pCfaEdge, pNewState);
    }

    @Override
    public org.sosy_lab.cpachecker.cpa.smg.SMGExpressionEvaluator.LValueAssignmentVisitor getLValueAssignmentVisitor(
        CFAEdge pCfaEdge, SMGState pNewState) {
      return new LValueAssignmentVisitor(pCfaEdge, pNewState);
    }

    @Override
    protected CSizeOfVisitor getSizeOfVisitor(CFAEdge pEdge, SMGState pState) {
      return new CSizeOfVisitor(machineModel, pEdge, pState, logger);
    }

    @Override
    protected CSizeOfVisitor getBitSizeOfVisitor(CFAEdge pEdge, SMGState pState,
        CExpression pExpression) {
      return new CSizeOfVisitor(machineModel, pEdge, pState, logger, pExpression);
    }

    @Override
    protected SMGValueAndState handleUnknownDereference(SMGState pSmgState,
        CFAEdge pEdge) {

      SMGState newState = pSmgState.setUnknownDereference();
      return super.handleUnknownDereference(newState, pEdge);
    }
  }

  @Override
  public Collection<? extends AbstractState> strengthen(AbstractState element, List<AbstractState> elements,
      CFAEdge cfaEdge, Precision pPrecision) throws CPATransferException, InterruptedException {

    ArrayList<SMGState> toStrengthen = new ArrayList<>();
    ArrayList<SMGState> result = new ArrayList<>();
    toStrengthen.add((SMGState) element);
    result.add((SMGState) element);

    for (AbstractState ae : elements) {
      if (ae instanceof AutomatonState) {
        // New result
        result.clear();
        for (SMGState state : toStrengthen) {
          Collection<SMGState> ret = strengthen((AutomatonState) ae, state, cfaEdge);
          if (ret == null) {
            result.add(state);
          } else {
            result.addAll(ret);
          }
        }
        toStrengthen.clear();
        toStrengthen.addAll(result);
      }
    }

    possibleMallocFail = false;
    return result;
  }

  private Collection<SMGState> strengthen(AutomatonState pAutomatonState, SMGState pElement,
      CFAEdge pCfaEdge) throws CPATransferException {

    FluentIterable<CExpression> assumptions =
        from(pAutomatonState.getAssumptions()).filter(CExpression.class);

    if(assumptions.isEmpty()) {
      return Collections.singleton(pElement);
    }

    StringBuilder assumeDesc = new StringBuilder();

    SMGState newElement = pElement;

    for (CExpression assume : assumptions) {
      assumeDesc.append(assume.toASTString());

      // only create new SMGState if necessary
      List<SMGState> newElements =
          handleAssumption(newElement, assume, pCfaEdge, true, pElement == newElement);

      assert newElements.size() < 2;

      if (newElements.isEmpty()) {
        newElement = null;
        break;
      } else {
        newElement = newElements.get(0);
      }
    }

    if (newElement == null) {
      return Collections.emptyList();
    } else {
      SMGUtils.plotWhenConfigured(getDotExportFileName(newElement), newElement, assumeDesc.toString(), logger, SMGExportLevel.EVERY, exportSMGOptions);
      return Collections.singleton(newElement);
    }
  }

  public interface SMGSymbolicValue extends SMGValue {

  }

  public interface SMGValue {

    public boolean isUnknown();

    public BigInteger getValue();

    public int getAsInt();

    public long getAsLong();
  }

  public interface SMGAddressValue extends SMGSymbolicValue {

    @Override
    public boolean isUnknown();

    public SMGAddress getAddress();

    public SMGExplicitValue getOffset();

    public SMGObject getObject();

  }

  public interface SMGExplicitValue  extends SMGValue {

    public SMGExplicitValue negate();

    public SMGExplicitValue xor(SMGExplicitValue pRVal);

    public SMGExplicitValue or(SMGExplicitValue pRVal);

    public SMGExplicitValue and(SMGExplicitValue pRVal);

    public SMGExplicitValue shiftLeft(SMGExplicitValue pRVal);

    public SMGExplicitValue multiply(SMGExplicitValue pRVal);

    public SMGExplicitValue divide(SMGExplicitValue pRVal);

    public SMGExplicitValue subtract(SMGExplicitValue pRVal);

    public SMGExplicitValue add(SMGExplicitValue pRVal);

  }

  public static abstract class SMGKnownValue {

    /**
     * A symbolic value representing an explicit value.
     */
    private final BigInteger value;

    private SMGKnownValue(BigInteger pValue) {
      checkNotNull(pValue);
      value = pValue;
    }

    private SMGKnownValue(long pValue) {
      value = BigInteger.valueOf(pValue);
    }

    private SMGKnownValue(int pValue) {
      value = BigInteger.valueOf(pValue);
    }

    @Override
    public boolean equals(Object pObj) {

      if (this == pObj) {
        return true;
      }

      if (!(pObj instanceof SMGKnownValue)) {
        return false;
      }

      SMGKnownValue otherValue = (SMGKnownValue) pObj;

      return value.equals(otherValue.value);
    }

    @Override
    public int hashCode() {

      int result = 5;

      int c = value.hashCode();

      return result * 31 + c;
    }

    public final BigInteger getValue() {
      return value;
    }

    public final int getAsInt() {
      return value.intValue();
    }

    public final long getAsLong() {
      return value.longValue();
    }

    @Override
    public String toString() {
      return value.toString();
    }

    public boolean isUnknown() {
      return false;
    }
  }

  public static class SMGKnownSymValue  extends SMGKnownValue implements SMGSymbolicValue {

    public static final SMGKnownSymValue ZERO = new SMGKnownSymValue(BigInteger.ZERO);

    public static final SMGKnownSymValue ONE = new SMGKnownSymValue(BigInteger.ONE);

    public static final SMGKnownSymValue TRUE = new SMGKnownSymValue(BigInteger.valueOf(-1));

    public static final SMGKnownSymValue FALSE = ZERO;

    private SMGKnownSymValue(BigInteger pValue) {
      super(pValue);
    }

    public static SMGKnownSymValue valueOf(int pValue) {

      if (pValue == 0) {
        return ZERO;
      } else if (pValue == 1) {
        return ONE;
      } else {
        return new SMGKnownSymValue(BigInteger.valueOf(pValue));
      }
    }

    public static SMGKnownSymValue valueOf(long pValue) {

      if (pValue == 0) {
        return ZERO;
      } else if (pValue == 1) {
        return ONE;
      } else {
        return new SMGKnownSymValue(BigInteger.valueOf(pValue));
      }
    }

    public static SMGKnownSymValue valueOf(BigInteger pValue) {

      checkNotNull(pValue);

      if (pValue.equals(BigInteger.ZERO)) {
        return ZERO;
      } else if (pValue.equals(BigInteger.ONE)) {
        return ONE;
      } else {
        return new SMGKnownSymValue(pValue);
      }
    }

    @Override
    public final boolean equals(Object pObj) {

      if (!(pObj instanceof SMGKnownSymValue)) {
        return false;
      }

      return super.equals(pObj);
    }

    @Override
    public final int hashCode() {
      int result = 17;

      result = 31 * result + super.hashCode();

      return result;
    }
  }

  public static final class SMGKnownExpValue extends SMGKnownValue implements SMGExplicitValue {

    public static final SMGKnownExpValue ONE = new SMGKnownExpValue(BigInteger.ONE);

    public static final SMGKnownExpValue ZERO = new SMGKnownExpValue(BigInteger.ZERO);

    private SMGKnownExpValue(BigInteger pValue) {
      super(pValue);
    }

    @Override
    public boolean equals(Object pObj) {
      if (!(pObj instanceof SMGKnownExpValue)) {
        return false;
      }

      return super.equals(pObj);
    }

    @Override
    public int hashCode() {

      int result = 5;

      result = 31 * result + super.hashCode();

      return result;
    }

    @Override
    public SMGExplicitValue negate() {
      return valueOf(getValue().negate());
    }

    @Override
    public SMGExplicitValue xor(SMGExplicitValue pRVal) {

      if (pRVal.isUnknown()) {
        return SMGUnknownValue.getInstance();
      }

      return valueOf(getValue().xor(pRVal.getValue()));
    }

    @Override
    public SMGExplicitValue or(SMGExplicitValue pRVal) {

      if (pRVal.isUnknown()) {
        return SMGUnknownValue.getInstance();
      }

      return valueOf(getValue().or(pRVal.getValue()));
    }

    @Override
    public SMGExplicitValue and(SMGExplicitValue pRVal) {

      if (pRVal.isUnknown()) {
        return SMGUnknownValue.getInstance();
      }

      return valueOf(getValue().and(pRVal.getValue()));
    }

    @Override
    public SMGExplicitValue shiftLeft(SMGExplicitValue pRVal) {

      if (pRVal.isUnknown()) {
        return SMGUnknownValue.getInstance();
      }

      return valueOf(getValue().shiftLeft(pRVal.getAsInt()));
    }

    @Override
    public SMGExplicitValue multiply(SMGExplicitValue pRVal) {

      if (pRVal.isUnknown()) {
        return SMGUnknownValue.getInstance();
      }

      return valueOf(getValue().multiply(pRVal.getValue()));
    }

    @Override
    public SMGExplicitValue divide(SMGExplicitValue pRVal) {

      if (pRVal.isUnknown()) {
        return SMGUnknownValue.getInstance();
      }

      return valueOf(getValue().divide(pRVal.getValue()));
    }

    @Override
    public SMGExplicitValue subtract(SMGExplicitValue pRVal) {

      if (pRVal.isUnknown()) {
        return SMGUnknownValue.getInstance();
      }

      return valueOf(getValue().subtract(pRVal.getValue()));
    }

    @Override
    public SMGExplicitValue add(SMGExplicitValue pRVal) {

      if (pRVal.isUnknown()) {
        return SMGUnknownValue.getInstance();
      }

      return valueOf(getValue().add(pRVal.getValue()));
    }

    public static SMGKnownExpValue valueOf(int pValue) {

      if (pValue == 0) {
        return ZERO;
      } else if (pValue == 1) {
        return ONE;
      } else {
        return new SMGKnownExpValue(BigInteger.valueOf(pValue));
      }
    }

    public static SMGKnownExpValue valueOf(long pValue) {

      if (pValue == 0) {
        return ZERO;
      } else if (pValue == 1) {
        return ONE;
      } else {
        return new SMGKnownExpValue(BigInteger.valueOf(pValue));
      }
    }

    public static SMGKnownExpValue valueOf(BigInteger pValue) {

      checkNotNull(pValue);

      if (pValue.equals(BigInteger.ZERO)) {
        return ZERO;
      } else if (pValue.equals(BigInteger.ONE)) {
        return ONE;
      } else {
        return new SMGKnownExpValue(pValue);
      }
    }
  }


  /**
   * Class representing values which can't be resolved.
   */
  public static final class SMGUnknownValue implements SMGSymbolicValue, SMGExplicitValue, SMGAddressValue
  {

    private static final SMGUnknownValue instance = new SMGUnknownValue();

    @Override
    public String toString() {
      return "UNKNOWN";
    }

    public static SMGUnknownValue getInstance() {
      return instance;
    }

    @Override
    public boolean isUnknown() {
      return true;
    }

    @Override
    public SMGAddress getAddress() {
      return SMGAddress.UNKNOWN;
    }

    @Override
    public BigInteger getValue() {
      throw new  IllegalStateException("Can't get Value of an Unknown Value.");
    }

    @Override
    public int getAsInt() {
      throw new  IllegalStateException("Can't get Value of an Unknown Value.");
    }

    @Override
    public long getAsLong() {
      throw new  IllegalStateException("Can't get Value of an Unknown Value.");
    }

    @Override
    public SMGExplicitValue negate() {
      return instance;
    }

    @Override
    public SMGExplicitValue xor(SMGExplicitValue pRVal) {
      return instance;
    }

    @Override
    public SMGExplicitValue or(SMGExplicitValue pRVal) {
      return instance;
    }

    @Override
    public SMGExplicitValue and(SMGExplicitValue pRVal) {
      return instance;
    }

    @Override
    public SMGExplicitValue shiftLeft(SMGExplicitValue pRVal) {
      return instance;
    }

    @Override
    public SMGExplicitValue multiply(SMGExplicitValue pRVal) {
      return instance;
    }

    @Override
    public SMGExplicitValue divide(SMGExplicitValue pRVal) {
      return instance;
    }

    @Override
    public SMGExplicitValue subtract(SMGExplicitValue pRVal) {
      return instance;
    }

    @Override
    public SMGExplicitValue add(SMGExplicitValue pRVal) {
      return instance;
    }

    @Override
    public SMGExplicitValue getOffset() {
      return instance;
    }

    @Override
    public SMGObject getObject() {
      return null;
    }
  }

  /**
   * A class to represent a field. This class is mainly used
   * to store field Information.
   */
  public static final class SMGField {

    private static final SMGField UNKNOWN = new SMGField(SMGUnknownValue.getInstance(), new CProblemType("unknown"));

    /**
     * the offset of this field relative to the memory
     * this field belongs to.
     */
    private final SMGExplicitValue offset;

    /**
     * The type of this field, it determines its size
     * and the way information stored in this field is read.
     */
    private final CType type;

    public SMGField(SMGExplicitValue pOffset, CType pType) {
      checkNotNull(pOffset);
      checkNotNull(pType);
      offset = pOffset;
      type = pType;
    }

    public SMGExplicitValue getOffset() {
      return offset;
    }

    public CType getType() {
      return type;
    }

    public boolean isUnknown() {
      return offset.isUnknown() || type instanceof CProblemType;
    }

    @Override
    public String toString() {
      return "offset: " + offset + "Type:" + type.toASTString("");
    }

    public static SMGField getUnknownInstance() {
      return UNKNOWN;
    }
  }

  /**
   * A class to represent a value which points to an address. This class is mainly used
   * to store value information.
   */
  public static final class SMGKnownAddVal extends SMGKnownSymValue implements SMGAddressValue {

    /**
     * The address this value represents.
     */
    private final SMGKnownAddress address;

    private SMGKnownAddVal(BigInteger pValue, SMGKnownAddress pAddress) {
      super(pValue);
      checkNotNull(pAddress);
      address = pAddress;
    }

    public static SMGKnownAddVal valueOf(SMGObject pObject, SMGKnownExpValue pOffset, SMGKnownSymValue pAddress) {
      return new SMGKnownAddVal(pAddress.getValue(), SMGKnownAddress.valueOf(pObject, pOffset));
    }

    @Override
    public SMGKnownAddress getAddress() {
      return address;
    }

    public static SMGKnownAddVal valueOf(BigInteger pValue, SMGKnownAddress pAddress) {
      return new SMGKnownAddVal(pValue, pAddress);
    }

    public static SMGKnownAddVal valueOf(SMGKnownSymValue pValue, SMGKnownAddress pAddress) {
      return new SMGKnownAddVal(pValue.getValue(), pAddress);
    }

    public static SMGKnownAddVal valueOf(int pValue, SMGKnownAddress pAddress) {
      return new SMGKnownAddVal(BigInteger.valueOf(pValue), pAddress);
    }

    public static SMGKnownAddVal valueOf(long pValue, SMGKnownAddress pAddress) {
      return new SMGKnownAddVal(BigInteger.valueOf(pValue), pAddress);
    }

    public static SMGKnownAddVal valueOf(int pValue, SMGObject object, int offset) {
      return new SMGKnownAddVal(BigInteger.valueOf(pValue), SMGKnownAddress.valueOf(object, offset));
    }

    @Override
    public String toString() {
      return "Value: " + super.toString() + " " + address.toString();
    }

    @Override
    public SMGKnownExpValue getOffset() {
      return address.getOffset();
    }

    @Override
    public SMGObject getObject() {
      return address.getObject();
    }

    /**
     * A class to represent an Address. This class is mainly used
     * to store Address Information.
     */
    private static class SMGKnownAddress extends SMGAddress {

      private SMGKnownAddress(SMGObject pObject, SMGKnownExpValue pOffset) {
        super(pObject, pOffset);
      }

      public static SMGKnownAddress valueOf(SMGObject pObject, int pOffset) {
        return new SMGKnownAddress(pObject, SMGKnownExpValue.valueOf(pOffset));
      }

      public static SMGKnownAddress valueOf(SMGObject object, SMGKnownExpValue offset) {
        return new SMGKnownAddress(object, offset);
      }

      @Override
      public SMGKnownExpValue getOffset() {
        return (SMGKnownExpValue) super.getOffset();
      }

      @Override
      public SMGObject getObject() {
        return super.getObject();
      }
    }
  }

  /**
   * A class to represent an Address. This class is mainly used
   * to store Address Information.
   */
  public static class SMGAddress  {

    public static final SMGAddress UNKNOWN =
        new SMGAddress();

    private SMGAddress(SMGObject pObject, SMGExplicitValue pOffset) {
      checkNotNull(pOffset);
      object = pObject;
      offset = pOffset;
    }

    private SMGAddress() {
      object = null;
      offset = SMGUnknownValue.getInstance();
    }

    /**
     * The SMGObject representing the Memory this address belongs to.
     */
    private final SMGObject object;

    /**
     * The offset relative to the beginning of object in byte.
     */
    private final SMGExplicitValue offset;

    public final boolean isUnknown() {
      return object == null || offset.isUnknown();
    }

    /**
     * Return an address with (offset + pAddedOffset).
     *
     * @param pAddedOffset The offset added to this address.
     */
    public final SMGAddress add(SMGExplicitValue pAddedOffset) {

      if (object == null || offset.isUnknown() || pAddedOffset.isUnknown()) {
        return SMGAddress.UNKNOWN;
      }

      return valueOf(object, offset.add(pAddedOffset));
    }

    public SMGExplicitValue getOffset() {
      return offset;
    }

    public SMGObject getObject() {
      return object;
    }

    public static SMGAddress valueOf(SMGObject object, SMGExplicitValue offset) {
      return new SMGAddress(object, offset);
    }

    @Override
    public final String toString() {

      if (isUnknown()) {
        return "Unkown";
      }

      return "Object: " + object.toString() + " Offset: " + offset.toString();
    }

    public static SMGAddress valueOf(SMGObject pObj, int pOffset) {
      return new SMGAddress(pObj, SMGKnownExpValue.valueOf(pOffset));
    }

    public static SMGAddress getUnknownInstance() {
      return UNKNOWN;
    }
  }

  public void changeKindToRefinment() {
    kind = SMGTransferRelationKind.REFINMENT;
  }
}<|MERGE_RESOLUTION|>--- conflicted
+++ resolved
@@ -119,27 +119,9 @@
 import org.sosy_lab.cpachecker.exceptions.CPATransferException;
 import org.sosy_lab.cpachecker.exceptions.UnrecognizedCCodeException;
 import org.sosy_lab.cpachecker.util.Pair;
-<<<<<<< HEAD
 import org.sosy_lab.cpachecker.util.predicates.BlockOperator;
 import org.sosy_lab.java_smt.api.BooleanFormula;
 import org.sosy_lab.java_smt.api.SolverException;
-=======
-import org.sosy_lab.solver.SolverException;
-import org.sosy_lab.solver.api.BooleanFormula;
-import org.sosy_lab.solver.api.Formula;
-
-import java.io.IOException;
-import java.math.BigInteger;
-import java.util.ArrayList;
-import java.util.Collection;
-import java.util.Collections;
-import java.util.HashMap;
-import java.util.List;
-import java.util.Map;
-import java.util.Set;
-import java.util.concurrent.atomic.AtomicInteger;
-import java.util.logging.Level;
->>>>>>> 3f9babc1
 
 
 @Options(prefix = "cpa.smg")
@@ -202,10 +184,7 @@
 
   private final SMGRightHandSideEvaluator expressionEvaluator;
 
-<<<<<<< HEAD
   private final BlockOperator blockOperator;
-=======
->>>>>>> 3f9babc1
   private final SMGPredicateManager smgPredicateManager;
 
   /**
@@ -317,6 +296,7 @@
 
       if (bufferAddress.isUnknown() || countValue.isUnknown()) {
         currentState = currentState.setInvalidWrite();
+        currentState.setErrorDescription("Can't evaluate dst or count for memset");
         return SMGAddressValueAndState.of(currentState);
       }
 
@@ -615,6 +595,8 @@
           logger.log(Level.INFO, "Free on expression ", pointerExp.toASTString(),
               " is invalid, because the target of the address could not be calculated.");
           SMGState invalidFreeState = currentState.setInvalidFree();
+          invalidFreeState.setErrorDescription("Free on expression " + pointerExp.toASTString() +
+              " is invalid, because the target of the address could not be calculated.");
           resultStates.add(invalidFreeState);
           continue;
         }
@@ -708,32 +690,18 @@
             if (!targetObject.isUnknown() && !sourceObject.isUnknown()) {
               SMGValueAndStateList sizeSymbolicValueAndStates =
                   evaluateExpressionValue(sizeState, pCfaEdge, sizeExpr);
-<<<<<<< HEAD
               int symbolicValueSize = expressionEvaluator.getBitSizeof(pCfaEdge, sizeExpr
                   .getExpressionType(), sizeState);
-=======
-              int symbolicValueSize = expressionEvaluator.getSizeof(pCfaEdge, sizeExpr
-                  .getExpressionType(), sizeState) * machineModel.getSizeofCharInBits();
->>>>>>> 3f9babc1
               for (SMGValueAndState sizeSymbolicValueAndState : sizeSymbolicValueAndStates
                   .getValueAndStateList()) {
                 SMGSymbolicValue symbolicValue = sizeSymbolicValueAndState.getObject();
 
-<<<<<<< HEAD
                 int sourceRangeOffset = sourceObject.getOffset().getAsInt() / machineModel.getSizeofCharInBits();
                 int sourceSize = sourceObject.getObject().getSize() / machineModel.getSizeofCharInBits();
                 int availableSource = sourceSize - sourceRangeOffset;
 
                 int targetRangeOffset = targetObject.getOffset().getAsInt() / machineModel.getSizeofCharInBits();
                 int targetSize = targetObject.getObject().getSize() / machineModel.getSizeofCharInBits();
-=======
-                int sourceRangeOffset = sourceObject.getOffset().getAsInt();
-                int sourceSize = sourceObject.getObject().getSize();
-                int availableSource = sourceSize - sourceRangeOffset;
-
-                int targetRangeOffset = targetObject.getOffset().getAsInt();
-                int targetSize = targetObject.getObject().getSize();
->>>>>>> 3f9babc1
                 int availableTarget = targetSize - targetRangeOffset;
 
                 if (explicitSizeValue.isUnknown()) {
@@ -767,10 +735,15 @@
           if (sizeValue.isUnknown()) {
             currentState = currentState.setInvalidWrite();
             currentState = currentState.setInvalidRead();
+            currentState.setErrorDescription("Can't evaluate memcpy dst and src");
+//            currentState.addInvalidObject(targetStr1Address);
+//            currentState.addInvalidObject(sourceStr2Address);
           } else if (targetStr1Address.isUnknown()) {
             currentState = currentState.setInvalidWrite();
+            currentState.setErrorDescription("Can't evaluate memcpy dst");
           } else {
             currentState = currentState.setInvalidRead();
+            currentState.setErrorDescription("Can't evaluate memcpy src");
           }
         }
         if (targetStr1Address.isUnknown()) {
@@ -809,22 +782,15 @@
     return getAbstractSuccessorsForEdge((SMGState) state, cfaEdge);
   }
 
-<<<<<<< HEAD
   private SMGTransferRelation(Configuration config, LogManager pLogger,
       MachineModel pMachineModel, SMGExportDotOption pExportOptions, SMGTransferRelationKind pKind,
       SMGPredicateManager pSMGPredicateManager, BlockOperator pBlockOperator)
       throws InvalidConfigurationException {
-=======
-  public SMGTransferRelation(Configuration config, LogManager pLogger,
-      MachineModel pMachineModel, boolean pEnableHeapAbstraction, SMGPredicateManager pSMGPredicateManager)
-          throws InvalidConfigurationException {
->>>>>>> 3f9babc1
     config.inject(this);
     logger = new LogManagerWithoutDuplicates(pLogger);
     machineModel = pMachineModel;
     expressionEvaluator = new SMGRightHandSideEvaluator(logger, machineModel);
     id_counter = new AtomicInteger(0);
-<<<<<<< HEAD
     smgPredicateManager = pSMGPredicateManager;
     blockOperator = pBlockOperator;
     exportSMGOptions = pExportOptions;
@@ -858,16 +824,6 @@
         new SMGTransferRelation(config, pLogger, pMachineModel,
             SMGExportDotOption.getNoExportInstance(), SMGTransferRelationKind.REFINMENT,
             pSMGPredicateManager, pBlockOperator);
-=======
-    enableHeapAbstraction = pEnableHeapAbstraction;
-    smgPredicateManager = pSMGPredicateManager;
-  }
-
-  public static SMGTransferRelation createTransferRelationForRefinement(Configuration config, LogManager pLogger,
-      MachineModel pMachineModel, SMGPredicateManager pSMGPredicateManager) throws InvalidConfigurationException {
-    SMGTransferRelation result = new SMGTransferRelation(config, pLogger, pMachineModel, false, pSMGPredicateManager);
-    result.exportSMG = SMGExportLevel.NEVER;
->>>>>>> 3f9babc1
     return result;
   }
 
@@ -986,11 +942,8 @@
 
     if (smgPredicateManager.isErrorPathFeasible(smgState)) {
       smgState = smgState.setInvalidRead();
-    }
-    smgState.resetErrorRelation();
-
-    if (smgPredicateManager.isErrorPathFeasible(smgState)) {
-      smgState = smgState.setInvalidRead();
+      smgState.setErrorDescription("Predicate extension shows possibility of overflow on current "
+          + "code block");
     }
     smgState.resetErrorRelation();
 
@@ -1016,23 +969,17 @@
     CFunctionSummaryEdge summaryEdge = functionReturnEdge.getSummaryEdge();
     CFunctionCall exprOnSummary = summaryEdge.getExpression();
 
-<<<<<<< HEAD
     SMGState newState = new SMGState(smgState, blockOperator, functionReturnEdge.getSuccessor());
 
     if (smgPredicateManager.isErrorPathFeasible(newState)) {
       newState = newState.setInvalidRead();
+      newState.setErrorDescription("Predicate extension shows possibility of overflow on current "
+          + "code block");
     }
 
     newState.resetErrorRelation();
 
     assert newState.getStackFrame().getFunctionDeclaration().equals(functionReturnEdge.getFunctionEntry().getFunctionDefinition());
-=======
-    SMGState newState = new SMGState(smgState);
-    if (smgPredicateManager.isErrorPathFeasible(newState)) {
-      newState = newState.setInvalidRead();
-    }
-    newState.resetErrorRelation();
->>>>>>> 3f9babc1
 
     if (exprOnSummary instanceof CFunctionCallAssignmentStatement) {
 
@@ -1239,11 +1186,8 @@
 
     if (smgPredicateManager.isErrorPathFeasible(smgState)) {
       smgState = smgState.setInvalidRead();
-    }
-    smgState.resetErrorRelation();
-
-    if (smgPredicateManager.isErrorPathFeasible(smgState)) {
-      smgState = smgState.setInvalidRead();
+      smgState.setErrorDescription("Predicate extension shows possibility of overflow on current "
+          + "code block");
     }
     smgState.resetErrorRelation();
 
@@ -1335,17 +1279,10 @@
           }
         } catch (SolverException pE) {
           result.add(newState);
-<<<<<<< HEAD
           logger.log(Level.WARNING, "Solver Exception: ", pE, " on predicate ", predicateFormula);
         } catch (InterruptedException pE) {
           result.add(newState);
           logger.log(Level.WARNING, "Solver Interrupted Exception: ", pE, " on predicate ", predicateFormula);
-=======
-          logger.log(Level.WARNING, "Solver Exception: " + pE + " on predicate " + predicateFormula);
-        } catch (InterruptedException pE) {
-          result.add(newState);
-          logger.log(Level.WARNING, "Solver Interrupted Exception: " + pE + " on predicate " + predicateFormula);
->>>>>>> 3f9babc1
         }
       } else if ((truthValue && explicitValue.equals(SMGKnownExpValue.ONE))
           || (!truthValue && explicitValue.equals(SMGKnownExpValue.ZERO))) {
@@ -1423,6 +1360,8 @@
           newStates = builtins.evaluateConfigurableAllocationFunction(cFCExpression, newState, pCfaEdge).asSMGStateList();
 
           for (SMGState state : newStates) {
+            state.setErrorDescription("Calling '" + functionName + "' and not using the result, "
+                + "resulting in memory leak.");
             state.setMemLeak();
           }
         }
@@ -1667,14 +1606,25 @@
                 pFieldOffset, pRValueType.toASTString(""), pMemoryOfField.toString());
         return msg;
       });
-
-      return pNewState.setInvalidWrite();
+      SMGState newState = pNewState.setInvalidWrite();
+      newState.setErrorDescription("Field (" + pFieldOffset + ", " + pRValueType.toASTString("")
+          + ") does not fit object " + pMemoryOfField);
+      newState.addInvalidObject(pMemoryOfField);
+      return newState;
     }
 
     if (pValue.isUnknown()) {
       return pNewState;
     }
 
+    if (pRValueType instanceof CPointerType && !(pValue instanceof SMGAddressValue)) {
+      if (pValue instanceof SMGKnownSymValue) {
+        SMGExplicitValue explicit = pNewState.getExplicit((SMGKnownSymValue) pValue);
+        if (!explicit.isUnknown()) {
+          pValue = SMGKnownAddVal.valueOf(SMGObject.getNullObject(), (SMGKnownExpValue)explicit, (SMGKnownSymValue)pValue);
+        }
+      }
+    }
     return pNewState.writeValue(pMemoryOfField, pFieldOffset, pRValueType, pValue).getState();
   }
 
@@ -2064,7 +2014,9 @@
         throws SMGInconsistentException, UnrecognizedCCodeException {
 
       if (pOffset.isUnknown() || pObject == null) {
-        return SMGValueAndState.of(pSmgState.setInvalidRead());
+        SMGState newState = pSmgState.setInvalidRead();
+        newState.setErrorDescription("Can't evaluate offset or object");
+        return SMGValueAndState.of(newState);
       }
 
       int fieldOffset = pOffset.getAsInt();
@@ -2073,14 +2025,18 @@
       boolean doesNotFitIntoObject = fieldOffset < 0
           || fieldOffset + getBitSizeof(pEdge, pType, pSmgState) > pObject.getSize();
 
-//      if (doesNotFitIntoObject && !pSmgState.isObjectExternallyAllocated(pObject)) {
       if (doesNotFitIntoObject) {
         // Field does not fit size of declared Memory
         logger.log(Level.INFO, pEdge.getFileLocation(), ":", "Field ", "(",
              fieldOffset, ", ", pType.toASTString(""), ")",
             " does not fit object ", pObject, ".");
 
-        return SMGValueAndState.of(pSmgState.setInvalidRead());
+        SMGState newState = pSmgState.setInvalidRead();
+        newState.setErrorDescription(pEdge.getRawStatement() + ": Field (" + fieldOffset/8 + ", " +
+            pType.toASTString("") + ") " + "does not fit object " + pObject + ".");
+        newState.addInvalidObject(pObject);
+
+        return SMGValueAndState.of(newState);
       }
 
       return pSmgState.forceReadValue(pObject, fieldOffset, pType);
@@ -2234,11 +2190,6 @@
             assignableState.addPredicateRelation(rSymValue, size, rValue, size, op, edge);
           }
         }
-<<<<<<< HEAD
-=======
-        int size = getSizeof(edge, getRealExpressionType(exp), assignableState) * machineModel.getSizeofCharInBits();
-        assignableState.addPredicateRelation(rSymValue, size, rValue, size, op, edge);
->>>>>>> 3f9babc1
       }
 
       @Override
