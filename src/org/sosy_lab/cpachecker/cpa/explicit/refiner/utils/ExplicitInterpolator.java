
/*
 *  CPAchecker is a tool for configurable software verification.
 *  This file is part of CPAchecker.
 *
 *  Copyright (C) 2007-2012  Dirk Beyer
 *  All rights reserved.
 *
 *  Licensed under the Apache License, Version 2.0 (the "License");
 *  you may not use this file except in compliance with the License.
 *  You may obtain a copy of the License at
 *
 *      http://www.apache.org/licenses/LICENSE-2.0
 *
 *  Unless required by applicable law or agreed to in writing, software
 *  distributed under the License is distributed on an "AS IS" BASIS,
 *  WITHOUT WARRANTIES OR CONDITIONS OF ANY KIND, either express or implied.
 *  See the License for the specific language governing permissions and
 *  limitations under the License.
 *
 *
 *  CPAchecker web page:
 *    http://cpachecker.sosy-lab.org
 */
package org.sosy_lab.cpachecker.cpa.explicit.refiner.utils;

import static com.google.common.collect.Iterables.skip;

import java.util.Collection;
import java.util.Collections;
import java.util.HashSet;
import java.util.List;
import java.util.Map;
import java.util.Set;

import org.sosy_lab.common.LogManager;
import org.sosy_lab.common.Pair;
import org.sosy_lab.common.collect.PathCopyingPersistentTreeMap;
import org.sosy_lab.common.configuration.Configuration;
import org.sosy_lab.common.configuration.InvalidConfigurationException;
import org.sosy_lab.cpachecker.cfa.CFA;
import org.sosy_lab.cpachecker.cfa.model.CFAEdge;
import org.sosy_lab.cpachecker.cfa.model.c.CAssumeEdge;
import org.sosy_lab.cpachecker.core.ShutdownNotifier;
import org.sosy_lab.cpachecker.cpa.explicit.ExplicitPrecision;
import org.sosy_lab.cpachecker.cpa.explicit.ExplicitState;
import org.sosy_lab.cpachecker.cpa.explicit.ExplicitState.MemoryLocation;
import org.sosy_lab.cpachecker.cpa.explicit.ExplicitTransferRelation;
import org.sosy_lab.cpachecker.cpa.explicit.NumberContainer;
import org.sosy_lab.cpachecker.exceptions.CPAException;
import org.sosy_lab.cpachecker.exceptions.CPATransferException;
import org.sosy_lab.cpachecker.exceptions.CounterexampleAnalysisFailed;
import org.sosy_lab.cpachecker.util.VariableClassification;

import com.google.common.base.Optional;
import com.google.common.collect.Iterables;
import com.google.common.collect.Lists;

public class ExplicitInterpolator {
  /**
   * the shutdownNotifier in use
   */
  private final ShutdownNotifier shutdownNotifier;

  /**
   * the transfer relation in use
   */
  private final ExplicitTransferRelation transfer;

  /**
   * the precision in use
   */
  private final ExplicitPrecision precision;

  /**
   * the first path element without any successors
   */
  private Integer conflictingOffset = null;

  /**
   * the current offset, needed for incremental interpolation
   */
  private Integer currentOffset = null;

  /**
   * boolean flag telling whether the current path is feasible
   */
  private boolean isFeasible = false;

  /**
   * the number of interpolations
   */
  private int numberOfInterpolations = 0;

  /**
   * the set of assume edges leading out of loops
   */
  private final Set<CAssumeEdge> loopLeavingAssumes;

  /**
   * the set of memory locations appearing in assume edges leading out of loops
   */
  private final Set<MemoryLocation> loopLeavingMemoryLocations;

  /**
   * This method acts as the constructor of the class.
   */
  public ExplicitInterpolator(final LogManager pLogger, final ShutdownNotifier pShutdownNotifier,
      final CFA pCfa, final Set<CAssumeEdge> pLoopLeavingAssumes, final Set<MemoryLocation> pLoopLeavingMemoryLocations)
          throws CPAException {
    shutdownNotifier = pShutdownNotifier;
    try {
      Configuration config = Configuration.builder().build();

      transfer              = new ExplicitTransferRelation(config, pLogger, pCfa);
      precision             = new ExplicitPrecision("", config, Optional.<VariableClassification>absent());

      loopLeavingAssumes          = pLoopLeavingAssumes;
      loopLeavingMemoryLocations  = pLoopLeavingMemoryLocations;
    }
    catch (InvalidConfigurationException e) {
      throw new CounterexampleAnalysisFailed("Invalid configuration for checking path: " + e.getMessage(), e);
    }
  }

  /**
   * This method derives an interpolant for the given error path and interpolation state.
   *
   * @param pErrorPath the path to check
   * @param pOffset offset of the state at where to start the current interpolation
   * @param pInputInterpolant the input interpolant
   * @throws CPAException
   * @throws InterruptedException
   */
  public Set<Pair<MemoryLocation, NumberContainer>> deriveInterpolant(
      List<CFAEdge> pErrorPath,
      int pOffset,
      Map<MemoryLocation, NumberContainer> pInputInterpolant) throws CPAException, InterruptedException {
    numberOfInterpolations = 0;
    currentOffset          = pOffset;

    // cancel the interpolation if we are interpolating at the conflicting element
    if (conflictingOffset != null && currentOffset >= conflictingOffset) {
      return null;
    }

    // create initial state, based on input interpolant, and create initial successor by consuming the next edge
    ExplicitState initialState      = new ExplicitState(PathCopyingPersistentTreeMap.copyOf(pInputInterpolant));
    ExplicitState initialSuccessor  = getInitialSuccessor(initialState, pErrorPath.get(currentOffset));
    if (initialSuccessor == null) {
      return null;
    }

    // if the remaining path is infeasible by itself, i.e., contradicting by itself, skip interpolation
    Iterable<CFAEdge> remainingErrorPath = skip(pErrorPath, currentOffset + 1);
    if (initialSuccessor.getSize() > 1 && !isRemainingPathFeasible(remainingErrorPath, new ExplicitState())) {
      return Collections.emptySet();
    }

<<<<<<< HEAD
    NavigableSet<MemoryLocation> memoryLocations = Sets.newTreeSet(initialSuccessor.getTrackedMemoryLocations());
    if(descendingOrder) {
      memoryLocations = memoryLocations.descendingSet();
    }

    Set<Pair<MemoryLocation, NumberContainer>> interpolant = new HashSet<>();

    for (MemoryLocation currentMemoryLocation : memoryLocations) {
=======
    Set<Pair<MemoryLocation, Long>> interpolant = new HashSet<>();
    for (MemoryLocation currentMemoryLocation : determineInterpolationCandidates(initialSuccessor)) {
>>>>>>> 52f9d0e3
      shutdownNotifier.shutdownIfNecessary();
      ExplicitState successor = initialSuccessor.clone();

      // remove the value of the current and all already-found-to-be-irrelevant variables from the successor
      successor.forget(currentMemoryLocation);
      for (Pair<MemoryLocation, NumberContainer> interpolantVariable : interpolant) {
        if (interpolantVariable.getSecond() == null) {
          successor.forget(interpolantVariable.getFirst());
        }
      }

      // check if the remaining path now becomes feasible
      isFeasible = isRemainingPathFeasible(remainingErrorPath, successor);

      if (isFeasible) {
        interpolant.add(Pair.of(currentMemoryLocation, initialSuccessor.getValueFor(currentMemoryLocation)));
      } else {
        interpolant.add(Pair.<MemoryLocation, NumberContainer>of(currentMemoryLocation, null));
      }
    }

    return interpolant;
  }

  /**
   * This method returns a (possibly) reordered collection of interpolation candidates, which favors non-loop variables
   * to be part of the interpolant.
   *
   * @param explicitState the collection of interpolation candidates, encoded in an explicit-value state
   * @return a (possibly) reordered collection of interpolation candidates
   */
  private Collection<MemoryLocation> determineInterpolationCandidates(ExplicitState explicitState) {
    Set<MemoryLocation> trackedMemoryLocations = explicitState.getTrackedMemoryLocations();

    List<MemoryLocation> reOrderedMemoryLocations = Lists.newArrayListWithCapacity(trackedMemoryLocations.size());

    // move loop-variables to the front - being checked for relevance earlier minimizes their impact on feasibility
    for(MemoryLocation currentMemoryLocation : trackedMemoryLocations) {
      if(loopLeavingMemoryLocations.contains(currentMemoryLocation)) {
        reOrderedMemoryLocations.add(0, currentMemoryLocation);
      } else {
        reOrderedMemoryLocations.add(currentMemoryLocation);
      }
    }
    return reOrderedMemoryLocations;
  }

  /**
   * This method returns the number of performed interpolations.
   *
   * @return the number of performed interpolations
   */
  public int getNumberOfInterpolations() {
    return numberOfInterpolations;
  }

  /**
   * This method gets the initial successor, i.e. the state following the initial state.
   *
   * @param initialState the initial state, i.e. the state represented by the input interpolant.
   * @param initialEdge the initial edge of the error path
   * @return the initial successor
   * @throws CPATransferException
   */
  private ExplicitState getInitialSuccessor(ExplicitState initialState, CFAEdge initialEdge)
      throws CPATransferException {
    Collection<ExplicitState> successors = transfer.getAbstractSuccessors(
        initialState,
        precision,
        initialEdge);
    ExplicitState initialSuccessor = extractSuccessorState(successors);

    return initialSuccessor;
  }

  /**
   * This method checks, whether or not the (remaining) error path is feasible when starting with the given (pseudo) initial state.
   *
   * @param remainingErrorPath the error path to check feasibility on
   * @param initialState the (pseudo) initial state
   * @return true, it the path is feasible, else false
   * @throws CPATransferException
   */
  private boolean isRemainingPathFeasible(Iterable<CFAEdge> remainingErrorPath, ExplicitState initialState)
      throws CPATransferException {
    numberOfInterpolations++;

    int i = 0;
    for(CFAEdge currentEdge : remainingErrorPath) {
      i++;

      if(loopLeavingAssumes.contains(currentEdge)) {
        continue;
      }

      Collection<ExplicitState> successors = transfer.getAbstractSuccessors(
        initialState,
        precision,
        currentEdge);

      initialState = extractSuccessorState(successors);

      // there is no successor and the end of the path is not reached => error path is spurious
      if (initialState == null && currentEdge != Iterables.getLast(remainingErrorPath)) {
        /* needed for sequences like ...
          ...
          status = 259;
          [status == 0] <- first conflictingElement
          ...
          [!(status >= 0)]
          ... as this would otherwise stop interpolation after first conflicting element,
          as the path to first conflicting element always is infeasible here
        */
        if ((conflictingOffset == null) || (conflictingOffset <= i + currentOffset)) {
          conflictingOffset = i + currentOffset + 1;
        }
        return false;
      }

    }
    return true;
  }

  /**
   * This method extracts the single successor out of the (hopefully singleton) successor collection.
   *
   * @param successors the collection of successors
   * @return the successor, or null if none exists
   */
  private ExplicitState extractSuccessorState(Collection<ExplicitState> successors) {
    if (successors.isEmpty()) {
      return null;
    } else {
      assert (successors.size() == 1);
      return Lists.newArrayList(successors).get(0);
    }
  }
}<|MERGE_RESOLUTION|>--- conflicted
+++ resolved
@@ -157,19 +157,8 @@
       return Collections.emptySet();
     }
 
-<<<<<<< HEAD
-    NavigableSet<MemoryLocation> memoryLocations = Sets.newTreeSet(initialSuccessor.getTrackedMemoryLocations());
-    if(descendingOrder) {
-      memoryLocations = memoryLocations.descendingSet();
-    }
-
     Set<Pair<MemoryLocation, NumberContainer>> interpolant = new HashSet<>();
-
-    for (MemoryLocation currentMemoryLocation : memoryLocations) {
-=======
-    Set<Pair<MemoryLocation, Long>> interpolant = new HashSet<>();
     for (MemoryLocation currentMemoryLocation : determineInterpolationCandidates(initialSuccessor)) {
->>>>>>> 52f9d0e3
       shutdownNotifier.shutdownIfNecessary();
       ExplicitState successor = initialSuccessor.clone();
 
