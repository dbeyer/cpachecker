--- conflicted
+++ resolved
@@ -457,17 +457,11 @@
     NumeralFormulaManager nfmgr = manager.getNumeralFormulaManager();
     BooleanFormula formula = bfmgr.makeBoolean(true);
 
-<<<<<<< HEAD
-    for (Map.Entry<MemoryLocation, Long> entry : constantsMap.entrySet()) {
+    for (Map.Entry<MemoryLocation, ExplicitValueBase> entry : constantsMap.entrySet()) {
       NumeralFormula var = nfmgr.makeVariable(entry.getKey().getAsSimpleString());
-      NumeralFormula val = nfmgr.makeNumber(entry.getValue());
-=======
-    for (Map.Entry<MemoryLocation, ExplicitValueBase> entry : constantsMap.entrySet()) {
-      RationalFormula var = nfmgr.makeVariable(entry.getKey().getAsSimpleString());
       // TODO explicitfloat: handle the case that it's not a long
       // The following is a hack
-      RationalFormula val = nfmgr.makeNumber(entry.getValue().asLong(CNumericTypes.INT));
->>>>>>> fa234118
+      NumeralFormula val = nfmgr.makeNumber(entry.getValue().asLong(CNumericTypes.INT));
       formula = bfmgr.and(formula, nfmgr.equal(var, val));
     }
 
