--- conflicted
+++ resolved
@@ -503,7 +503,9 @@
 # generate test cases for covered test targets
 analysis.useTestCaseGeneratorAlgorithm = false
 
-<<<<<<< HEAD
+# converts a witness to an ACSL annotated program
+analysis.useWitnessToACSLAlgorithm = false
+
 # Whether to export the CFA with abstracted arrays as DOT file.
 arrayAbstraction.cfa.export = true
 
@@ -520,10 +522,6 @@
 # The array abstraction method
 arrayAbstraction.method = NONDET_SINGLE_CELL
   enum:     [NONDET_READ, SMASHING, NONDET_SINGLE_CELL]
-=======
-# converts a witness to an ACSL annotated program
-analysis.useWitnessToACSLAlgorithm = false
->>>>>>> b62d333c
 
 # Add a threshold to the automaton, after so many branches on a path the
 # automaton will be ignored (0 to disable)
