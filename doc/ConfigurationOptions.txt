# This is an auto-generated file, DO NOT EDIT!
# Run ant to generate it.

# Possible log levels in descending order 
# (lower levels include higher ones):
# OFF:      no logs published
# SEVERE:   error messages
# WARNING:  warnings
# INFO:     messages
# FINE:     logs on main application level
# FINER:    logs on central CPA algorithm level
# FINEST:   logs published by specific CPAs
# ALL:      debugging information
# Care must be taken with levels of FINER or lower, as output files may
# become quite large and memory usage might become an issue.

# single levels to be excluded from being logged
log.consoleExclude = ImmutableList.of()

# log level of console output
log.consoleLevel = Level.INFO

# name of the log file
log.file = "CPALog.txt"

# single levels to be excluded from being logged
log.fileExclude = ImmutableList.of()

# log level of file output
log.level = Level.OFF

# maximum size of log output strings before they will be truncated
log.truncateSize = 10000

# use colors for log messages on console
log.useColors = true

# all used options are printed
log.usedOptions.export = false

# disable all default output files
# (any explicitly given file will still be written)
output.disable = false

# directory to put all output files in
output.path = "output/"

# base directory for all input & output files
# (except for the configuration file itself)
rootDirectory = "."


# maximum number of condition adjustments (-1 for infinite)
adjustableconditions.adjustmentLimit = -1

# stop CPAchecker after startup (internal option, not intended for users)
analysis.disable = false

# entry function
analysis.entryFunction = "main"

# use CBMC as an external tool from CPAchecker
analysis.externalCBMC = false

# run interprocedural analysis
analysis.interprocedural = true

# C programs to analyze (currently only one file is supported)
analysis.programNames = no default value

# which reached set implementation to use?
# NORMAL: just a simple set
# LOCATIONMAPPED: a different set per location (faster, elements with
# different locations cannot be merged)
# PARTITIONED: partitioning depending on CPAs (e.g Location, Callstack etc.)
analysis.reachedSet = PARTITIONED
  enum:     [NORMAL, LOCATIONMAPPED, PARTITIONED]

# restart the algorithm using a different CPA after unknown result
analysis.restartAfterUnknown = false

# stop after the first error has been found
analysis.stopAfterError = true

# which strategy to adopt for visiting states? TOPSORT is deprecated, use the
# option analysis.traversal.useTopsort instead
analysis.traversal.order = DFS
  enum:     [DFS, BFS, TOPSORT, RAND]

# handle states with a deeper callstack first?
# This needs the CallstackCPA to have any effect.
analysis.traversal.useCallstack = false

# handle more abstract states (with less information) first? (only for
# ExplicitCPA)
analysis.traversal.useExplicitInformation = false

# Use an implementation of topsort strategy that allows to select a secondary
# strategy that is used if there are two elements with the same topsort id.
# The secondary strategy is selected with 'analysis.traversal.order'. The
# secondary strategy may not be TOPSORT.
analysis.traversal.useTopsort = false

# use adjustable conditions algorithm
analysis.useAdjustableConditions = false

# use assumption collecting algorithm
analysis.useAssumptionCollector = false

# use a BMC like algorithm that checks for satisfiability after the analysis
# has finished, works only with PredicateCPA
analysis.useBMC = false

# use CBMC to double-check counter-examples
analysis.useCBMC = false

# use CBMC and the FeatureVars Restriction option
analysis.useFeatureVarsRestriction = false

# add declarations for global variables before entry function
analysis.useGlobalVars = true

# Use McMillan's Impact algorithm for lazy interpolation
analysis.useImpactAlgorithm = false

# use a proof check algorithm to validate a previously generated proof
analysis.useProofCheckAlgorithm = false

# whether or not to use refinement or not
# use CEGAR algorithm for lazy counter-example guided analysis
# You need to specify a refiner with the cegar.refiner option.
# Currently all refiner require the use of the ARTCPA.
analysis.useRefinement = false

# Add a threshold to the automaton, after so many branches on a path the
# automaton will be ignored (0 to disable)
assumptions.automatonBranchingThreshold = 0

# write collected assumptions as automaton to file
assumptions.automatonFile = "AssumptionAutomaton.txt"

# write collected assumptions to file
assumptions.export = true
assumptions.file = "assumptions.txt"

# Allow reduction of function entries; calculate abstractions alwasy at
# function entries?
blockreducer.allowReduceFunctionEntries = true

# Allow reduction of function exits; calculate abstractions alwasy at
# function exits?
blockreducer.allowReduceFunctionExits = true

# Allow reduction of loop heads; calculate abstractions alwasy at loop heads?
blockreducer.allowReduceLoopHeads = false

# write the reduced cfa to the specified file.
blockreducer.reducedCfaFile = "ReducedCfa.rsf"

# Do at most n summarizations on a node.
blockreducer.reductionThreshold = 100

# If BMC did not find a bug, check whether the bounding did actually remove
# parts of the state space (this is similar to CBMC's unwinding assertions).
bmc.boundingAssertions = true

# Check reachability of target states after analysis (classical BMC). The
# alternative is to check the reachability as soon as the target states are
# discovered, which is done if cpa.predicate.targetStateSatCheck=true.
bmc.checkTargetStates = true

# dump counterexample formula to file
bmc.dumpCounterexampleFormula = "counterexample.msat"

# try using induction to verify programs with loops
bmc.induction = false

# configuration file for invariant generation
bmc.invariantGenerationConfigFile = no default value

# generate invariants for induction in parallel to the analysis
bmc.parallelInvariantGeneration = false

# file name where to put the path program that is generated as input for
# CBMC. A temporary file is used if this is unspecified.
cbmc.dumpCBMCfile = no default value

# specify the name of the error label
cbmc.options.errorLabel = "ERROR"

# set width of int (16, 32 or 64)
cbmc.options.intWidth = 32

# disable unwinding assertions violation error
cbmc.options.nuaf = false

# specify the limit for unwindings (0 is infinite)
cbmc.options.unwindings = 0

# maximum time limit for CBMC (use milliseconds or specify a unit; 0 for
# infinite)
# maximum time limit for CBMC (0 is infinite)
cbmc.timelimit = 0

# Which refinement algorithm to use? (give class name, required for CEGAR) If
# the package name starts with 'org.sosy_lab.cpachecker.', this prefix can be
# omitted.
cegar.refiner = no default value

# completely restart analysis on refinement by removing everything from the
# reached set
cegar.restartOnRefinement = false

# export CFA as .dot file
cfa.export = true

# export individual CFAs for function as .dot files
cfa.exportPerFunction = true

# export CFA as .dot file
cfa.file = "cfa.dot"

# remove paths from CFA that cannot lead to a specification violation
cfa.removeIrrelevantForSpecification = false

# combine sequences of simple edges into a single edge
cfa.useMultiEdges = false

# which model checker to use for verifying counterexamples as a second check
# Currently CBMC or CPAchecker with a different config can be used.
counterexample.checker = "CBMC"
  allowed values: [CBMC, CPACHECKER]

# configuration file for counterexample checks with CPAchecker
counterexample.checker.config = "config/explicitAnalysis-no-cbmc.properties"

# continue analysis after an counterexample was found that was denied by the
# second check
counterexample.continueAfterInfeasibleError = true

# If continueAfterInfeasibleError is true, remove the infeasible
# counterexample before continuing.Setting this to false may prevent a lot of
# similar infeasible counterexamples to get discovered, but is unsound
counterexample.removeInfeasibleErrors = false

# CPA to use (see doc/Configuration.txt for more documentation on this)
cpa = CompositeCPA.class.getCanonicalName()

# if enabled, cache queries also consider blocks with non-matching precision
# for reuse.
cpa.abm.aggressiveCaching = true

# Type of partitioning (FunctionAndLoopPartitioning or
# DelayedFunctionAndLoopPartitioning)
# or any class that implements a PartitioningHeuristic
cpa.abm.blockHeuristic = FunctionAndLoopPartitioning.class

# if enabled, the reached set cache is analysed for each cache miss to find
# the cause of the miss.
cpa.abm.gatherCacheMissStatistics = false

# export one variable assignment for error path to file, if one is found
cpa.art.errorPath.assignment = "ErrorPathAssignment.txt"

# export error path to file, if one is found
cpa.art.errorPath.core = "ErrorPathCore.txt"
cpa.art.errorPath.export = true
cpa.art.errorPath.file = "ErrorPath.txt"
cpa.art.errorPath.graph = "ErrorPath.dot"
cpa.art.errorPath.json = "ErrorPath.json"
cpa.art.errorPath.source = "ErrorPath.c"

# export final ART as .dot file
cpa.art.export = true
cpa.art.file = "ART.dot"

# whether to keep covered states in the reached set as addition to keeping
# them in the ART
cpa.art.keepCoveredStatesInReached = false

# signal the analysis to break in case of reached error state
cpa.automaton.breakOnTargetState = true

# export automaton to file
cpa.automaton.dotExport = false

# file for saving the automaton in DOT format (%s will be replaced with
# automaton name)
cpa.automaton.dotExportFile = "%s.dot"

# file with automaton specification for ObserverAutomatonCPA and
# ControlAutomatonCPA
cpa.automaton.inputFile = no default value

# which composite merge operator to use (plain or agree)
# Both delegate to the component cpas, but agree only allows merging if all
# cpas agree on this. This is probably what you want.
cpa.composite.merge = "AGREE"
  allowed values: [PLAIN, AGREE]

# which precision adjustment strategy to use (ignorant or omniscient)
# While an ignorant strategy keeps the domain knowledge seperated, and
# delegates to the component precision adjustment operators, the omniscient
# strategy may operate on global knowledge.
cpa.composite.precAdjust = "IGNORANT"
  allowed values: [IGNORANT, OMNISCIENT]

# Limit for Java heap memory used by CPAchecker (in MiB; -1 for infinite)
cpa.conditions.global.memory.heap = -1

# Limit for process memory used by CPAchecker (in MiB; -1 for infinite)
cpa.conditions.global.memory.process = -1

# Limit for size of reached set (-1 for infinite)
cpa.conditions.global.reached.size = -1

# Limit for cpu time used by CPAchecker (use milliseconds or specify a unit;
# -1 for infinite)
cpa.conditions.global.time.cpu = -1

# Hard limit for cpu time used by CPAchecker (use milliseconds or specify a
# unit; -1 for infinite)
# When using adjustable conditions, analysis will end after this threshold
cpa.conditions.global.time.cpu.hardlimit = -1

# Limit for wall time used by CPAchecker (use milliseconds or specify a unit;
# -1 for infinite)
cpa.conditions.global.time.wall = -1

# Hard limit for wall time used by CPAchecker (use milliseconds or specify a
# unit; -1 for infinite)
# When using adjustable conditions, analysis will end after this threshold
cpa.conditions.global.time.wall.hardlimit = -1

# whether or not to track unique assignments only
cpa.conditions.path.assignments.demandUniqueness = true

# file name where to put the extended stats file
cpa.conditions.path.assignments.extendedStatsFile = no default value

# maximum number of assignments (-1 for infinite)
cpa.conditions.path.assignments.threshold = -1

# maximum number of assume edges length (-1 for infinite)
cpa.conditions.path.assumeedges.limit = -1

# The condition
cpa.conditions.path.condition = no default value

# maximum path length (-1 for infinite)
cpa.conditions.path.length.limit = -1

# maximum repetitions of any edge in a path (-1 for infinite)
cpa.conditions.path.repetitions.limit = -1

# which merge operator to use for DefUseCPA
cpa.defuse.merge = "sep"
  allowed values: [sep, join]

# which merge operator to use for ExplicitCPA
cpa.explicit.merge = "SEP"
  allowed values: [SEP, JOIN]

# threshold for amount of different values that are tracked for one variable
# per path (-1 means infinitely)
cpa.explicit.precision.path.defaultThreshold = -1

# threshold for amount of different values that are tracked for one variable
# within the reached set (-1 means infinitely)
cpa.explicit.precision.reachedSet.defaultThreshold = -1

# which stop operator to use for ExplicitCPA
cpa.explicit.stop = "SEP"
  allowed values: [SEP, JOIN, NEVER]

# blacklist regex for variables that won't be tracked by ExplicitCPA
cpa.explicit.variableBlacklist = ""

# whether or not to use assumption-closure for explicit refinement
<<<<<<< HEAD
cpa.explict.refiner.useAssumptionClosure = false
=======
cpa.explict.refiner.useAssumptionClosure = true
>>>>>>> 0130aa4d

# whether or not to use explicit interpolation
cpa.explict.refiner.useExplicitInterpolation = false

# whether or not to always use the inital node as starting point for the next
# iteration
cpa.explict.refiner.useInitialNodeAsRestartingPoint = true

# whitelist regex for variables that will be tracked by FeatureVarsCPA
cpa.featurevars.variableWhitelist = ""

# whether function pointers with invalid targets (e.g., 0) should be tracked
# in order to find calls to such pointers
cpa.functionpointer.trackInvalidFunctionPointers = false

# which type of merge operator to use for IntervalAnalysisCPA
cpa.interval.merge = "SEP"
  allowed values: [SEP, JOIN]

# decides whether one (false) or two (true) successors should be created when
# an inequality-check is encountered
cpa.interval.splitIntervals = false

# at most that many intervals will be tracked per variable
cpa.interval.threshold = 0

# which merge operator to use for InvariantCPA
cpa.invariants.merge = "JOIN"
  allowed values: [JOIN, SEP]

# threshold for unrolling loops of the program (0 is infinite)
# works only if assumption storage CPA is enabled, because otherwise it would
# be unsound
cpa.loopstack.maxLoopIterations = 0

# time limit for a single post computation (use milliseconds or specify a
# unit; 0 for infinite)
cpa.monitor.limit = 0

# time limit for all computations on a path in milliseconds (use milliseconds
# or specify a unit; 0 for infinite)
cpa.monitor.pathcomputationlimit = 0

# which merge operator to use for OctagonCPA?
cpa.octagon.merge = "SEP"
  allowed values: [SEP, JOIN]

# which merge operator to use for PointerCPA?
cpa.pointer.merge = "sep"
  allowed values: [sep, join]

# print warnings during analysis when unsafe pointer operations are found
cpa.pointer.printWarnings = true

# which merge operator to use for PointerACPA
cpa.pointerA.merge = "SEP"
  allowed values: [SEP, JOIN]

# which stop operator to use for PointerACPA
cpa.pointerA.stop = "SEP"
  allowed values: [SEP, JOIN, NEVER]

# whether to use auxiliary predidates for reduction
cpa.predicate.abm.auxiliaryPredicateComputer = true

# use caching of region to formula conversions
# use caching of abstractions
cpa.predicate.abs.useCache = true

# whether to use Boolean (false) or Cartesian (true) abstraction
cpa.predicate.abstraction.cartesian = false

# dump the abstraction formulas if they took to long
cpa.predicate.abstraction.dumpHardQueries = false

# get an initial set of predicates from a file in MSAT format
cpa.predicate.abstraction.initialPredicates = no default value

# What to use for storing abstractions
cpa.predicate.abstraction.type = "BDD"
  allowed values: [BDD, FORMULA]

# force abstractions immediately after threshold is reached (no effect if
# threshold = 0)
cpa.predicate.blk.alwaysAfterThreshold = true

# abstraction always and only on explicitly computed abstraction nodes.
cpa.predicate.blk.alwaysAndOnlyAtExplicitNodes = false

# force abstractions at each function calls/returns, regardless of threshold
cpa.predicate.blk.alwaysAtFunctions = true

# force abstractions at loop heads, regardless of threshold
cpa.predicate.blk.alwaysAtLoops = true

# abstractions at function calls/returns if threshold has been reached (no
# effect if threshold = 0)
cpa.predicate.blk.functions = false

# abstractions at loop heads if threshold has been reached (no effect if
# threshold = 0)
cpa.predicate.blk.loops = false

# maximum blocksize before abstraction is forced
# (non-negative number, special values: 0 = don't check threshold, 1 = SBE)
cpa.predicate.blk.threshold = 0

# use caching of path formulas
cpa.predicate.blk.useCache = true

# always check satisfiability at end of block, even if precision is empty
cpa.predicate.checkBlockFeasibility = false

# Enable the possibility to precompute explicit abstraction locations.
cpa.predicate.enableBlockreducer = false

# where to dump interpolation and abstraction problems (format string)
cpa.predicate.formulaDumpFilePattern = "%s%04d-%s%03d.msat"

# Handle aliasing of pointers. This adds disjunctions to the formulas, so be
# careful when using cartesian abstraction.
cpa.predicate.handlePointerAliasing = true

# initialize all variables to 0 when they are declared
cpa.predicate.initAllVars = false

# the machine model used for functions sizeof and alignof
cpa.predicate.machineModel = LINUX32
  enum:     [LINUX32, LINUX64]

# With of the bitvectors if useBitwise is true.
cpa.predicate.mathsat.bitWidth = 32

# use uninterpreted functions for *, & and array access
cpa.predicate.mathsat.lvalsAsUIFs = false

# Whether to use signed or unsigned variables if useBitwise is true.
cpa.predicate.mathsat.signed = true

# Encode program variables of bitvectors of a fixed size,instead of using
# REALS. No interpolation and thus no refinement issupported in this case.
cpa.predicate.mathsat.useBitwise = false

# use a combination of theories (this is incomplete)
cpa.predicate.mathsat.useDtc = false

# encode program variables as INTEGERs in MathSAT, instead of using REALs.
# Since interpolation is not really supported by the laz solver, when
# computing interpolants we still use the LA solver, but encoding variables
# as ints might still be a good idea: we can tighten strict inequalities, and
# split negated equalities
cpa.predicate.mathsat.useIntegers = false

# Use UIFs (recommended because its more precise)
cpa.predicate.mathsat.useUIFs = true

# list of functions that provide new memory on the heap. This is only used,
# when handling of pointers is enabled.
cpa.predicate.memoryAllocationFunctions = {
      "malloc", "__kmalloc", "kzalloc"
      }

# which merge operator to use for predicate cpa (usually ABE should be used)
cpa.predicate.merge = "ABE"
  allowed values: [SEP, ABE]

# list of functions that should be considered as giving a non-deterministic
# return value
#  Only predicate analysis honors this option. If you specify this option,
# the default values are not added automatically to the list, so you need to
# specify them explicitly if you need them. Mentioning a function in this
# list has only an effect, if it is an 'external function', i.e., no source
# is given in the code for this function.
cpa.predicate.nondetFunctions = {
      "malloc", "__kmalloc", "kzalloc",
      "sscanf",
      "int_nondet", "nondet_int", "random", "__VERIFIER_nondet_int", "__VERIFIER_nondet_pointer",
      "__VERIFIER_nondet_short", "__VERIFIER_nondet_char", "__VERIFIER_nondet_float"
      }

# export final predicate map, if the error location is not reached
cpa.predicate.predmap.export = true
cpa.predicate.predmap.file = "predmap.txt"

# refinement will add all discovered predicates to all the locations in the
# abstract trace
cpa.predicate.refinement.addPredicatesGlobally = false

# refinement will try to build 'well-scoped' predicates, by cutting spurious
# traces as explained in Section 5.2 of the paper 'Abstractions From Proofs'
# (this does not work with function inlining).
# THIS FEATURE IS CURRENTLY NOT AVAILABLE. 
cpa.predicate.refinement.addWellScopedPredicates = false

# only use the atoms from the interpolants as predicates, and not the whole
# interpolant
cpa.predicate.refinement.atomicPredicates = true

# try again with a second solver if refinement timed out
cpa.predicate.refinement.changesolverontimeout = false

# dump all interpolation problems
cpa.predicate.refinement.dumpInterpolationProblems = false

# apply deletion-filter to the abstract counterexample, to get a minimal set
# of blocks, before applying interpolation-based refinement
cpa.predicate.refinement.getUsefulBlocks = false

# Which interpolating solver to use for interpolant generation?
# DEFAULT means to use the solver used for everything else as well.
cpa.predicate.refinement.interpolatingProver = "DEFAULT"
  allowed values: [DEFAULT, CSISAT]

# skip refinement if input formula is larger than this amount of bytes
# (ignored if 0)
cpa.predicate.refinement.maxRefinementSize = 0

# where to dump the counterexample formula in case the error location is
# reached
cpa.predicate.refinement.msatCexFile = "counterexample.msat"

# use incremental search in counterexample analysis, to find the minimal
# infeasible prefix
cpa.predicate.refinement.shortestCexTrace = false

# if shortestCexTrace is used, start from the end with the incremental search
cpa.predicate.refinement.shortestCexTraceUseSuffix = false

# if shortestCexTrace is used, alternatingly search from start and end of the
# trace
cpa.predicate.refinement.shortestCexTraceZigZag = false

# split arithmetic equalities when extracting predicates from interpolants
cpa.predicate.refinement.splitItpAtoms = false

# time limit for refinement (use milliseconds or specify a unit; 0 for
# infinite)
cpa.predicate.refinement.timelimit = 0

# verify if the interpolants fulfill the interpolant properties
cpa.predicate.refinement.verifyInterpolants = false

# maximum blocksize before a satisfiability check is done
# (non-negative number, 0 means never, if positive should be smaller than
# blocksize)
cpa.predicate.satCheck = 0

# export solverqueries in smtlib-format
cpa.predicate.smtinterpol.logfile = "smtinterpol.smt2"

# encode program variables as INTEGERs in SmtInterpol, instead of using
# REALs.
cpa.predicate.smtinterpol.useIntegers = false

# Whether to use MathSAT 4, MathSAT 5 or YICES (in combination with Mathsat
# 4) as SMT solver
cpa.predicate.solver = "MATHSAT4"
  allowed values: [MATHSAT4, MATHSAT5, YICES, SMTINTERPOL]

# whether to include the symbolic path formula in the coverage checks or do
# only the fast abstract checks
cpa.predicate.symbolicCoverageCheck = false

# check satisfiability when a target state has been found (should be true)
cpa.predicate.targetStateSatCheck = true

# try to add some useful static-learning-like axioms for bitwise operations
# (which are encoded as UFs): essentially, we simply collect all the numbers
# used in bitwise operations, and add axioms like (0 & n = 0)
cpa.predicate.useBitwiseAxioms = false

# add special information to formulas about non-deterministic functions
cpa.predicate.useNondetFlags = false

# which merge operator to use for UninitializedVariablesCPA?
cpa.uninitvars.merge = "sep"
  allowed values: [sep, join]

# print warnings during analysis when uninitialized variables are used
cpa.uninitvars.printWarnings = "true"

# which stop operator to use for UninitializedVariablesCPA?
cpa.uninitvars.stop = "sep"
  allowed values: [sep, join]

# enable the Forced Covering optimization
impact.useForcedCovering = true

# C dialect for parser
parser.dialect = GNUC
  enum:     [C99, GNUC]

# Ignore all casts that appear in the source code.
parser.ignoreCasts = false

# file in which ART representation needed for proof checking is stored
pcc.proofFile = "art.obj"

pcc.proofgen.doPCC = false

# print reached set to text file
reachedSet.export = true
reachedSet.file = "reached.txt"

# list of files with configurations to use
restartAlgorithm.configFiles = no default value

# comma-separated list of files with specifications that should be checked
# (see config/specification/ for examples)
specification = no default value

# write some statistics to disk
statistics.export = true
statistics.file = "Statistics.txt"

# track memory usage of JVM during runtime
statistics.memory = true

# print statistics to console
statistics.print = false
<|MERGE_RESOLUTION|>--- conflicted
+++ resolved
@@ -377,11 +377,7 @@
 cpa.explicit.variableBlacklist = ""
 
 # whether or not to use assumption-closure for explicit refinement
-<<<<<<< HEAD
-cpa.explict.refiner.useAssumptionClosure = false
-=======
 cpa.explict.refiner.useAssumptionClosure = true
->>>>>>> 0130aa4d
 
 # whether or not to use explicit interpolation
 cpa.explict.refiner.useExplicitInterpolation = false
